--- conflicted
+++ resolved
@@ -1,2011 +1,47 @@
-2021-12-10 14:02:37,192 - autoarray.preloads - INFO - PRELOADS - Relocated grid of pxielization preloaded for this model-fit.
-2021-12-10 14:02:37,194 - autoarray.preloads - INFO - PRELOADS - Mappers of planes preloaded for this model-fit.
-2021-12-10 14:02:37,194 - autoarray.preloads - INFO - PRELOADS - Mappers of planes preloaded for this model-fit.
-2021-12-10 14:02:37,195 - autoarray.preloads - INFO - PRELOADS - LEq linear algebra quantities preloaded for this model-fit.
-2021-12-10 14:02:37,196 - autoarray.preloads - INFO - PRELOADS - LEq Log Det Regularization Matrix Term preloaded for this model-fit.
-2021-12-10 14:02:40,235 - autoarray.dataset.imaging - INFO - The image and noise map of the `Imaging` objected have been padded to the dimensions(9,). This is because the blurring region around the mask (which defines wherePSF flux may be convolved into the masked region) extended beyond the edge of the image.This can be prevented by using a smaller mask, smaller PSF kernel size or manually paddingthe image and noise-map yourself.
-2021-12-10 14:02:40,305 - autoarray.dataset.imaging - INFO - IMAGING - Data masked, contains a total of 9 image-pixels
-2021-12-10 14:02:40,307 - autoarray.dataset.imaging - INFO - IMAGING - Data masked, contains a total of 9 image-pixels
-2021-12-10 14:02:40,308 - autoarray.dataset.imaging - INFO - IMAGING - Data masked, contains a total of 9 image-pixels
-2021-12-10 14:02:40,310 - autoarray.dataset.imaging - INFO - IMAGING - Data masked, contains a total of 9 image-pixels
-2021-12-10 14:02:40,318 - autoarray.dataset.imaging - INFO - IMAGING - Computing W-Tilde... May take a moment.
-2021-12-10 14:02:40,325 - autoarray.dataset.imaging - INFO - IMAGING - Data masked, contains a total of 9 image-pixels
-2021-12-10 14:02:40,326 - autoarray.dataset.imaging - INFO - IMAGING - Data masked, contains a total of 9 image-pixels
-2021-12-10 14:02:40,333 - autoarray.dataset.imaging - INFO - IMAGING - Data masked, contains a total of 1 image-pixels
-2021-12-10 14:02:46,351 - autoarray.dataset.imaging - INFO - IMAGING - Data masked, contains a total of 4 image-pixels
-2021-12-10 14:02:46,355 - autoarray.dataset.imaging - INFO - IMAGING - Data masked, contains a total of 4 image-pixels
-2021-12-10 14:02:46,378 - autoarray.dataset.imaging - INFO - IMAGING - Data masked, contains a total of 4 image-pixels
-2021-12-10 14:02:46,408 - autoarray.dataset.imaging - INFO - IMAGING - Data masked, contains a total of 9 image-pixels
-2021-12-10 14:02:47,761 - autoarray.dataset.imaging - INFO - IMAGING - Data masked, contains a total of 9 image-pixels
-2021-12-10 14:02:48,285 - autoarray.dataset.imaging - INFO - IMAGING - Data masked, contains a total of 9 image-pixels
-2021-12-10 14:03:07,044 - autoarray.dataset.imaging - INFO - IMAGING - Data masked, contains a total of 5 image-pixels
-2021-12-10 14:03:07,046 - autoarray.dataset.imaging - INFO - IMAGING - Computing W-Tilde... May take a moment.
-2021-12-10 14:03:09,675 - autoarray.dataset.imaging - INFO - IMAGING - Data masked, contains a total of 5 image-pixels
-2021-12-10 14:03:09,675 - autoarray.dataset.imaging - INFO - IMAGING - Computing W-Tilde... May take a moment.
-2021-12-10 14:03:10,240 - autoarray.dataset.imaging - INFO - IMAGING - Data masked, contains a total of 5 image-pixels
-2021-12-10 14:03:10,241 - autoarray.dataset.imaging - INFO - IMAGING - Computing W-Tilde... May take a moment.
-2021-12-10 14:03:10,257 - autoarray.dataset.imaging - INFO - IMAGING - Data masked, contains a total of 5 image-pixels
-2021-12-10 14:03:10,257 - autoarray.dataset.imaging - INFO - IMAGING - Computing W-Tilde... May take a moment.
-2021-12-10 14:03:11,818 - autoarray.dataset.imaging - INFO - IMAGING - Data masked, contains a total of 5 image-pixels
-2021-12-10 14:03:11,819 - autoarray.dataset.imaging - INFO - IMAGING - Computing W-Tilde... May take a moment.
-2021-12-10 14:03:14,692 - autoarray.dataset.imaging - INFO - IMAGING - Data masked, contains a total of 9 image-pixels
-2021-12-10 14:03:14,693 - autoarray.dataset.imaging - INFO - IMAGING - Computing W-Tilde... May take a moment.
-2021-12-10 14:03:14,693 - autoarray.dataset.imaging - INFO - IMAGING - Data masked, contains a total of 9 image-pixels
-2021-12-10 14:03:14,694 - autoarray.dataset.imaging - INFO - IMAGING - Computing W-Tilde... May take a moment.
-2021-12-10 14:03:17,233 - autoarray.dataset.imaging - INFO - IMAGING - Data masked, contains a total of 9 image-pixels
-2021-12-10 14:03:17,234 - autoarray.dataset.imaging - INFO - IMAGING - Computing W-Tilde... May take a moment.
-2021-12-10 14:03:17,234 - autoarray.dataset.imaging - INFO - IMAGING - Data masked, contains a total of 9 image-pixels
-2021-12-10 14:03:17,235 - autoarray.dataset.imaging - INFO - IMAGING - Computing W-Tilde... May take a moment.
-2021-12-10 14:03:26,888 - autoarray.dataset.imaging - INFO - IMAGING - Data masked, contains a total of 9 image-pixels
-2021-12-10 14:06:06,952 - autoarray.dataset.imaging - INFO - IMAGING - Data masked, contains a total of 5 image-pixels
-2021-12-10 14:06:06,957 - autoarray.dataset.imaging - INFO - IMAGING - Computing W-Tilde... May take a moment.
-2021-12-10 14:06:07,253 - autoarray.dataset.imaging - INFO - IMAGING - Data masked, contains a total of 5 image-pixels
-2021-12-10 14:06:07,253 - autoarray.dataset.imaging - INFO - IMAGING - Computing W-Tilde... May take a moment.
-2021-12-10 14:06:07,314 - autoarray.dataset.imaging - INFO - IMAGING - Data masked, contains a total of 5 image-pixels
-2021-12-10 14:06:07,315 - autoarray.dataset.imaging - INFO - IMAGING - Computing W-Tilde... May take a moment.
-2021-12-10 14:06:07,327 - autoarray.dataset.imaging - INFO - IMAGING - Data masked, contains a total of 5 image-pixels
-2021-12-10 14:06:07,328 - autoarray.dataset.imaging - INFO - IMAGING - Computing W-Tilde... May take a moment.
-2021-12-13 12:21:13,718 - autoarray.preloads - INFO - PRELOADS - Relocated grid of pxielization preloaded for this model-fit.
-2021-12-13 12:21:13,719 - autoarray.preloads - INFO - PRELOADS - Mappers of planes preloaded for this model-fit.
-2021-12-13 12:21:13,719 - autoarray.preloads - INFO - PRELOADS - Mappers of planes preloaded for this model-fit.
-2021-12-13 12:21:13,720 - autoarray.preloads - INFO - PRELOADS - LEq linear algebra quantities preloaded for this model-fit.
-2021-12-13 12:21:13,722 - autoarray.preloads - INFO - PRELOADS - LEq Log Det Regularization Matrix Term preloaded for this model-fit.
-2021-12-13 12:21:15,707 - autoarray.dataset.imaging - INFO - The image and noise map of the `Imaging` objected have been padded to the dimensions(9,). This is because the blurring region around the mask (which defines wherePSF flux may be convolved into the masked region) extended beyond the edge of the image.This can be prevented by using a smaller mask, smaller PSF kernel size or manually paddingthe image and noise-map yourself.
-2021-12-13 12:21:15,788 - autoarray.dataset.imaging - INFO - IMAGING - Data masked, contains a total of 9 image-pixels
-2021-12-13 12:21:15,790 - autoarray.dataset.imaging - INFO - IMAGING - Data masked, contains a total of 9 image-pixels
-2021-12-13 12:21:15,791 - autoarray.dataset.imaging - INFO - IMAGING - Data masked, contains a total of 9 image-pixels
-2021-12-13 12:21:15,793 - autoarray.dataset.imaging - INFO - IMAGING - Data masked, contains a total of 9 image-pixels
-2021-12-13 12:21:16,208 - autoarray.dataset.imaging - INFO - IMAGING - Computing W-Tilde... May take a moment.
-2021-12-13 12:21:16,938 - autoarray.dataset.imaging - INFO - IMAGING - Data masked, contains a total of 9 image-pixels
-2021-12-13 12:21:16,939 - autoarray.dataset.imaging - INFO - IMAGING - Data masked, contains a total of 9 image-pixels
-2021-12-13 12:21:16,945 - autoarray.dataset.imaging - INFO - IMAGING - Data masked, contains a total of 1 image-pixels
-2021-12-13 12:21:18,233 - autoarray.dataset.imaging - INFO - IMAGING - Data masked, contains a total of 4 image-pixels
-2021-12-13 12:21:18,237 - autoarray.dataset.imaging - INFO - IMAGING - Data masked, contains a total of 4 image-pixels
-2021-12-13 12:21:18,253 - autoarray.dataset.imaging - INFO - IMAGING - Data masked, contains a total of 4 image-pixels
-2021-12-13 12:21:18,353 - autoarray.dataset.imaging - INFO - IMAGING - Data masked, contains a total of 9 image-pixels
-2021-12-13 12:21:18,660 - autoarray.dataset.imaging - INFO - IMAGING - Data masked, contains a total of 9 image-pixels
-2021-12-13 12:21:18,840 - autoarray.dataset.imaging - INFO - IMAGING - Data masked, contains a total of 9 image-pixels
-2021-12-13 12:21:43,282 - autoarray.dataset.imaging - INFO - IMAGING - Data masked, contains a total of 5 image-pixels
-2021-12-13 12:21:43,282 - autoarray.dataset.imaging - INFO - IMAGING - Computing W-Tilde... May take a moment.
-2021-12-13 12:21:44,579 - autoarray.dataset.imaging - INFO - IMAGING - Data masked, contains a total of 5 image-pixels
-2021-12-13 12:21:44,580 - autoarray.dataset.imaging - INFO - IMAGING - Computing W-Tilde... May take a moment.
-2021-12-13 12:21:44,612 - autoarray.dataset.imaging - INFO - IMAGING - Data masked, contains a total of 5 image-pixels
-2021-12-13 12:21:44,613 - autoarray.dataset.imaging - INFO - IMAGING - Computing W-Tilde... May take a moment.
-2021-12-13 12:21:46,166 - autoarray.dataset.imaging - INFO - IMAGING - Data masked, contains a total of 5 image-pixels
-2021-12-13 12:21:46,166 - autoarray.dataset.imaging - INFO - IMAGING - Computing W-Tilde... May take a moment.
-2021-12-13 12:21:47,012 - autoarray.dataset.imaging - INFO - IMAGING - Data masked, contains a total of 5 image-pixels
-2021-12-13 12:21:47,012 - autoarray.dataset.imaging - INFO - IMAGING - Computing W-Tilde... May take a moment.
-2021-12-13 12:21:48,791 - autoarray.dataset.imaging - INFO - IMAGING - Data masked, contains a total of 9 image-pixels
-2021-12-13 12:21:48,792 - autoarray.dataset.imaging - INFO - IMAGING - Computing W-Tilde... May take a moment.
-2021-12-13 12:21:48,792 - autoarray.dataset.imaging - INFO - IMAGING - Data masked, contains a total of 9 image-pixels
-2021-12-13 12:21:48,793 - autoarray.dataset.imaging - INFO - IMAGING - Computing W-Tilde... May take a moment.
-2021-12-13 12:21:49,581 - autoarray.dataset.imaging - INFO - IMAGING - Data masked, contains a total of 9 image-pixels
-2021-12-13 12:21:49,582 - autoarray.dataset.imaging - INFO - IMAGING - Computing W-Tilde... May take a moment.
-2021-12-13 12:21:49,582 - autoarray.dataset.imaging - INFO - IMAGING - Data masked, contains a total of 9 image-pixels
-2021-12-13 12:21:49,583 - autoarray.dataset.imaging - INFO - IMAGING - Computing W-Tilde... May take a moment.
-2021-12-13 12:21:52,493 - autoarray.dataset.imaging - INFO - IMAGING - Data masked, contains a total of 9 image-pixels
-2021-12-13 13:24:50,737 - autoarray.preloads - INFO - PRELOADS - Relocated grid of pxielization preloaded for this model-fit.
-2021-12-13 13:24:50,739 - autoarray.preloads - INFO - PRELOADS - Mappers of planes preloaded for this model-fit.
-2021-12-13 13:24:50,739 - autoarray.preloads - INFO - PRELOADS - Mappers of planes preloaded for this model-fit.
-2021-12-13 13:24:50,740 - autoarray.preloads - INFO - PRELOADS - LEq linear algebra quantities preloaded for this model-fit.
-2021-12-13 13:24:50,742 - autoarray.preloads - INFO - PRELOADS - LEq Log Det Regularization Matrix Term preloaded for this model-fit.
-2021-12-13 13:24:53,806 - autoarray.dataset.imaging - INFO - The image and noise map of the `Imaging` objected have been padded to the dimensions(9,). This is because the blurring region around the mask (which defines wherePSF flux may be convolved into the masked region) extended beyond the edge of the image.This can be prevented by using a smaller mask, smaller PSF kernel size or manually paddingthe image and noise-map yourself.
-2021-12-13 13:24:53,882 - autoarray.dataset.imaging - INFO - IMAGING - Data masked, contains a total of 9 image-pixels
-2021-12-13 13:24:53,884 - autoarray.dataset.imaging - INFO - IMAGING - Data masked, contains a total of 9 image-pixels
-2021-12-13 13:24:53,885 - autoarray.dataset.imaging - INFO - IMAGING - Data masked, contains a total of 9 image-pixels
-2021-12-13 13:24:53,887 - autoarray.dataset.imaging - INFO - IMAGING - Data masked, contains a total of 9 image-pixels
-2021-12-13 13:24:54,256 - autoarray.dataset.imaging - INFO - IMAGING - Computing W-Tilde... May take a moment.
-2021-12-13 13:24:54,937 - autoarray.dataset.imaging - INFO - IMAGING - Data masked, contains a total of 9 image-pixels
-2021-12-13 13:24:54,938 - autoarray.dataset.imaging - INFO - IMAGING - Data masked, contains a total of 9 image-pixels
-2021-12-13 13:24:54,942 - autoarray.dataset.imaging - INFO - IMAGING - Data masked, contains a total of 1 image-pixels
-2021-12-13 13:24:57,085 - autoarray.dataset.imaging - INFO - IMAGING - Data masked, contains a total of 4 image-pixels
-2021-12-13 13:24:57,089 - autoarray.dataset.imaging - INFO - IMAGING - Data masked, contains a total of 4 image-pixels
-2021-12-13 13:24:57,105 - autoarray.dataset.imaging - INFO - IMAGING - Data masked, contains a total of 4 image-pixels
-2021-12-13 13:24:57,138 - autoarray.dataset.imaging - INFO - IMAGING - Data masked, contains a total of 9 image-pixels
-2021-12-13 13:24:57,511 - autoarray.dataset.imaging - INFO - IMAGING - Data masked, contains a total of 9 image-pixels
-2021-12-13 13:24:57,689 - autoarray.dataset.imaging - INFO - IMAGING - Data masked, contains a total of 9 image-pixels
-2021-12-13 13:25:19,403 - autoarray.dataset.imaging - INFO - IMAGING - Data masked, contains a total of 5 image-pixels
-2021-12-13 13:25:19,403 - autoarray.dataset.imaging - INFO - IMAGING - Computing W-Tilde... May take a moment.
-2021-12-13 13:25:21,036 - autoarray.dataset.imaging - INFO - IMAGING - Data masked, contains a total of 5 image-pixels
-2021-12-13 13:25:21,037 - autoarray.dataset.imaging - INFO - IMAGING - Computing W-Tilde... May take a moment.
-2021-12-13 13:25:21,047 - autoarray.dataset.imaging - INFO - IMAGING - Data masked, contains a total of 5 image-pixels
-2021-12-13 13:25:21,047 - autoarray.dataset.imaging - INFO - IMAGING - Computing W-Tilde... May take a moment.
-2021-12-13 13:25:21,135 - autoarray.dataset.imaging - INFO - IMAGING - Data masked, contains a total of 5 image-pixels
-2021-12-13 13:25:21,135 - autoarray.dataset.imaging - INFO - IMAGING - Computing W-Tilde... May take a moment.
-2021-12-13 13:25:21,483 - autoarray.dataset.imaging - INFO - IMAGING - Data masked, contains a total of 5 image-pixels
-2021-12-13 13:25:21,483 - autoarray.dataset.imaging - INFO - IMAGING - Computing W-Tilde... May take a moment.
-2021-12-13 13:25:21,793 - autoarray.dataset.imaging - INFO - IMAGING - Data masked, contains a total of 5 image-pixels
-2021-12-13 13:25:21,794 - autoarray.dataset.imaging - INFO - IMAGING - Computing W-Tilde... May take a moment.
-2021-12-13 13:25:23,037 - autoarray.dataset.imaging - INFO - IMAGING - Data masked, contains a total of 9 image-pixels
-2021-12-13 13:25:23,038 - autoarray.dataset.imaging - INFO - IMAGING - Computing W-Tilde... May take a moment.
-2021-12-13 13:25:23,038 - autoarray.dataset.imaging - INFO - IMAGING - Data masked, contains a total of 9 image-pixels
-2021-12-13 13:25:23,039 - autoarray.dataset.imaging - INFO - IMAGING - Computing W-Tilde... May take a moment.
-2021-12-13 13:25:23,853 - autoarray.dataset.imaging - INFO - IMAGING - Data masked, contains a total of 9 image-pixels
-2021-12-13 13:25:23,854 - autoarray.dataset.imaging - INFO - IMAGING - Computing W-Tilde... May take a moment.
-2021-12-13 13:25:23,854 - autoarray.dataset.imaging - INFO - IMAGING - Data masked, contains a total of 9 image-pixels
-2021-12-13 13:25:23,855 - autoarray.dataset.imaging - INFO - IMAGING - Computing W-Tilde... May take a moment.
-2021-12-13 13:25:26,268 - autoarray.dataset.imaging - INFO - IMAGING - Data masked, contains a total of 9 image-pixels
-2021-12-13 13:28:07,799 - autoarray.preloads - INFO - PRELOADS - Relocated grid of pxielization preloaded for this model-fit.
-2021-12-13 13:28:07,801 - autoarray.preloads - INFO - PRELOADS - Mappers of planes preloaded for this model-fit.
-2021-12-13 13:28:07,801 - autoarray.preloads - INFO - PRELOADS - Mappers of planes preloaded for this model-fit.
-2021-12-13 13:28:07,803 - autoarray.preloads - INFO - PRELOADS - LEq linear algebra quantities preloaded for this model-fit.
-2021-12-13 13:28:07,804 - autoarray.preloads - INFO - PRELOADS - LEq Log Det Regularization Matrix Term preloaded for this model-fit.
-2021-12-13 13:28:09,417 - autoarray.dataset.imaging - INFO - The image and noise map of the `Imaging` objected have been padded to the dimensions(9,). This is because the blurring region around the mask (which defines wherePSF flux may be convolved into the masked region) extended beyond the edge of the image.This can be prevented by using a smaller mask, smaller PSF kernel size or manually paddingthe image and noise-map yourself.
-2021-12-13 13:28:09,495 - autoarray.dataset.imaging - INFO - IMAGING - Data masked, contains a total of 9 image-pixels
-2021-12-13 13:28:09,497 - autoarray.dataset.imaging - INFO - IMAGING - Data masked, contains a total of 9 image-pixels
-2021-12-13 13:28:09,497 - autoarray.dataset.imaging - INFO - IMAGING - Data masked, contains a total of 9 image-pixels
-2021-12-13 13:28:09,499 - autoarray.dataset.imaging - INFO - IMAGING - Data masked, contains a total of 9 image-pixels
-2021-12-13 13:28:09,504 - autoarray.dataset.imaging - INFO - IMAGING - Computing W-Tilde... May take a moment.
-2021-12-13 13:28:09,509 - autoarray.dataset.imaging - INFO - IMAGING - Data masked, contains a total of 9 image-pixels
-2021-12-13 13:28:09,510 - autoarray.dataset.imaging - INFO - IMAGING - Data masked, contains a total of 9 image-pixels
-2021-12-13 13:28:09,514 - autoarray.dataset.imaging - INFO - IMAGING - Data masked, contains a total of 1 image-pixels
-2021-12-13 13:28:10,819 - autoarray.dataset.imaging - INFO - IMAGING - Data masked, contains a total of 4 image-pixels
-2021-12-13 13:28:10,822 - autoarray.dataset.imaging - INFO - IMAGING - Data masked, contains a total of 4 image-pixels
-2021-12-13 13:28:10,837 - autoarray.dataset.imaging - INFO - IMAGING - Data masked, contains a total of 4 image-pixels
-2021-12-13 13:28:10,867 - autoarray.dataset.imaging - INFO - IMAGING - Data masked, contains a total of 9 image-pixels
-2021-12-13 13:28:11,160 - autoarray.dataset.imaging - INFO - IMAGING - Data masked, contains a total of 9 image-pixels
-2021-12-13 13:28:11,415 - autoarray.dataset.imaging - INFO - IMAGING - Data masked, contains a total of 9 image-pixels
-2021-12-13 13:28:33,430 - autoarray.dataset.imaging - INFO - IMAGING - Data masked, contains a total of 5 image-pixels
-2021-12-13 13:28:33,431 - autoarray.dataset.imaging - INFO - IMAGING - Computing W-Tilde... May take a moment.
-2021-12-13 13:28:33,570 - autoarray.dataset.imaging - INFO - IMAGING - Data masked, contains a total of 5 image-pixels
-2021-12-13 13:28:33,570 - autoarray.dataset.imaging - INFO - IMAGING - Computing W-Tilde... May take a moment.
-2021-12-13 13:28:33,573 - autoarray.dataset.imaging - INFO - IMAGING - Data masked, contains a total of 5 image-pixels
-2021-12-13 13:28:33,574 - autoarray.dataset.imaging - INFO - IMAGING - Computing W-Tilde... May take a moment.
-2021-12-13 13:28:33,646 - autoarray.dataset.imaging - INFO - IMAGING - Data masked, contains a total of 5 image-pixels
-2021-12-13 13:28:33,646 - autoarray.dataset.imaging - INFO - IMAGING - Computing W-Tilde... May take a moment.
-2021-12-13 13:28:33,663 - autoarray.dataset.imaging - INFO - IMAGING - Data masked, contains a total of 5 image-pixels
-2021-12-13 13:28:33,664 - autoarray.dataset.imaging - INFO - IMAGING - Computing W-Tilde... May take a moment.
-2021-12-13 13:28:33,878 - autoarray.dataset.imaging - INFO - IMAGING - Data masked, contains a total of 5 image-pixels
-2021-12-13 13:28:33,879 - autoarray.dataset.imaging - INFO - IMAGING - Computing W-Tilde... May take a moment.
-2021-12-13 13:28:34,918 - autoarray.dataset.imaging - INFO - IMAGING - Data masked, contains a total of 9 image-pixels
-2021-12-13 13:28:34,919 - autoarray.dataset.imaging - INFO - IMAGING - Computing W-Tilde... May take a moment.
-2021-12-13 13:28:34,919 - autoarray.dataset.imaging - INFO - IMAGING - Data masked, contains a total of 9 image-pixels
-2021-12-13 13:28:34,920 - autoarray.dataset.imaging - INFO - IMAGING - Computing W-Tilde... May take a moment.
-2021-12-13 13:28:35,674 - autoarray.dataset.imaging - INFO - IMAGING - Data masked, contains a total of 9 image-pixels
-2021-12-13 13:28:35,675 - autoarray.dataset.imaging - INFO - IMAGING - Computing W-Tilde... May take a moment.
-2021-12-13 13:28:35,676 - autoarray.dataset.imaging - INFO - IMAGING - Data masked, contains a total of 9 image-pixels
-2021-12-13 13:28:35,676 - autoarray.dataset.imaging - INFO - IMAGING - Computing W-Tilde... May take a moment.
-2021-12-13 13:28:38,020 - autoarray.dataset.imaging - INFO - IMAGING - Data masked, contains a total of 9 image-pixels
-2021-12-13 13:31:11,377 - autoarray.preloads - INFO - PRELOADS - Relocated grid of pxielization preloaded for this model-fit.
-2021-12-13 13:31:11,378 - autoarray.preloads - INFO - PRELOADS - Mappers of planes preloaded for this model-fit.
-2021-12-13 13:31:11,379 - autoarray.preloads - INFO - PRELOADS - Mappers of planes preloaded for this model-fit.
-2021-12-13 13:31:11,380 - autoarray.preloads - INFO - PRELOADS - LEq linear algebra quantities preloaded for this model-fit.
-2021-12-13 13:31:11,381 - autoarray.preloads - INFO - PRELOADS - LEq Log Det Regularization Matrix Term preloaded for this model-fit.
-2021-12-13 13:31:12,970 - autoarray.dataset.imaging - INFO - The image and noise map of the `Imaging` objected have been padded to the dimensions(9,). This is because the blurring region around the mask (which defines wherePSF flux may be convolved into the masked region) extended beyond the edge of the image.This can be prevented by using a smaller mask, smaller PSF kernel size or manually paddingthe image and noise-map yourself.
-2021-12-13 13:31:13,047 - autoarray.dataset.imaging - INFO - IMAGING - Data masked, contains a total of 9 image-pixels
-2021-12-13 13:31:13,050 - autoarray.dataset.imaging - INFO - IMAGING - Data masked, contains a total of 9 image-pixels
-2021-12-13 13:31:13,050 - autoarray.dataset.imaging - INFO - IMAGING - Data masked, contains a total of 9 image-pixels
-2021-12-13 13:31:13,052 - autoarray.dataset.imaging - INFO - IMAGING - Data masked, contains a total of 9 image-pixels
-2021-12-13 13:31:13,056 - autoarray.dataset.imaging - INFO - IMAGING - Computing W-Tilde... May take a moment.
-2021-12-13 13:31:13,061 - autoarray.dataset.imaging - INFO - IMAGING - Data masked, contains a total of 9 image-pixels
-2021-12-13 13:31:13,061 - autoarray.dataset.imaging - INFO - IMAGING - Data masked, contains a total of 9 image-pixels
-2021-12-13 13:31:13,065 - autoarray.dataset.imaging - INFO - IMAGING - Data masked, contains a total of 1 image-pixels
-2021-12-13 13:31:14,311 - autoarray.dataset.imaging - INFO - IMAGING - Data masked, contains a total of 4 image-pixels
-2021-12-13 13:31:14,315 - autoarray.dataset.imaging - INFO - IMAGING - Data masked, contains a total of 4 image-pixels
-2021-12-13 13:31:14,333 - autoarray.dataset.imaging - INFO - IMAGING - Data masked, contains a total of 4 image-pixels
-2021-12-13 13:31:14,363 - autoarray.dataset.imaging - INFO - IMAGING - Data masked, contains a total of 9 image-pixels
-2021-12-13 13:31:14,653 - autoarray.dataset.imaging - INFO - IMAGING - Data masked, contains a total of 9 image-pixels
-2021-12-13 13:31:14,907 - autoarray.dataset.imaging - INFO - IMAGING - Data masked, contains a total of 9 image-pixels
-2021-12-13 13:31:36,327 - autoarray.dataset.imaging - INFO - IMAGING - Data masked, contains a total of 5 image-pixels
-2021-12-13 13:31:36,328 - autoarray.dataset.imaging - INFO - IMAGING - Computing W-Tilde... May take a moment.
-2021-12-13 13:31:36,458 - autoarray.dataset.imaging - INFO - IMAGING - Data masked, contains a total of 5 image-pixels
-2021-12-13 13:31:36,458 - autoarray.dataset.imaging - INFO - IMAGING - Computing W-Tilde... May take a moment.
-2021-12-13 13:31:36,461 - autoarray.dataset.imaging - INFO - IMAGING - Data masked, contains a total of 5 image-pixels
-2021-12-13 13:31:36,462 - autoarray.dataset.imaging - INFO - IMAGING - Computing W-Tilde... May take a moment.
-2021-12-13 13:31:36,526 - autoarray.dataset.imaging - INFO - IMAGING - Data masked, contains a total of 5 image-pixels
-2021-12-13 13:31:36,527 - autoarray.dataset.imaging - INFO - IMAGING - Computing W-Tilde... May take a moment.
-2021-12-13 13:31:36,541 - autoarray.dataset.imaging - INFO - IMAGING - Data masked, contains a total of 5 image-pixels
-2021-12-13 13:31:36,542 - autoarray.dataset.imaging - INFO - IMAGING - Computing W-Tilde... May take a moment.
-2021-12-13 13:31:36,744 - autoarray.dataset.imaging - INFO - IMAGING - Data masked, contains a total of 5 image-pixels
-2021-12-13 13:31:36,744 - autoarray.dataset.imaging - INFO - IMAGING - Computing W-Tilde... May take a moment.
-2021-12-13 13:31:37,758 - autoarray.dataset.imaging - INFO - IMAGING - Data masked, contains a total of 9 image-pixels
-2021-12-13 13:31:37,759 - autoarray.dataset.imaging - INFO - IMAGING - Computing W-Tilde... May take a moment.
-2021-12-13 13:31:37,759 - autoarray.dataset.imaging - INFO - IMAGING - Data masked, contains a total of 9 image-pixels
-2021-12-13 13:31:37,760 - autoarray.dataset.imaging - INFO - IMAGING - Computing W-Tilde... May take a moment.
-2021-12-13 13:31:38,467 - autoarray.dataset.imaging - INFO - IMAGING - Data masked, contains a total of 9 image-pixels
-2021-12-13 13:31:38,467 - autoarray.dataset.imaging - INFO - IMAGING - Computing W-Tilde... May take a moment.
-2021-12-13 13:31:38,468 - autoarray.dataset.imaging - INFO - IMAGING - Data masked, contains a total of 9 image-pixels
-2021-12-13 13:31:38,468 - autoarray.dataset.imaging - INFO - IMAGING - Computing W-Tilde... May take a moment.
-2021-12-13 13:31:40,804 - autoarray.dataset.imaging - INFO - IMAGING - Data masked, contains a total of 9 image-pixels
-2021-12-13 13:34:45,562 - autoarray.preloads - INFO - PRELOADS - Relocated grid of pxielization preloaded for this model-fit.
-2021-12-13 13:34:45,563 - autoarray.preloads - INFO - PRELOADS - Mappers of planes preloaded for this model-fit.
-2021-12-13 13:34:45,563 - autoarray.preloads - INFO - PRELOADS - Mappers of planes preloaded for this model-fit.
-2021-12-13 13:34:45,565 - autoarray.preloads - INFO - PRELOADS - LEq linear algebra quantities preloaded for this model-fit.
-2021-12-13 13:34:45,566 - autoarray.preloads - INFO - PRELOADS - LEq Log Det Regularization Matrix Term preloaded for this model-fit.
-2021-12-13 13:34:47,109 - autoarray.dataset.imaging - INFO - The image and noise map of the `Imaging` objected have been padded to the dimensions(9,). This is because the blurring region around the mask (which defines wherePSF flux may be convolved into the masked region) extended beyond the edge of the image.This can be prevented by using a smaller mask, smaller PSF kernel size or manually paddingthe image and noise-map yourself.
-2021-12-13 13:34:47,183 - autoarray.dataset.imaging - INFO - IMAGING - Data masked, contains a total of 9 image-pixels
-2021-12-13 13:34:47,185 - autoarray.dataset.imaging - INFO - IMAGING - Data masked, contains a total of 9 image-pixels
-2021-12-13 13:34:47,186 - autoarray.dataset.imaging - INFO - IMAGING - Data masked, contains a total of 9 image-pixels
-2021-12-13 13:34:47,187 - autoarray.dataset.imaging - INFO - IMAGING - Data masked, contains a total of 9 image-pixels
-2021-12-13 13:34:47,191 - autoarray.dataset.imaging - INFO - IMAGING - Computing W-Tilde... May take a moment.
-2021-12-13 13:34:47,196 - autoarray.dataset.imaging - INFO - IMAGING - Data masked, contains a total of 9 image-pixels
-2021-12-13 13:34:47,196 - autoarray.dataset.imaging - INFO - IMAGING - Data masked, contains a total of 9 image-pixels
-2021-12-13 13:34:47,200 - autoarray.dataset.imaging - INFO - IMAGING - Data masked, contains a total of 1 image-pixels
-2021-12-13 13:34:48,438 - autoarray.dataset.imaging - INFO - IMAGING - Data masked, contains a total of 4 image-pixels
-2021-12-13 13:34:48,442 - autoarray.dataset.imaging - INFO - IMAGING - Data masked, contains a total of 4 image-pixels
-2021-12-13 13:34:48,458 - autoarray.dataset.imaging - INFO - IMAGING - Data masked, contains a total of 4 image-pixels
-2021-12-13 13:34:48,487 - autoarray.dataset.imaging - INFO - IMAGING - Data masked, contains a total of 9 image-pixels
-2021-12-13 13:34:48,768 - autoarray.dataset.imaging - INFO - IMAGING - Data masked, contains a total of 9 image-pixels
-2021-12-13 13:34:49,022 - autoarray.dataset.imaging - INFO - IMAGING - Data masked, contains a total of 9 image-pixels
-2021-12-13 13:35:09,734 - autoarray.dataset.imaging - INFO - IMAGING - Data masked, contains a total of 5 image-pixels
-2021-12-13 13:35:09,735 - autoarray.dataset.imaging - INFO - IMAGING - Computing W-Tilde... May take a moment.
-2021-12-13 13:35:09,859 - autoarray.dataset.imaging - INFO - IMAGING - Data masked, contains a total of 5 image-pixels
-2021-12-13 13:35:09,859 - autoarray.dataset.imaging - INFO - IMAGING - Computing W-Tilde... May take a moment.
-2021-12-13 13:35:09,862 - autoarray.dataset.imaging - INFO - IMAGING - Data masked, contains a total of 5 image-pixels
-2021-12-13 13:35:09,862 - autoarray.dataset.imaging - INFO - IMAGING - Computing W-Tilde... May take a moment.
-2021-12-13 13:35:10,026 - autoarray.dataset.imaging - INFO - IMAGING - Data masked, contains a total of 5 image-pixels
-2021-12-13 13:35:10,027 - autoarray.dataset.imaging - INFO - IMAGING - Computing W-Tilde... May take a moment.
-2021-12-13 13:35:10,042 - autoarray.dataset.imaging - INFO - IMAGING - Data masked, contains a total of 5 image-pixels
-2021-12-13 13:35:10,042 - autoarray.dataset.imaging - INFO - IMAGING - Computing W-Tilde... May take a moment.
-2021-12-13 13:35:10,167 - autoarray.dataset.imaging - INFO - IMAGING - Data masked, contains a total of 5 image-pixels
-2021-12-13 13:35:10,167 - autoarray.dataset.imaging - INFO - IMAGING - Computing W-Tilde... May take a moment.
-2021-12-13 13:35:11,163 - autoarray.dataset.imaging - INFO - IMAGING - Data masked, contains a total of 9 image-pixels
-2021-12-13 13:35:11,164 - autoarray.dataset.imaging - INFO - IMAGING - Computing W-Tilde... May take a moment.
-2021-12-13 13:35:11,165 - autoarray.dataset.imaging - INFO - IMAGING - Data masked, contains a total of 9 image-pixels
-2021-12-13 13:35:11,165 - autoarray.dataset.imaging - INFO - IMAGING - Computing W-Tilde... May take a moment.
-2021-12-13 13:35:11,924 - autoarray.dataset.imaging - INFO - IMAGING - Data masked, contains a total of 9 image-pixels
-2021-12-13 13:35:11,924 - autoarray.dataset.imaging - INFO - IMAGING - Computing W-Tilde... May take a moment.
-2021-12-13 13:35:11,925 - autoarray.dataset.imaging - INFO - IMAGING - Data masked, contains a total of 9 image-pixels
-2021-12-13 13:35:11,925 - autoarray.dataset.imaging - INFO - IMAGING - Computing W-Tilde... May take a moment.
-2021-12-13 13:35:14,155 - autoarray.dataset.imaging - INFO - IMAGING - Data masked, contains a total of 9 image-pixels
-2021-12-13 13:36:43,829 - autoarray.preloads - INFO - PRELOADS - Relocated grid of pxielization preloaded for this model-fit.
-2021-12-13 13:36:43,831 - autoarray.preloads - INFO - PRELOADS - Mappers of planes preloaded for this model-fit.
-2021-12-13 13:36:43,831 - autoarray.preloads - INFO - PRELOADS - Mappers of planes preloaded for this model-fit.
-2021-12-13 13:36:43,832 - autoarray.preloads - INFO - PRELOADS - LEq linear algebra quantities preloaded for this model-fit.
-2021-12-13 13:36:43,834 - autoarray.preloads - INFO - PRELOADS - LEq Log Det Regularization Matrix Term preloaded for this model-fit.
-2021-12-13 13:36:46,681 - autoarray.dataset.imaging - INFO - The image and noise map of the `Imaging` objected have been padded to the dimensions(9,). This is because the blurring region around the mask (which defines wherePSF flux may be convolved into the masked region) extended beyond the edge of the image.This can be prevented by using a smaller mask, smaller PSF kernel size or manually paddingthe image and noise-map yourself.
-2021-12-13 13:36:46,778 - autoarray.dataset.imaging - INFO - IMAGING - Data masked, contains a total of 9 image-pixels
-2021-12-13 13:36:46,780 - autoarray.dataset.imaging - INFO - IMAGING - Data masked, contains a total of 9 image-pixels
-2021-12-13 13:36:46,780 - autoarray.dataset.imaging - INFO - IMAGING - Data masked, contains a total of 9 image-pixels
-2021-12-13 13:36:46,783 - autoarray.dataset.imaging - INFO - IMAGING - Data masked, contains a total of 9 image-pixels
-2021-12-13 13:36:46,787 - autoarray.dataset.imaging - INFO - IMAGING - Computing W-Tilde... May take a moment.
-2021-12-13 13:36:46,793 - autoarray.dataset.imaging - INFO - IMAGING - Data masked, contains a total of 9 image-pixels
-2021-12-13 13:36:46,793 - autoarray.dataset.imaging - INFO - IMAGING - Data masked, contains a total of 9 image-pixels
-2021-12-13 13:36:46,797 - autoarray.dataset.imaging - INFO - IMAGING - Data masked, contains a total of 1 image-pixels
-2021-12-13 13:36:49,183 - autoarray.dataset.imaging - INFO - IMAGING - Data masked, contains a total of 4 image-pixels
-2021-12-13 13:36:49,187 - autoarray.dataset.imaging - INFO - IMAGING - Data masked, contains a total of 4 image-pixels
-2021-12-13 13:36:49,205 - autoarray.dataset.imaging - INFO - IMAGING - Data masked, contains a total of 4 image-pixels
-2021-12-13 13:36:49,239 - autoarray.dataset.imaging - INFO - IMAGING - Data masked, contains a total of 9 image-pixels
-2021-12-13 13:36:49,530 - autoarray.dataset.imaging - INFO - IMAGING - Data masked, contains a total of 9 image-pixels
-2021-12-13 13:36:49,792 - autoarray.dataset.imaging - INFO - IMAGING - Data masked, contains a total of 9 image-pixels
-2021-12-13 13:37:11,401 - autoarray.dataset.imaging - INFO - IMAGING - Data masked, contains a total of 5 image-pixels
-2021-12-13 13:37:11,401 - autoarray.dataset.imaging - INFO - IMAGING - Computing W-Tilde... May take a moment.
-2021-12-13 13:37:12,787 - autoarray.dataset.imaging - INFO - IMAGING - Data masked, contains a total of 5 image-pixels
-2021-12-13 13:37:12,788 - autoarray.dataset.imaging - INFO - IMAGING - Computing W-Tilde... May take a moment.
-2021-12-13 13:37:12,793 - autoarray.dataset.imaging - INFO - IMAGING - Data masked, contains a total of 5 image-pixels
-2021-12-13 13:37:12,793 - autoarray.dataset.imaging - INFO - IMAGING - Computing W-Tilde... May take a moment.
-2021-12-13 13:37:12,935 - autoarray.dataset.imaging - INFO - IMAGING - Data masked, contains a total of 5 image-pixels
-2021-12-13 13:37:12,936 - autoarray.dataset.imaging - INFO - IMAGING - Computing W-Tilde... May take a moment.
-2021-12-13 13:37:12,951 - autoarray.dataset.imaging - INFO - IMAGING - Data masked, contains a total of 5 image-pixels
-2021-12-13 13:37:12,952 - autoarray.dataset.imaging - INFO - IMAGING - Computing W-Tilde... May take a moment.
-2021-12-13 13:37:13,585 - autoarray.dataset.imaging - INFO - IMAGING - Data masked, contains a total of 5 image-pixels
-2021-12-13 13:37:13,585 - autoarray.dataset.imaging - INFO - IMAGING - Computing W-Tilde... May take a moment.
-2021-12-13 13:37:14,615 - autoarray.dataset.imaging - INFO - IMAGING - Data masked, contains a total of 9 image-pixels
-2021-12-13 13:37:14,616 - autoarray.dataset.imaging - INFO - IMAGING - Computing W-Tilde... May take a moment.
-2021-12-13 13:37:14,617 - autoarray.dataset.imaging - INFO - IMAGING - Data masked, contains a total of 9 image-pixels
-2021-12-13 13:37:14,618 - autoarray.dataset.imaging - INFO - IMAGING - Computing W-Tilde... May take a moment.
-2021-12-13 13:37:15,419 - autoarray.dataset.imaging - INFO - IMAGING - Data masked, contains a total of 9 image-pixels
-2021-12-13 13:37:15,420 - autoarray.dataset.imaging - INFO - IMAGING - Computing W-Tilde... May take a moment.
-2021-12-13 13:37:15,420 - autoarray.dataset.imaging - INFO - IMAGING - Data masked, contains a total of 9 image-pixels
-2021-12-13 13:37:15,421 - autoarray.dataset.imaging - INFO - IMAGING - Computing W-Tilde... May take a moment.
-2021-12-13 13:37:18,154 - autoarray.dataset.imaging - INFO - IMAGING - Data masked, contains a total of 9 image-pixels
-2021-12-13 13:38:54,580 - autoarray.dataset.imaging - INFO - IMAGING - Data masked, contains a total of 5 image-pixels
-2021-12-13 13:38:55,021 - autoarray.dataset.imaging - INFO - IMAGING - Computing W-Tilde... May take a moment.
-2021-12-13 13:38:57,944 - autoarray.dataset.imaging - INFO - IMAGING - Data masked, contains a total of 5 image-pixels
-2021-12-13 13:38:57,945 - autoarray.dataset.imaging - INFO - IMAGING - Computing W-Tilde... May take a moment.
-2021-12-13 13:38:57,952 - autoarray.dataset.imaging - INFO - IMAGING - Data masked, contains a total of 5 image-pixels
-2021-12-13 13:38:57,953 - autoarray.dataset.imaging - INFO - IMAGING - Computing W-Tilde... May take a moment.
-2021-12-13 13:38:58,533 - autoarray.dataset.imaging - INFO - IMAGING - Data masked, contains a total of 5 image-pixels
-2021-12-13 13:38:58,534 - autoarray.dataset.imaging - INFO - IMAGING - Computing W-Tilde... May take a moment.
-2021-12-13 13:38:58,877 - autoarray.dataset.imaging - INFO - IMAGING - Data masked, contains a total of 5 image-pixels
-2021-12-13 13:38:58,877 - autoarray.dataset.imaging - INFO - IMAGING - Computing W-Tilde... May take a moment.
-2021-12-13 13:38:59,131 - autoarray.dataset.imaging - INFO - IMAGING - Data masked, contains a total of 5 image-pixels
-2021-12-13 13:38:59,132 - autoarray.dataset.imaging - INFO - IMAGING - Computing W-Tilde... May take a moment.
-2021-12-13 13:39:00,374 - autoarray.dataset.imaging - INFO - IMAGING - Data masked, contains a total of 9 image-pixels
-2021-12-13 13:39:00,374 - autoarray.dataset.imaging - INFO - IMAGING - Computing W-Tilde... May take a moment.
-2021-12-13 13:39:00,375 - autoarray.dataset.imaging - INFO - IMAGING - Data masked, contains a total of 9 image-pixels
-2021-12-13 13:39:00,376 - autoarray.dataset.imaging - INFO - IMAGING - Computing W-Tilde... May take a moment.
-2021-12-13 13:39:01,207 - autoarray.dataset.imaging - INFO - IMAGING - Data masked, contains a total of 9 image-pixels
-2021-12-13 13:39:01,207 - autoarray.dataset.imaging - INFO - IMAGING - Computing W-Tilde... May take a moment.
-2021-12-13 13:39:01,208 - autoarray.dataset.imaging - INFO - IMAGING - Data masked, contains a total of 9 image-pixels
-2021-12-13 13:39:01,208 - autoarray.dataset.imaging - INFO - IMAGING - Computing W-Tilde... May take a moment.
-2021-12-13 14:31:52,676 - autoarray.preloads - INFO - PRELOADS - Relocated grid of pxielization preloaded for this model-fit.
-2021-12-13 14:31:52,678 - autoarray.preloads - INFO - PRELOADS - Mappers of planes preloaded for this model-fit.
-2021-12-13 14:31:52,678 - autoarray.preloads - INFO - PRELOADS - Mappers of planes preloaded for this model-fit.
-2021-12-13 14:31:52,680 - autoarray.preloads - INFO - PRELOADS - LEq linear algebra quantities preloaded for this model-fit.
-2021-12-13 14:31:52,682 - autoarray.preloads - INFO - PRELOADS - LEq Log Det Regularization Matrix Term preloaded for this model-fit.
-2021-12-13 14:31:56,717 - autoarray.dataset.imaging - INFO - The image and noise map of the `Imaging` objected have been padded to the dimensions(9,). This is because the blurring region around the mask (which defines wherePSF flux may be convolved into the masked region) extended beyond the edge of the image.This can be prevented by using a smaller mask, smaller PSF kernel size or manually paddingthe image and noise-map yourself.
-2021-12-13 14:31:56,819 - autoarray.dataset.imaging - INFO - IMAGING - Data masked, contains a total of 9 image-pixels
-2021-12-13 14:31:56,822 - autoarray.dataset.imaging - INFO - IMAGING - Data masked, contains a total of 9 image-pixels
-2021-12-13 14:31:56,822 - autoarray.dataset.imaging - INFO - IMAGING - Data masked, contains a total of 9 image-pixels
-2021-12-13 14:31:56,825 - autoarray.dataset.imaging - INFO - IMAGING - Data masked, contains a total of 9 image-pixels
-2021-12-13 14:31:57,301 - autoarray.dataset.imaging - INFO - IMAGING - Computing W-Tilde... May take a moment.
-2021-12-13 14:31:58,164 - autoarray.dataset.imaging - INFO - IMAGING - Data masked, contains a total of 9 image-pixels
-2021-12-13 14:31:58,165 - autoarray.dataset.imaging - INFO - IMAGING - Data masked, contains a total of 9 image-pixels
-2021-12-13 14:31:58,171 - autoarray.dataset.imaging - INFO - IMAGING - Data masked, contains a total of 1 image-pixels
-2021-12-13 14:32:00,911 - autoarray.dataset.imaging - INFO - IMAGING - Data masked, contains a total of 4 image-pixels
-2021-12-13 14:32:00,915 - autoarray.dataset.imaging - INFO - IMAGING - Data masked, contains a total of 4 image-pixels
-2021-12-13 14:32:00,935 - autoarray.dataset.imaging - INFO - IMAGING - Data masked, contains a total of 4 image-pixels
-2021-12-13 14:32:00,977 - autoarray.dataset.imaging - INFO - IMAGING - Data masked, contains a total of 9 image-pixels
-2021-12-13 14:32:01,467 - autoarray.dataset.imaging - INFO - IMAGING - Data masked, contains a total of 9 image-pixels
-2021-12-13 14:32:01,695 - autoarray.dataset.imaging - INFO - IMAGING - Data masked, contains a total of 9 image-pixels
-2021-12-13 14:32:31,390 - autoarray.dataset.imaging - INFO - IMAGING - Data masked, contains a total of 5 image-pixels
-2021-12-13 14:32:31,391 - autoarray.dataset.imaging - INFO - IMAGING - Computing W-Tilde... May take a moment.
-2021-12-13 14:32:34,164 - autoarray.dataset.imaging - INFO - IMAGING - Data masked, contains a total of 5 image-pixels
-2021-12-13 14:32:34,165 - autoarray.dataset.imaging - INFO - IMAGING - Computing W-Tilde... May take a moment.
-2021-12-13 14:32:34,173 - autoarray.dataset.imaging - INFO - IMAGING - Data masked, contains a total of 5 image-pixels
-2021-12-13 14:32:34,174 - autoarray.dataset.imaging - INFO - IMAGING - Computing W-Tilde... May take a moment.
-2021-12-13 14:32:34,831 - autoarray.dataset.imaging - INFO - IMAGING - Data masked, contains a total of 5 image-pixels
-2021-12-13 14:32:34,832 - autoarray.dataset.imaging - INFO - IMAGING - Computing W-Tilde... May take a moment.
-2021-12-13 14:32:36,399 - autoarray.dataset.imaging - INFO - IMAGING - Data masked, contains a total of 5 image-pixels
-2021-12-13 14:32:36,399 - autoarray.dataset.imaging - INFO - IMAGING - Computing W-Tilde... May take a moment.
-2021-12-13 14:32:37,497 - autoarray.dataset.imaging - INFO - IMAGING - Data masked, contains a total of 5 image-pixels
-2021-12-13 14:32:37,498 - autoarray.dataset.imaging - INFO - IMAGING - Computing W-Tilde... May take a moment.
-2021-12-13 14:32:37,779 - autoarray.dataset.imaging - INFO - IMAGING - Data masked, contains a total of 5 image-pixels
-2021-12-13 14:32:37,780 - autoarray.dataset.imaging - INFO - IMAGING - Computing W-Tilde... May take a moment.
-2021-12-13 14:32:40,356 - autoarray.dataset.imaging - INFO - IMAGING - Data masked, contains a total of 9 image-pixels
-2021-12-13 14:32:40,357 - autoarray.dataset.imaging - INFO - IMAGING - Computing W-Tilde... May take a moment.
-2021-12-13 14:32:40,358 - autoarray.dataset.imaging - INFO - IMAGING - Data masked, contains a total of 9 image-pixels
-2021-12-13 14:32:40,359 - autoarray.dataset.imaging - INFO - IMAGING - Computing W-Tilde... May take a moment.
-2021-12-13 14:32:41,402 - autoarray.dataset.imaging - INFO - IMAGING - Data masked, contains a total of 9 image-pixels
-2021-12-13 14:32:41,403 - autoarray.dataset.imaging - INFO - IMAGING - Computing W-Tilde... May take a moment.
-2021-12-13 14:32:41,404 - autoarray.dataset.imaging - INFO - IMAGING - Data masked, contains a total of 9 image-pixels
-2021-12-13 14:32:41,405 - autoarray.dataset.imaging - INFO - IMAGING - Computing W-Tilde... May take a moment.
-2021-12-13 14:32:44,992 - autoarray.dataset.imaging - INFO - IMAGING - Data masked, contains a total of 9 image-pixels
-2021-12-13 14:43:55,548 - autoarray.preloads - INFO - PRELOADS - Relocated grid of pxielization preloaded for this model-fit.
-2021-12-13 14:43:55,550 - autoarray.preloads - INFO - PRELOADS - Mappers of planes preloaded for this model-fit.
-2021-12-13 14:43:55,550 - autoarray.preloads - INFO - PRELOADS - Mappers of planes preloaded for this model-fit.
-2021-12-13 14:43:55,552 - autoarray.preloads - INFO - PRELOADS - LEq linear algebra quantities preloaded for this model-fit.
-2021-12-13 14:43:55,553 - autoarray.preloads - INFO - PRELOADS - LEq Log Det Regularization Matrix Term preloaded for this model-fit.
-2021-12-13 14:43:57,613 - autoarray.dataset.imaging - INFO - The image and noise map of the `Imaging` objected have been padded to the dimensions(9,). This is because the blurring region around the mask (which defines wherePSF flux may be convolved into the masked region) extended beyond the edge of the image.This can be prevented by using a smaller mask, smaller PSF kernel size or manually paddingthe image and noise-map yourself.
-2021-12-13 14:43:57,713 - autoarray.dataset.imaging - INFO - IMAGING - Data masked, contains a total of 9 image-pixels
-2021-12-13 14:43:57,716 - autoarray.dataset.imaging - INFO - IMAGING - Data masked, contains a total of 9 image-pixels
-2021-12-13 14:43:57,716 - autoarray.dataset.imaging - INFO - IMAGING - Data masked, contains a total of 9 image-pixels
-2021-12-13 14:43:57,719 - autoarray.dataset.imaging - INFO - IMAGING - Data masked, contains a total of 9 image-pixels
-2021-12-13 14:43:57,725 - autoarray.dataset.imaging - INFO - IMAGING - Computing W-Tilde... May take a moment.
-2021-12-13 14:43:57,731 - autoarray.dataset.imaging - INFO - IMAGING - Data masked, contains a total of 9 image-pixels
-2021-12-13 14:43:57,732 - autoarray.dataset.imaging - INFO - IMAGING - Data masked, contains a total of 9 image-pixels
-2021-12-13 14:43:57,737 - autoarray.dataset.imaging - INFO - IMAGING - Data masked, contains a total of 1 image-pixels
-2021-12-13 14:43:59,381 - autoarray.dataset.imaging - INFO - IMAGING - Data masked, contains a total of 4 image-pixels
-2021-12-13 14:43:59,386 - autoarray.dataset.imaging - INFO - IMAGING - Data masked, contains a total of 4 image-pixels
-2021-12-13 14:43:59,406 - autoarray.dataset.imaging - INFO - IMAGING - Data masked, contains a total of 4 image-pixels
-2021-12-13 14:43:59,447 - autoarray.dataset.imaging - INFO - IMAGING - Data masked, contains a total of 9 image-pixels
-2021-12-13 14:43:59,840 - autoarray.dataset.imaging - INFO - IMAGING - Data masked, contains a total of 9 image-pixels
-2021-12-13 14:44:00,205 - autoarray.dataset.imaging - INFO - IMAGING - Data masked, contains a total of 9 image-pixels
-2021-12-13 14:44:27,737 - autoarray.dataset.imaging - INFO - IMAGING - Data masked, contains a total of 5 image-pixels
-2021-12-13 14:44:27,737 - autoarray.dataset.imaging - INFO - IMAGING - Computing W-Tilde... May take a moment.
-2021-12-13 14:44:28,332 - autoarray.dataset.imaging - INFO - IMAGING - Data masked, contains a total of 5 image-pixels
-2021-12-13 14:44:28,333 - autoarray.dataset.imaging - INFO - IMAGING - Computing W-Tilde... May take a moment.
-2021-12-13 14:44:28,339 - autoarray.dataset.imaging - INFO - IMAGING - Data masked, contains a total of 5 image-pixels
-2021-12-13 14:44:28,340 - autoarray.dataset.imaging - INFO - IMAGING - Computing W-Tilde... May take a moment.
-2021-12-13 14:44:29,189 - autoarray.dataset.imaging - INFO - IMAGING - Data masked, contains a total of 5 image-pixels
-2021-12-13 14:44:29,190 - autoarray.dataset.imaging - INFO - IMAGING - Computing W-Tilde... May take a moment.
-2021-12-13 14:44:29,859 - autoarray.dataset.imaging - INFO - IMAGING - Data masked, contains a total of 5 image-pixels
-2021-12-13 14:44:29,860 - autoarray.dataset.imaging - INFO - IMAGING - Computing W-Tilde... May take a moment.
-2021-12-13 14:44:29,995 - autoarray.dataset.imaging - INFO - IMAGING - Data masked, contains a total of 5 image-pixels
-2021-12-13 14:44:29,995 - autoarray.dataset.imaging - INFO - IMAGING - Computing W-Tilde... May take a moment.
-2021-12-13 14:44:30,004 - autoarray.dataset.imaging - INFO - IMAGING - Data masked, contains a total of 5 image-pixels
-2021-12-13 14:44:30,005 - autoarray.dataset.imaging - INFO - IMAGING - Computing W-Tilde... May take a moment.
-2021-12-13 14:44:31,535 - autoarray.dataset.imaging - INFO - IMAGING - Data masked, contains a total of 9 image-pixels
-2021-12-13 14:44:31,536 - autoarray.dataset.imaging - INFO - IMAGING - Computing W-Tilde... May take a moment.
-2021-12-13 14:44:31,537 - autoarray.dataset.imaging - INFO - IMAGING - Data masked, contains a total of 9 image-pixels
-2021-12-13 14:44:31,537 - autoarray.dataset.imaging - INFO - IMAGING - Computing W-Tilde... May take a moment.
-2021-12-13 14:44:32,498 - autoarray.dataset.imaging - INFO - IMAGING - Data masked, contains a total of 9 image-pixels
-2021-12-13 14:44:32,499 - autoarray.dataset.imaging - INFO - IMAGING - Computing W-Tilde... May take a moment.
-2021-12-13 14:44:32,500 - autoarray.dataset.imaging - INFO - IMAGING - Data masked, contains a total of 9 image-pixels
-2021-12-13 14:44:32,500 - autoarray.dataset.imaging - INFO - IMAGING - Computing W-Tilde... May take a moment.
-2021-12-13 14:44:35,335 - autoarray.dataset.imaging - INFO - IMAGING - Data masked, contains a total of 9 image-pixels
-2021-12-16 12:04:38,012 - autoarray.preloads - INFO - PRELOADS - Relocated grid of pxielization preloaded for this model-fit.
-2021-12-16 12:04:38,014 - autoarray.preloads - INFO - PRELOADS - Mappers of planes preloaded for this model-fit.
-2021-12-16 12:04:38,015 - autoarray.preloads - INFO - PRELOADS - Mappers of planes preloaded for this model-fit.
-2021-12-16 12:04:38,017 - autoarray.preloads - INFO - PRELOADS - LEq linear algebra quantities preloaded for this model-fit.
-2021-12-16 12:04:38,018 - autoarray.preloads - INFO - PRELOADS - LEq Log Det Regularization Matrix Term preloaded for this model-fit.
-2021-12-16 12:04:40,271 - autoarray.dataset.imaging - INFO - The image and noise map of the `Imaging` objected have been padded to the dimensions(9,). This is because the blurring region around the mask (which defines wherePSF flux may be convolved into the masked region) extended beyond the edge of the image.This can be prevented by using a smaller mask, smaller PSF kernel size or manually paddingthe image and noise-map yourself.
-2021-12-16 12:04:40,328 - autoarray.dataset.imaging - INFO - IMAGING - Data masked, contains a total of 9 image-pixels
-2021-12-16 12:04:40,330 - autoarray.dataset.imaging - INFO - IMAGING - Data masked, contains a total of 9 image-pixels
-2021-12-16 12:04:40,331 - autoarray.dataset.imaging - INFO - IMAGING - Data masked, contains a total of 9 image-pixels
-2021-12-16 12:04:40,333 - autoarray.dataset.imaging - INFO - IMAGING - Data masked, contains a total of 9 image-pixels
-2021-12-16 12:04:40,902 - autoarray.dataset.imaging - INFO - IMAGING - Computing W-Tilde... May take a moment.
-2021-12-16 12:04:41,885 - autoarray.dataset.imaging - INFO - IMAGING - Data masked, contains a total of 9 image-pixels
-2021-12-16 12:04:41,886 - autoarray.dataset.imaging - INFO - IMAGING - Data masked, contains a total of 9 image-pixels
-2021-12-16 12:04:41,892 - autoarray.dataset.imaging - INFO - IMAGING - Data masked, contains a total of 1 image-pixels
-2021-12-16 12:04:46,020 - autoarray.dataset.imaging - INFO - IMAGING - Data masked, contains a total of 4 image-pixels
-2021-12-16 12:04:46,023 - autoarray.dataset.imaging - INFO - IMAGING - Data masked, contains a total of 4 image-pixels
-2021-12-16 12:04:46,044 - autoarray.dataset.imaging - INFO - IMAGING - Data masked, contains a total of 4 image-pixels
-2021-12-16 12:04:46,076 - autoarray.dataset.imaging - INFO - IMAGING - Data masked, contains a total of 9 image-pixels
-2021-12-16 12:04:47,396 - autoarray.dataset.imaging - INFO - IMAGING - Data masked, contains a total of 9 image-pixels
-2021-12-16 12:04:47,743 - autoarray.dataset.imaging - INFO - IMAGING - Data masked, contains a total of 9 image-pixels
-2021-12-16 12:05:03,055 - autoarray.dataset.imaging - INFO - IMAGING - Data masked, contains a total of 5 image-pixels
-2021-12-16 12:05:03,056 - autoarray.dataset.imaging - INFO - IMAGING - Computing W-Tilde... May take a moment.
-2021-12-16 12:05:04,383 - autoarray.dataset.imaging - INFO - IMAGING - Data masked, contains a total of 5 image-pixels
-2021-12-16 12:05:04,383 - autoarray.dataset.imaging - INFO - IMAGING - Computing W-Tilde... May take a moment.
-2021-12-16 12:05:06,888 - autoarray.dataset.imaging - INFO - IMAGING - Data masked, contains a total of 5 image-pixels
-2021-12-16 12:05:06,888 - autoarray.dataset.imaging - INFO - IMAGING - Computing W-Tilde... May take a moment.
-2021-12-16 12:05:07,045 - autoarray.dataset.imaging - INFO - IMAGING - Data masked, contains a total of 5 image-pixels
-2021-12-16 12:05:07,046 - autoarray.dataset.imaging - INFO - IMAGING - Computing W-Tilde... May take a moment.
-2021-12-16 12:05:07,074 - autoarray.dataset.imaging - INFO - IMAGING - Data masked, contains a total of 5 image-pixels
-2021-12-16 12:05:07,075 - autoarray.dataset.imaging - INFO - IMAGING - Computing W-Tilde... May take a moment.
-2021-12-16 12:05:12,166 - autoarray.dataset.imaging - INFO - IMAGING - Data masked, contains a total of 9 image-pixels
-2021-12-16 12:05:12,167 - autoarray.dataset.imaging - INFO - IMAGING - Computing W-Tilde... May take a moment.
-2021-12-16 12:05:12,168 - autoarray.dataset.imaging - INFO - IMAGING - Data masked, contains a total of 9 image-pixels
-2021-12-16 12:05:12,169 - autoarray.dataset.imaging - INFO - IMAGING - Computing W-Tilde... May take a moment.
-2021-12-16 12:05:12,207 - autoarray.dataset.imaging - INFO - IMAGING - Data masked, contains a total of 9 image-pixels
-2021-12-16 12:05:12,208 - autoarray.dataset.imaging - INFO - IMAGING - Computing W-Tilde... May take a moment.
-2021-12-16 12:05:12,209 - autoarray.dataset.imaging - INFO - IMAGING - Data masked, contains a total of 9 image-pixels
-2021-12-16 12:05:12,210 - autoarray.dataset.imaging - INFO - IMAGING - Computing W-Tilde... May take a moment.
-2021-12-16 12:05:33,752 - autoarray.dataset.imaging - INFO - IMAGING - Data masked, contains a total of 9 image-pixels
-2021-12-16 12:07:17,568 - autoarray.dataset.imaging - INFO - IMAGING - Data masked, contains a total of 5 image-pixels
-2021-12-16 12:07:17,573 - autoarray.dataset.imaging - INFO - IMAGING - Computing W-Tilde... May take a moment.
-2021-12-16 12:07:17,604 - autoarray.dataset.imaging - INFO - IMAGING - Data masked, contains a total of 5 image-pixels
-2021-12-16 12:07:17,605 - autoarray.dataset.imaging - INFO - IMAGING - Computing W-Tilde... May take a moment.
-2021-12-16 12:07:17,644 - autoarray.dataset.imaging - INFO - IMAGING - Data masked, contains a total of 5 image-pixels
-2021-12-16 12:07:17,644 - autoarray.dataset.imaging - INFO - IMAGING - Computing W-Tilde... May take a moment.
-2021-12-16 12:07:46,062 - autoarray.dataset.imaging - INFO - IMAGING - Data masked, contains a total of 5 image-pixels
-2021-12-16 12:07:46,067 - autoarray.dataset.imaging - INFO - IMAGING - Computing W-Tilde... May take a moment.
-2021-12-16 12:07:46,095 - autoarray.dataset.imaging - INFO - IMAGING - Data masked, contains a total of 5 image-pixels
-2021-12-16 12:07:46,096 - autoarray.dataset.imaging - INFO - IMAGING - Computing W-Tilde... May take a moment.
-2021-12-16 12:07:46,132 - autoarray.dataset.imaging - INFO - IMAGING - Data masked, contains a total of 5 image-pixels
-2021-12-16 12:07:46,132 - autoarray.dataset.imaging - INFO - IMAGING - Computing W-Tilde... May take a moment.
-2021-12-16 12:09:11,963 - autoarray.dataset.imaging - INFO - IMAGING - Data masked, contains a total of 5 image-pixels
-2021-12-16 12:09:11,968 - autoarray.dataset.imaging - INFO - IMAGING - Computing W-Tilde... May take a moment.
-2021-12-16 12:09:11,999 - autoarray.dataset.imaging - INFO - IMAGING - Data masked, contains a total of 5 image-pixels
-2021-12-16 12:09:11,999 - autoarray.dataset.imaging - INFO - IMAGING - Computing W-Tilde... May take a moment.
-2021-12-16 12:09:12,036 - autoarray.dataset.imaging - INFO - IMAGING - Data masked, contains a total of 5 image-pixels
-2021-12-16 12:09:12,036 - autoarray.dataset.imaging - INFO - IMAGING - Computing W-Tilde... May take a moment.
-2021-12-16 12:09:46,476 - autoarray.dataset.imaging - INFO - IMAGING - Data masked, contains a total of 5 image-pixels
-2021-12-16 12:09:46,481 - autoarray.dataset.imaging - INFO - IMAGING - Computing W-Tilde... May take a moment.
-2021-12-16 12:09:46,512 - autoarray.dataset.imaging - INFO - IMAGING - Data masked, contains a total of 5 image-pixels
-2021-12-16 12:09:46,512 - autoarray.dataset.imaging - INFO - IMAGING - Computing W-Tilde... May take a moment.
-2021-12-16 12:09:46,699 - autoarray.dataset.imaging - INFO - IMAGING - Data masked, contains a total of 5 image-pixels
-2021-12-16 12:09:46,700 - autoarray.dataset.imaging - INFO - IMAGING - Computing W-Tilde... May take a moment.
-2021-12-16 12:10:54,565 - autoarray.dataset.imaging - INFO - IMAGING - Data masked, contains a total of 5 image-pixels
-2021-12-16 12:10:54,569 - autoarray.dataset.imaging - INFO - IMAGING - Computing W-Tilde... May take a moment.
-2021-12-16 12:10:54,600 - autoarray.dataset.imaging - INFO - IMAGING - Data masked, contains a total of 5 image-pixels
-2021-12-16 12:10:54,600 - autoarray.dataset.imaging - INFO - IMAGING - Computing W-Tilde... May take a moment.
-2021-12-16 12:10:54,781 - autoarray.dataset.imaging - INFO - IMAGING - Data masked, contains a total of 5 image-pixels
-2021-12-16 12:10:54,781 - autoarray.dataset.imaging - INFO - IMAGING - Computing W-Tilde... May take a moment.
-2021-12-16 12:13:16,454 - autoarray.dataset.imaging - INFO - IMAGING - Data masked, contains a total of 5 image-pixels
-2021-12-16 12:13:16,459 - autoarray.dataset.imaging - INFO - IMAGING - Computing W-Tilde... May take a moment.
-2021-12-16 12:13:17,031 - autoarray.dataset.imaging - INFO - IMAGING - Data masked, contains a total of 5 image-pixels
-2021-12-16 12:13:17,032 - autoarray.dataset.imaging - INFO - IMAGING - Computing W-Tilde... May take a moment.
-2021-12-16 12:13:17,216 - autoarray.dataset.imaging - INFO - IMAGING - Data masked, contains a total of 5 image-pixels
-2021-12-16 12:13:17,217 - autoarray.dataset.imaging - INFO - IMAGING - Computing W-Tilde... May take a moment.
-2021-12-16 12:16:39,460 - autoarray.dataset.imaging - INFO - IMAGING - Data masked, contains a total of 5 image-pixels
-2021-12-16 12:16:39,465 - autoarray.dataset.imaging - INFO - IMAGING - Computing W-Tilde... May take a moment.
-2021-12-16 12:16:40,356 - autoarray.dataset.imaging - INFO - IMAGING - Data masked, contains a total of 5 image-pixels
-2021-12-16 12:16:40,356 - autoarray.dataset.imaging - INFO - IMAGING - Computing W-Tilde... May take a moment.
-2021-12-16 12:16:40,541 - autoarray.dataset.imaging - INFO - IMAGING - Data masked, contains a total of 5 image-pixels
-2021-12-16 12:16:40,542 - autoarray.dataset.imaging - INFO - IMAGING - Computing W-Tilde... May take a moment.
-2021-12-16 12:20:28,651 - autoarray.dataset.imaging - INFO - IMAGING - Data masked, contains a total of 5 image-pixels
-2021-12-16 12:20:28,655 - autoarray.dataset.imaging - INFO - IMAGING - Computing W-Tilde... May take a moment.
-2021-12-16 12:21:03,516 - autoarray.dataset.imaging - INFO - IMAGING - Data masked, contains a total of 5 image-pixels
-2021-12-16 12:21:03,520 - autoarray.dataset.imaging - INFO - IMAGING - Computing W-Tilde... May take a moment.
-2021-12-16 12:21:03,805 - autoarray.dataset.imaging - INFO - IMAGING - Data masked, contains a total of 5 image-pixels
-2021-12-16 12:21:03,806 - autoarray.dataset.imaging - INFO - IMAGING - Computing W-Tilde... May take a moment.
-2021-12-16 12:21:03,818 - autoarray.dataset.imaging - INFO - IMAGING - Data masked, contains a total of 5 image-pixels
-2021-12-16 12:21:03,818 - autoarray.dataset.imaging - INFO - IMAGING - Computing W-Tilde... May take a moment.
-2021-12-16 12:21:04,003 - autoarray.dataset.imaging - INFO - IMAGING - Data masked, contains a total of 5 image-pixels
-2021-12-16 12:21:04,004 - autoarray.dataset.imaging - INFO - IMAGING - Computing W-Tilde... May take a moment.
-2021-12-16 12:32:54,022 - autoarray.dataset.imaging - INFO - IMAGING - Data masked, contains a total of 5 image-pixels
-2021-12-16 12:32:54,027 - autoarray.dataset.imaging - INFO - IMAGING - Computing W-Tilde... May take a moment.
-2021-12-16 12:32:54,268 - autoarray.dataset.imaging - INFO - IMAGING - Data masked, contains a total of 5 image-pixels
-2021-12-16 12:32:54,269 - autoarray.dataset.imaging - INFO - IMAGING - Computing W-Tilde... May take a moment.
-2021-12-16 12:32:54,272 - autoarray.dataset.imaging - INFO - IMAGING - Data masked, contains a total of 5 image-pixels
-2021-12-16 12:32:54,272 - autoarray.dataset.imaging - INFO - IMAGING - Computing W-Tilde... May take a moment.
-2021-12-16 12:32:54,285 - autoarray.dataset.imaging - INFO - IMAGING - Data masked, contains a total of 5 image-pixels
-2021-12-16 12:32:54,286 - autoarray.dataset.imaging - INFO - IMAGING - Computing W-Tilde... May take a moment.
-2021-12-16 12:32:54,521 - autoarray.dataset.imaging - INFO - IMAGING - Data masked, contains a total of 5 image-pixels
-2021-12-16 12:32:54,521 - autoarray.dataset.imaging - INFO - IMAGING - Computing W-Tilde... May take a moment.
-2021-12-16 12:33:14,634 - autoarray.dataset.imaging - INFO - IMAGING - Data masked, contains a total of 5 image-pixels
-2021-12-16 12:33:14,640 - autoarray.dataset.imaging - INFO - IMAGING - Computing W-Tilde... May take a moment.
-2021-12-16 12:33:14,948 - autoarray.dataset.imaging - INFO - IMAGING - Data masked, contains a total of 5 image-pixels
-2021-12-16 12:33:14,949 - autoarray.dataset.imaging - INFO - IMAGING - Computing W-Tilde... May take a moment.
-2021-12-16 12:33:14,951 - autoarray.dataset.imaging - INFO - IMAGING - Data masked, contains a total of 5 image-pixels
-2021-12-16 12:33:14,952 - autoarray.dataset.imaging - INFO - IMAGING - Computing W-Tilde... May take a moment.
-2021-12-16 12:33:14,964 - autoarray.dataset.imaging - INFO - IMAGING - Data masked, contains a total of 5 image-pixels
-2021-12-16 12:33:14,965 - autoarray.dataset.imaging - INFO - IMAGING - Computing W-Tilde... May take a moment.
-2021-12-16 12:33:15,203 - autoarray.dataset.imaging - INFO - IMAGING - Data masked, contains a total of 5 image-pixels
-2021-12-16 12:33:15,203 - autoarray.dataset.imaging - INFO - IMAGING - Computing W-Tilde... May take a moment.
-2021-12-16 12:49:57,189 - autoarray.dataset.imaging - INFO - IMAGING - Data masked, contains a total of 5 image-pixels
-2021-12-16 12:49:57,196 - autoarray.dataset.imaging - INFO - IMAGING - Computing W-Tilde... May take a moment.
-2021-12-16 12:49:58,085 - autoarray.dataset.imaging - INFO - IMAGING - Data masked, contains a total of 5 image-pixels
-2021-12-16 12:49:58,086 - autoarray.dataset.imaging - INFO - IMAGING - Computing W-Tilde... May take a moment.
-2021-12-16 12:49:58,090 - autoarray.dataset.imaging - INFO - IMAGING - Data masked, contains a total of 5 image-pixels
-2021-12-16 12:49:58,090 - autoarray.dataset.imaging - INFO - IMAGING - Computing W-Tilde... May take a moment.
-2021-12-16 12:49:59,135 - autoarray.dataset.imaging - INFO - IMAGING - Data masked, contains a total of 5 image-pixels
-2021-12-16 12:49:59,136 - autoarray.dataset.imaging - INFO - IMAGING - Computing W-Tilde... May take a moment.
-2021-12-16 12:49:59,219 - autoarray.dataset.imaging - INFO - IMAGING - Data masked, contains a total of 5 image-pixels
-2021-12-16 12:49:59,220 - autoarray.dataset.imaging - INFO - IMAGING - Computing W-Tilde... May take a moment.
-2021-12-16 13:07:02,544 - autoarray.dataset.imaging - INFO - IMAGING - Data masked, contains a total of 5 image-pixels
-2021-12-16 13:07:02,549 - autoarray.dataset.imaging - INFO - IMAGING - Computing W-Tilde... May take a moment.
-2021-12-16 13:07:03,622 - autoarray.dataset.imaging - INFO - IMAGING - Data masked, contains a total of 5 image-pixels
-2021-12-16 13:07:03,623 - autoarray.dataset.imaging - INFO - IMAGING - Computing W-Tilde... May take a moment.
-2021-12-16 13:07:03,629 - autoarray.dataset.imaging - INFO - IMAGING - Data masked, contains a total of 5 image-pixels
-2021-12-16 13:07:03,629 - autoarray.dataset.imaging - INFO - IMAGING - Computing W-Tilde... May take a moment.
-2021-12-16 13:07:04,425 - autoarray.dataset.imaging - INFO - IMAGING - Data masked, contains a total of 5 image-pixels
-2021-12-16 13:07:04,425 - autoarray.dataset.imaging - INFO - IMAGING - Computing W-Tilde... May take a moment.
-2021-12-16 13:07:04,496 - autoarray.dataset.imaging - INFO - IMAGING - Data masked, contains a total of 5 image-pixels
-2021-12-16 13:07:04,496 - autoarray.dataset.imaging - INFO - IMAGING - Computing W-Tilde... May take a moment.
-2021-12-16 13:08:34,453 - autoarray.dataset.imaging - INFO - IMAGING - Data masked, contains a total of 5 image-pixels
-2021-12-16 13:08:34,458 - autoarray.dataset.imaging - INFO - IMAGING - Computing W-Tilde... May take a moment.
-2021-12-16 13:08:34,755 - autoarray.dataset.imaging - INFO - IMAGING - Data masked, contains a total of 5 image-pixels
-2021-12-16 13:08:34,756 - autoarray.dataset.imaging - INFO - IMAGING - Computing W-Tilde... May take a moment.
-2021-12-16 13:08:34,758 - autoarray.dataset.imaging - INFO - IMAGING - Data masked, contains a total of 5 image-pixels
-2021-12-16 13:08:34,759 - autoarray.dataset.imaging - INFO - IMAGING - Computing W-Tilde... May take a moment.
-2021-12-16 13:08:34,771 - autoarray.dataset.imaging - INFO - IMAGING - Data masked, contains a total of 5 image-pixels
-2021-12-16 13:08:34,771 - autoarray.dataset.imaging - INFO - IMAGING - Computing W-Tilde... May take a moment.
-2021-12-16 13:08:34,947 - autoarray.dataset.imaging - INFO - IMAGING - Data masked, contains a total of 5 image-pixels
-2021-12-16 13:08:34,947 - autoarray.dataset.imaging - INFO - IMAGING - Computing W-Tilde... May take a moment.
-2021-12-16 13:10:23,054 - autoarray.dataset.imaging - INFO - IMAGING - Data masked, contains a total of 5 image-pixels
-2021-12-16 13:10:23,059 - autoarray.dataset.imaging - INFO - IMAGING - Computing W-Tilde... May take a moment.
-2021-12-16 13:10:23,290 - autoarray.dataset.imaging - INFO - IMAGING - Data masked, contains a total of 5 image-pixels
-2021-12-16 13:10:23,291 - autoarray.dataset.imaging - INFO - IMAGING - Computing W-Tilde... May take a moment.
-2021-12-16 13:10:23,294 - autoarray.dataset.imaging - INFO - IMAGING - Data masked, contains a total of 5 image-pixels
-2021-12-16 13:10:23,294 - autoarray.dataset.imaging - INFO - IMAGING - Computing W-Tilde... May take a moment.
-2021-12-16 13:10:23,307 - autoarray.dataset.imaging - INFO - IMAGING - Data masked, contains a total of 5 image-pixels
-2021-12-16 13:10:23,307 - autoarray.dataset.imaging - INFO - IMAGING - Computing W-Tilde... May take a moment.
-2021-12-16 13:10:23,329 - autoarray.dataset.imaging - INFO - IMAGING - Data masked, contains a total of 5 image-pixels
-2021-12-16 13:10:23,330 - autoarray.dataset.imaging - INFO - IMAGING - Computing W-Tilde... May take a moment.
-2021-12-16 13:11:54,650 - autoarray.preloads - INFO - PRELOADS - Relocated grid of pxielization preloaded for this model-fit.
-2021-12-16 13:11:54,652 - autoarray.preloads - INFO - PRELOADS - Mappers of planes preloaded for this model-fit.
-2021-12-16 13:11:54,653 - autoarray.preloads - INFO - PRELOADS - Mappers of planes preloaded for this model-fit.
-2021-12-16 13:11:54,655 - autoarray.preloads - INFO - PRELOADS - LEq linear algebra quantities preloaded for this model-fit.
-2021-12-16 13:11:54,657 - autoarray.preloads - INFO - PRELOADS - LEq Log Det Regularization Matrix Term preloaded for this model-fit.
-2021-12-16 13:11:56,974 - autoarray.dataset.imaging - INFO - The image and noise map of the `Imaging` objected have been padded to the dimensions(9,). This is because the blurring region around the mask (which defines wherePSF flux may be convolved into the masked region) extended beyond the edge of the image.This can be prevented by using a smaller mask, smaller PSF kernel size or manually paddingthe image and noise-map yourself.
-2021-12-16 13:11:57,031 - autoarray.dataset.imaging - INFO - IMAGING - Data masked, contains a total of 9 image-pixels
-2021-12-16 13:11:57,033 - autoarray.dataset.imaging - INFO - IMAGING - Data masked, contains a total of 9 image-pixels
-2021-12-16 13:11:57,033 - autoarray.dataset.imaging - INFO - IMAGING - Data masked, contains a total of 9 image-pixels
-2021-12-16 13:11:57,036 - autoarray.dataset.imaging - INFO - IMAGING - Data masked, contains a total of 9 image-pixels
-2021-12-16 13:11:57,042 - autoarray.dataset.imaging - INFO - IMAGING - Computing W-Tilde... May take a moment.
-2021-12-16 13:11:57,049 - autoarray.dataset.imaging - INFO - IMAGING - Data masked, contains a total of 9 image-pixels
-2021-12-16 13:11:57,049 - autoarray.dataset.imaging - INFO - IMAGING - Data masked, contains a total of 9 image-pixels
-2021-12-16 13:11:57,055 - autoarray.dataset.imaging - INFO - IMAGING - Data masked, contains a total of 1 image-pixels
-2021-12-16 13:12:01,457 - autoarray.dataset.imaging - INFO - IMAGING - Data masked, contains a total of 4 image-pixels
-2021-12-16 13:12:01,461 - autoarray.dataset.imaging - INFO - IMAGING - Data masked, contains a total of 4 image-pixels
-2021-12-16 13:12:01,483 - autoarray.dataset.imaging - INFO - IMAGING - Data masked, contains a total of 4 image-pixels
-2021-12-16 13:12:01,516 - autoarray.dataset.imaging - INFO - IMAGING - Data masked, contains a total of 9 image-pixels
-2021-12-16 13:12:02,789 - autoarray.dataset.imaging - INFO - IMAGING - Data masked, contains a total of 9 image-pixels
-2021-12-16 13:12:03,300 - autoarray.dataset.imaging - INFO - IMAGING - Data masked, contains a total of 9 image-pixels
-2021-12-16 13:12:18,867 - autoarray.dataset.imaging - INFO - IMAGING - Data masked, contains a total of 5 image-pixels
-2021-12-16 13:12:18,868 - autoarray.dataset.imaging - INFO - IMAGING - Computing W-Tilde... May take a moment.
-2021-12-16 13:12:19,631 - autoarray.dataset.imaging - INFO - IMAGING - Data masked, contains a total of 5 image-pixels
-2021-12-16 13:12:19,632 - autoarray.dataset.imaging - INFO - IMAGING - Computing W-Tilde... May take a moment.
-2021-12-16 13:12:19,636 - autoarray.dataset.imaging - INFO - IMAGING - Data masked, contains a total of 5 image-pixels
-2021-12-16 13:12:19,637 - autoarray.dataset.imaging - INFO - IMAGING - Computing W-Tilde... May take a moment.
-2021-12-16 13:12:20,554 - autoarray.dataset.imaging - INFO - IMAGING - Data masked, contains a total of 5 image-pixels
-2021-12-16 13:12:20,555 - autoarray.dataset.imaging - INFO - IMAGING - Computing W-Tilde... May take a moment.
-2021-12-16 13:12:21,646 - autoarray.dataset.imaging - INFO - IMAGING - Data masked, contains a total of 5 image-pixels
-2021-12-16 13:12:21,646 - autoarray.dataset.imaging - INFO - IMAGING - Computing W-Tilde... May take a moment.
-2021-12-16 13:12:21,774 - autoarray.dataset.imaging - INFO - IMAGING - Data masked, contains a total of 5 image-pixels
-2021-12-16 13:12:21,775 - autoarray.dataset.imaging - INFO - IMAGING - Computing W-Tilde... May take a moment.
-2021-12-16 13:12:21,786 - autoarray.dataset.imaging - INFO - IMAGING - Data masked, contains a total of 5 image-pixels
-2021-12-16 13:12:21,787 - autoarray.dataset.imaging - INFO - IMAGING - Computing W-Tilde... May take a moment.
-2021-12-16 13:12:25,701 - autoarray.dataset.imaging - INFO - IMAGING - Data masked, contains a total of 9 image-pixels
-2021-12-16 13:12:25,702 - autoarray.dataset.imaging - INFO - IMAGING - Computing W-Tilde... May take a moment.
-2021-12-16 13:12:25,702 - autoarray.dataset.imaging - INFO - IMAGING - Data masked, contains a total of 9 image-pixels
-2021-12-16 13:12:25,703 - autoarray.dataset.imaging - INFO - IMAGING - Computing W-Tilde... May take a moment.
-2021-12-16 13:12:28,298 - autoarray.dataset.imaging - INFO - IMAGING - Data masked, contains a total of 9 image-pixels
-2021-12-16 13:12:28,300 - autoarray.dataset.imaging - INFO - IMAGING - Computing W-Tilde... May take a moment.
-2021-12-16 13:12:28,300 - autoarray.dataset.imaging - INFO - IMAGING - Data masked, contains a total of 9 image-pixels
-2021-12-16 13:12:28,301 - autoarray.dataset.imaging - INFO - IMAGING - Computing W-Tilde... May take a moment.
-2021-12-16 13:12:41,706 - autoarray.dataset.imaging - INFO - IMAGING - Data masked, contains a total of 9 image-pixels
-2021-12-16 13:33:18,735 - autoarray.preloads - INFO - PRELOADS - Relocated grid of pxielization preloaded for this model-fit.
-2021-12-16 13:33:18,737 - autoarray.preloads - INFO - PRELOADS - Mappers of planes preloaded for this model-fit.
-2021-12-16 13:33:18,737 - autoarray.preloads - INFO - PRELOADS - Mappers of planes preloaded for this model-fit.
-2021-12-16 13:33:18,739 - autoarray.preloads - INFO - PRELOADS - LEq linear algebra quantities preloaded for this model-fit.
-2021-12-16 13:33:18,741 - autoarray.preloads - INFO - PRELOADS - LEq Log Det Regularization Matrix Term preloaded for this model-fit.
-2021-12-16 13:33:21,023 - autoarray.dataset.imaging - INFO - The image and noise map of the `Imaging` objected have been padded to the dimensions(9,). This is because the blurring region around the mask (which defines wherePSF flux may be convolved into the masked region) extended beyond the edge of the image.This can be prevented by using a smaller mask, smaller PSF kernel size or manually paddingthe image and noise-map yourself.
-2021-12-16 13:33:21,080 - autoarray.dataset.imaging - INFO - IMAGING - Data masked, contains a total of 9 image-pixels
-2021-12-16 13:33:21,082 - autoarray.dataset.imaging - INFO - IMAGING - Data masked, contains a total of 9 image-pixels
-2021-12-16 13:33:21,083 - autoarray.dataset.imaging - INFO - IMAGING - Data masked, contains a total of 9 image-pixels
-2021-12-16 13:33:21,086 - autoarray.dataset.imaging - INFO - IMAGING - Data masked, contains a total of 9 image-pixels
-2021-12-16 13:33:21,092 - autoarray.dataset.imaging - INFO - IMAGING - Computing W-Tilde... May take a moment.
-2021-12-16 13:33:21,098 - autoarray.dataset.imaging - INFO - IMAGING - Data masked, contains a total of 9 image-pixels
-2021-12-16 13:33:21,098 - autoarray.dataset.imaging - INFO - IMAGING - Data masked, contains a total of 9 image-pixels
-2021-12-16 13:33:21,104 - autoarray.dataset.imaging - INFO - IMAGING - Data masked, contains a total of 1 image-pixels
-2021-12-16 13:33:25,309 - autoarray.dataset.imaging - INFO - IMAGING - Data masked, contains a total of 4 image-pixels
-2021-12-16 13:33:25,313 - autoarray.dataset.imaging - INFO - IMAGING - Data masked, contains a total of 4 image-pixels
-2021-12-16 13:33:25,334 - autoarray.dataset.imaging - INFO - IMAGING - Data masked, contains a total of 4 image-pixels
-2021-12-16 13:33:25,365 - autoarray.dataset.imaging - INFO - IMAGING - Data masked, contains a total of 9 image-pixels
-2021-12-16 13:33:26,615 - autoarray.dataset.imaging - INFO - IMAGING - Data masked, contains a total of 9 image-pixels
-2021-12-16 13:33:27,105 - autoarray.dataset.imaging - INFO - IMAGING - Data masked, contains a total of 9 image-pixels
-2021-12-16 13:33:42,110 - autoarray.dataset.imaging - INFO - IMAGING - Data masked, contains a total of 5 image-pixels
-2021-12-16 13:33:42,110 - autoarray.dataset.imaging - INFO - IMAGING - Computing W-Tilde... May take a moment.
-2021-12-16 13:33:42,337 - autoarray.dataset.imaging - INFO - IMAGING - Data masked, contains a total of 5 image-pixels
-2021-12-16 13:33:42,338 - autoarray.dataset.imaging - INFO - IMAGING - Computing W-Tilde... May take a moment.
-2021-12-16 13:33:42,341 - autoarray.dataset.imaging - INFO - IMAGING - Data masked, contains a total of 5 image-pixels
-2021-12-16 13:33:42,342 - autoarray.dataset.imaging - INFO - IMAGING - Computing W-Tilde... May take a moment.
-2021-12-16 13:33:42,355 - autoarray.dataset.imaging - INFO - IMAGING - Data masked, contains a total of 5 image-pixels
-2021-12-16 13:33:42,356 - autoarray.dataset.imaging - INFO - IMAGING - Computing W-Tilde... May take a moment.
-2021-12-16 13:33:42,387 - autoarray.dataset.imaging - INFO - IMAGING - Data masked, contains a total of 5 image-pixels
-2021-12-16 13:33:42,387 - autoarray.dataset.imaging - INFO - IMAGING - Computing W-Tilde... May take a moment.
-2021-12-16 13:33:42,514 - autoarray.dataset.imaging - INFO - IMAGING - Data masked, contains a total of 5 image-pixels
-2021-12-16 13:33:42,515 - autoarray.dataset.imaging - INFO - IMAGING - Computing W-Tilde... May take a moment.
-2021-12-16 13:33:42,527 - autoarray.dataset.imaging - INFO - IMAGING - Data masked, contains a total of 5 image-pixels
-2021-12-16 13:33:42,528 - autoarray.dataset.imaging - INFO - IMAGING - Computing W-Tilde... May take a moment.
-2021-12-16 13:33:45,945 - autoarray.dataset.imaging - INFO - IMAGING - Data masked, contains a total of 9 image-pixels
-2021-12-16 13:33:45,946 - autoarray.dataset.imaging - INFO - IMAGING - Computing W-Tilde... May take a moment.
-2021-12-16 13:33:45,947 - autoarray.dataset.imaging - INFO - IMAGING - Data masked, contains a total of 9 image-pixels
-2021-12-16 13:33:45,948 - autoarray.dataset.imaging - INFO - IMAGING - Computing W-Tilde... May take a moment.
-2021-12-16 13:33:48,490 - autoarray.dataset.imaging - INFO - IMAGING - Data masked, contains a total of 9 image-pixels
-2021-12-16 13:33:48,491 - autoarray.dataset.imaging - INFO - IMAGING - Computing W-Tilde... May take a moment.
-2021-12-16 13:33:48,492 - autoarray.dataset.imaging - INFO - IMAGING - Data masked, contains a total of 9 image-pixels
-2021-12-16 13:33:48,493 - autoarray.dataset.imaging - INFO - IMAGING - Computing W-Tilde... May take a moment.
-2021-12-16 13:34:01,806 - autoarray.dataset.imaging - INFO - IMAGING - Data masked, contains a total of 9 image-pixels
-2021-12-16 14:04:11,839 - autoarray.preloads - INFO - PRELOADS - Relocated grid of pxielization preloaded for this model-fit.
-2021-12-16 14:04:11,840 - autoarray.preloads - INFO - PRELOADS - Mappers of planes preloaded for this model-fit.
-2021-12-16 14:04:11,840 - autoarray.preloads - INFO - PRELOADS - Mappers of planes preloaded for this model-fit.
-2021-12-16 14:04:11,843 - autoarray.preloads - INFO - PRELOADS - LEq linear algebra quantities preloaded for this model-fit.
-2021-12-16 14:04:11,845 - autoarray.preloads - INFO - PRELOADS - LEq Log Det Regularization Matrix Term preloaded for this model-fit.
-2021-12-16 14:04:14,132 - autoarray.dataset.imaging - INFO - The image and noise map of the `Imaging` objected have been padded to the dimensions(9,). This is because the blurring region around the mask (which defines wherePSF flux may be convolved into the masked region) extended beyond the edge of the image.This can be prevented by using a smaller mask, smaller PSF kernel size or manually paddingthe image and noise-map yourself.
-2021-12-16 14:04:14,190 - autoarray.dataset.imaging - INFO - IMAGING - Data masked, contains a total of 9 image-pixels
-2021-12-16 14:04:14,192 - autoarray.dataset.imaging - INFO - IMAGING - Data masked, contains a total of 9 image-pixels
-2021-12-16 14:04:14,193 - autoarray.dataset.imaging - INFO - IMAGING - Data masked, contains a total of 9 image-pixels
-2021-12-16 14:04:14,197 - autoarray.dataset.imaging - INFO - IMAGING - Data masked, contains a total of 9 image-pixels
-2021-12-16 14:04:14,203 - autoarray.dataset.imaging - INFO - IMAGING - Computing W-Tilde... May take a moment.
-2021-12-16 14:04:14,209 - autoarray.dataset.imaging - INFO - IMAGING - Data masked, contains a total of 9 image-pixels
-2021-12-16 14:04:14,210 - autoarray.dataset.imaging - INFO - IMAGING - Data masked, contains a total of 9 image-pixels
-2021-12-16 14:04:14,217 - autoarray.dataset.imaging - INFO - IMAGING - Data masked, contains a total of 1 image-pixels
-2021-12-16 14:04:18,484 - autoarray.dataset.imaging - INFO - IMAGING - Data masked, contains a total of 4 image-pixels
-2021-12-16 14:04:18,488 - autoarray.dataset.imaging - INFO - IMAGING - Data masked, contains a total of 4 image-pixels
-2021-12-16 14:04:18,508 - autoarray.dataset.imaging - INFO - IMAGING - Data masked, contains a total of 4 image-pixels
-2021-12-16 14:04:18,542 - autoarray.dataset.imaging - INFO - IMAGING - Data masked, contains a total of 9 image-pixels
-2021-12-16 14:04:19,762 - autoarray.dataset.imaging - INFO - IMAGING - Data masked, contains a total of 9 image-pixels
-2021-12-16 14:04:20,253 - autoarray.dataset.imaging - INFO - IMAGING - Data masked, contains a total of 9 image-pixels
-2021-12-16 14:04:35,998 - autoarray.dataset.imaging - INFO - IMAGING - Data masked, contains a total of 5 image-pixels
-2021-12-16 14:04:35,998 - autoarray.dataset.imaging - INFO - IMAGING - Computing W-Tilde... May take a moment.
-2021-12-16 14:04:36,720 - autoarray.dataset.imaging - INFO - IMAGING - Data masked, contains a total of 5 image-pixels
-2021-12-16 14:04:36,720 - autoarray.dataset.imaging - INFO - IMAGING - Computing W-Tilde... May take a moment.
-2021-12-16 14:04:36,725 - autoarray.dataset.imaging - INFO - IMAGING - Data masked, contains a total of 5 image-pixels
-2021-12-16 14:04:36,726 - autoarray.dataset.imaging - INFO - IMAGING - Computing W-Tilde... May take a moment.
-2021-12-16 14:04:37,630 - autoarray.dataset.imaging - INFO - IMAGING - Data masked, contains a total of 5 image-pixels
-2021-12-16 14:04:37,631 - autoarray.dataset.imaging - INFO - IMAGING - Computing W-Tilde... May take a moment.
-2021-12-16 14:04:38,686 - autoarray.dataset.imaging - INFO - IMAGING - Data masked, contains a total of 5 image-pixels
-2021-12-16 14:04:38,686 - autoarray.dataset.imaging - INFO - IMAGING - Computing W-Tilde... May take a moment.
-2021-12-16 14:04:38,812 - autoarray.dataset.imaging - INFO - IMAGING - Data masked, contains a total of 5 image-pixels
-2021-12-16 14:04:38,813 - autoarray.dataset.imaging - INFO - IMAGING - Computing W-Tilde... May take a moment.
-2021-12-16 14:04:38,824 - autoarray.dataset.imaging - INFO - IMAGING - Data masked, contains a total of 5 image-pixels
-2021-12-16 14:04:38,825 - autoarray.dataset.imaging - INFO - IMAGING - Computing W-Tilde... May take a moment.
-2021-12-16 14:04:44,474 - autoarray.dataset.imaging - INFO - IMAGING - Data masked, contains a total of 9 image-pixels
-2021-12-16 14:04:44,475 - autoarray.dataset.imaging - INFO - IMAGING - Computing W-Tilde... May take a moment.
-2021-12-16 14:04:44,476 - autoarray.dataset.imaging - INFO - IMAGING - Data masked, contains a total of 9 image-pixels
-2021-12-16 14:04:44,477 - autoarray.dataset.imaging - INFO - IMAGING - Computing W-Tilde... May take a moment.
-2021-12-16 14:04:47,055 - autoarray.dataset.imaging - INFO - IMAGING - Data masked, contains a total of 9 image-pixels
-2021-12-16 14:04:47,056 - autoarray.dataset.imaging - INFO - IMAGING - Computing W-Tilde... May take a moment.
-2021-12-16 14:04:47,056 - autoarray.dataset.imaging - INFO - IMAGING - Data masked, contains a total of 9 image-pixels
-2021-12-16 14:04:47,057 - autoarray.dataset.imaging - INFO - IMAGING - Computing W-Tilde... May take a moment.
-2021-12-16 14:04:59,383 - autoarray.dataset.imaging - INFO - IMAGING - Data masked, contains a total of 9 image-pixels
-2021-12-16 14:23:14,862 - autoarray.preloads - INFO - PRELOADS - Relocated grid of pxielization preloaded for this model-fit.
-2021-12-16 14:23:14,864 - autoarray.preloads - INFO - PRELOADS - Mappers of planes preloaded for this model-fit.
-2021-12-16 14:23:14,865 - autoarray.preloads - INFO - PRELOADS - Mappers of planes preloaded for this model-fit.
-2021-12-16 14:23:14,867 - autoarray.preloads - INFO - PRELOADS - LEq linear algebra quantities preloaded for this model-fit.
-2021-12-16 14:23:14,868 - autoarray.preloads - INFO - PRELOADS - LEq Log Det Regularization Matrix Term preloaded for this model-fit.
-2021-12-16 14:23:17,175 - autoarray.dataset.imaging - INFO - The image and noise map of the `Imaging` objected have been padded to the dimensions(9,). This is because the blurring region around the mask (which defines wherePSF flux may be convolved into the masked region) extended beyond the edge of the image.This can be prevented by using a smaller mask, smaller PSF kernel size or manually paddingthe image and noise-map yourself.
-2021-12-16 14:23:17,234 - autoarray.dataset.imaging - INFO - IMAGING - Data masked, contains a total of 9 image-pixels
-2021-12-16 14:23:17,237 - autoarray.dataset.imaging - INFO - IMAGING - Data masked, contains a total of 9 image-pixels
-2021-12-16 14:23:17,237 - autoarray.dataset.imaging - INFO - IMAGING - Data masked, contains a total of 9 image-pixels
-2021-12-16 14:23:17,239 - autoarray.dataset.imaging - INFO - IMAGING - Data masked, contains a total of 9 image-pixels
-2021-12-16 14:23:17,245 - autoarray.dataset.imaging - INFO - IMAGING - Computing W-Tilde... May take a moment.
-2021-12-16 14:23:17,252 - autoarray.dataset.imaging - INFO - IMAGING - Data masked, contains a total of 9 image-pixels
-2021-12-16 14:23:17,252 - autoarray.dataset.imaging - INFO - IMAGING - Data masked, contains a total of 9 image-pixels
-2021-12-16 14:23:17,258 - autoarray.dataset.imaging - INFO - IMAGING - Data masked, contains a total of 1 image-pixels
-2021-12-16 14:23:21,601 - autoarray.dataset.imaging - INFO - IMAGING - Data masked, contains a total of 4 image-pixels
-2021-12-16 14:23:21,604 - autoarray.dataset.imaging - INFO - IMAGING - Data masked, contains a total of 4 image-pixels
-2021-12-16 14:23:21,624 - autoarray.dataset.imaging - INFO - IMAGING - Data masked, contains a total of 4 image-pixels
-2021-12-16 14:23:21,657 - autoarray.dataset.imaging - INFO - IMAGING - Data masked, contains a total of 9 image-pixels
-2021-12-16 14:23:22,888 - autoarray.dataset.imaging - INFO - IMAGING - Data masked, contains a total of 9 image-pixels
-2021-12-16 14:23:23,393 - autoarray.dataset.imaging - INFO - IMAGING - Data masked, contains a total of 9 image-pixels
-2021-12-16 14:23:38,446 - autoarray.dataset.imaging - INFO - IMAGING - Data masked, contains a total of 5 image-pixels
-2021-12-16 14:23:38,446 - autoarray.dataset.imaging - INFO - IMAGING - Computing W-Tilde... May take a moment.
-2021-12-16 14:23:38,676 - autoarray.dataset.imaging - INFO - IMAGING - Data masked, contains a total of 5 image-pixels
-2021-12-16 14:23:38,677 - autoarray.dataset.imaging - INFO - IMAGING - Computing W-Tilde... May take a moment.
-2021-12-16 14:23:38,681 - autoarray.dataset.imaging - INFO - IMAGING - Data masked, contains a total of 5 image-pixels
-2021-12-16 14:23:38,681 - autoarray.dataset.imaging - INFO - IMAGING - Computing W-Tilde... May take a moment.
-2021-12-16 14:23:38,695 - autoarray.dataset.imaging - INFO - IMAGING - Data masked, contains a total of 5 image-pixels
-2021-12-16 14:23:38,696 - autoarray.dataset.imaging - INFO - IMAGING - Computing W-Tilde... May take a moment.
-2021-12-16 14:23:38,727 - autoarray.dataset.imaging - INFO - IMAGING - Data masked, contains a total of 5 image-pixels
-2021-12-16 14:23:38,727 - autoarray.dataset.imaging - INFO - IMAGING - Computing W-Tilde... May take a moment.
-2021-12-16 14:23:38,855 - autoarray.dataset.imaging - INFO - IMAGING - Data masked, contains a total of 5 image-pixels
-2021-12-16 14:23:38,855 - autoarray.dataset.imaging - INFO - IMAGING - Computing W-Tilde... May take a moment.
-2021-12-16 14:23:38,870 - autoarray.dataset.imaging - INFO - IMAGING - Data masked, contains a total of 5 image-pixels
-2021-12-16 14:23:38,871 - autoarray.dataset.imaging - INFO - IMAGING - Computing W-Tilde... May take a moment.
-2021-12-16 14:23:42,239 - autoarray.dataset.imaging - INFO - IMAGING - Data masked, contains a total of 9 image-pixels
-2021-12-16 14:23:42,240 - autoarray.dataset.imaging - INFO - IMAGING - Computing W-Tilde... May take a moment.
-2021-12-16 14:23:42,241 - autoarray.dataset.imaging - INFO - IMAGING - Data masked, contains a total of 9 image-pixels
-2021-12-16 14:23:42,242 - autoarray.dataset.imaging - INFO - IMAGING - Computing W-Tilde... May take a moment.
-2021-12-16 14:23:44,860 - autoarray.dataset.imaging - INFO - IMAGING - Data masked, contains a total of 9 image-pixels
-2021-12-16 14:23:44,861 - autoarray.dataset.imaging - INFO - IMAGING - Computing W-Tilde... May take a moment.
-2021-12-16 14:23:44,862 - autoarray.dataset.imaging - INFO - IMAGING - Data masked, contains a total of 9 image-pixels
-2021-12-16 14:23:44,863 - autoarray.dataset.imaging - INFO - IMAGING - Computing W-Tilde... May take a moment.
-2021-12-16 14:23:56,951 - autoarray.dataset.imaging - INFO - IMAGING - Data masked, contains a total of 9 image-pixels
-2021-12-16 14:27:19,348 - autoarray.preloads - INFO - PRELOADS - Relocated grid of pxielization preloaded for this model-fit.
-2021-12-16 14:27:19,350 - autoarray.preloads - INFO - PRELOADS - Mappers of planes preloaded for this model-fit.
-2021-12-16 14:27:19,350 - autoarray.preloads - INFO - PRELOADS - Mappers of planes preloaded for this model-fit.
-2021-12-16 14:27:19,353 - autoarray.preloads - INFO - PRELOADS - LEq linear algebra quantities preloaded for this model-fit.
-2021-12-16 14:27:19,357 - autoarray.preloads - INFO - PRELOADS - LEq Log Det Regularization Matrix Term preloaded for this model-fit.
-2021-12-16 14:27:21,641 - autoarray.dataset.imaging - INFO - The image and noise map of the `Imaging` objected have been padded to the dimensions(9,). This is because the blurring region around the mask (which defines wherePSF flux may be convolved into the masked region) extended beyond the edge of the image.This can be prevented by using a smaller mask, smaller PSF kernel size or manually paddingthe image and noise-map yourself.
-2021-12-16 14:27:21,697 - autoarray.dataset.imaging - INFO - IMAGING - Data masked, contains a total of 9 image-pixels
-2021-12-16 14:27:21,699 - autoarray.dataset.imaging - INFO - IMAGING - Data masked, contains a total of 9 image-pixels
-2021-12-16 14:27:21,700 - autoarray.dataset.imaging - INFO - IMAGING - Data masked, contains a total of 9 image-pixels
-2021-12-16 14:27:21,702 - autoarray.dataset.imaging - INFO - IMAGING - Data masked, contains a total of 9 image-pixels
-2021-12-16 14:27:21,709 - autoarray.dataset.imaging - INFO - IMAGING - Computing W-Tilde... May take a moment.
-2021-12-16 14:27:21,715 - autoarray.dataset.imaging - INFO - IMAGING - Data masked, contains a total of 9 image-pixels
-2021-12-16 14:27:21,715 - autoarray.dataset.imaging - INFO - IMAGING - Data masked, contains a total of 9 image-pixels
-2021-12-16 14:27:21,722 - autoarray.dataset.imaging - INFO - IMAGING - Data masked, contains a total of 1 image-pixels
-2021-12-16 14:27:26,040 - autoarray.dataset.imaging - INFO - IMAGING - Data masked, contains a total of 4 image-pixels
-2021-12-16 14:27:26,043 - autoarray.dataset.imaging - INFO - IMAGING - Data masked, contains a total of 4 image-pixels
-2021-12-16 14:27:26,068 - autoarray.dataset.imaging - INFO - IMAGING - Data masked, contains a total of 4 image-pixels
-2021-12-16 14:27:26,101 - autoarray.dataset.imaging - INFO - IMAGING - Data masked, contains a total of 9 image-pixels
-2021-12-16 14:27:27,399 - autoarray.dataset.imaging - INFO - IMAGING - Data masked, contains a total of 9 image-pixels
-2021-12-16 14:27:27,920 - autoarray.dataset.imaging - INFO - IMAGING - Data masked, contains a total of 9 image-pixels
-2021-12-16 14:27:43,070 - autoarray.dataset.imaging - INFO - IMAGING - Data masked, contains a total of 5 image-pixels
-2021-12-16 14:27:43,070 - autoarray.dataset.imaging - INFO - IMAGING - Computing W-Tilde... May take a moment.
-2021-12-16 14:27:43,298 - autoarray.dataset.imaging - INFO - IMAGING - Data masked, contains a total of 5 image-pixels
-2021-12-16 14:27:43,298 - autoarray.dataset.imaging - INFO - IMAGING - Computing W-Tilde... May take a moment.
-2021-12-16 14:27:43,302 - autoarray.dataset.imaging - INFO - IMAGING - Data masked, contains a total of 5 image-pixels
-2021-12-16 14:27:43,302 - autoarray.dataset.imaging - INFO - IMAGING - Computing W-Tilde... May take a moment.
-2021-12-16 14:27:43,316 - autoarray.dataset.imaging - INFO - IMAGING - Data masked, contains a total of 5 image-pixels
-2021-12-16 14:27:43,317 - autoarray.dataset.imaging - INFO - IMAGING - Computing W-Tilde... May take a moment.
-2021-12-16 14:27:43,349 - autoarray.dataset.imaging - INFO - IMAGING - Data masked, contains a total of 5 image-pixels
-2021-12-16 14:27:43,349 - autoarray.dataset.imaging - INFO - IMAGING - Computing W-Tilde... May take a moment.
-2021-12-16 14:27:43,481 - autoarray.dataset.imaging - INFO - IMAGING - Data masked, contains a total of 5 image-pixels
-2021-12-16 14:27:43,482 - autoarray.dataset.imaging - INFO - IMAGING - Computing W-Tilde... May take a moment.
-2021-12-16 14:27:43,495 - autoarray.dataset.imaging - INFO - IMAGING - Data masked, contains a total of 5 image-pixels
-2021-12-16 14:27:43,495 - autoarray.dataset.imaging - INFO - IMAGING - Computing W-Tilde... May take a moment.
-2021-12-16 14:27:46,759 - autoarray.dataset.imaging - INFO - IMAGING - Data masked, contains a total of 9 image-pixels
-2021-12-16 14:27:46,761 - autoarray.dataset.imaging - INFO - IMAGING - Computing W-Tilde... May take a moment.
-2021-12-16 14:27:46,762 - autoarray.dataset.imaging - INFO - IMAGING - Data masked, contains a total of 9 image-pixels
-2021-12-16 14:27:46,763 - autoarray.dataset.imaging - INFO - IMAGING - Computing W-Tilde... May take a moment.
-2021-12-16 14:27:49,403 - autoarray.dataset.imaging - INFO - IMAGING - Data masked, contains a total of 9 image-pixels
-2021-12-16 14:27:49,404 - autoarray.dataset.imaging - INFO - IMAGING - Computing W-Tilde... May take a moment.
-2021-12-16 14:27:49,405 - autoarray.dataset.imaging - INFO - IMAGING - Data masked, contains a total of 9 image-pixels
-2021-12-16 14:27:49,405 - autoarray.dataset.imaging - INFO - IMAGING - Computing W-Tilde... May take a moment.
-2021-12-16 14:28:01,527 - autoarray.dataset.imaging - INFO - IMAGING - Data masked, contains a total of 9 image-pixels
-2021-12-16 14:30:05,496 - autoarray.preloads - INFO - PRELOADS - Relocated grid of pxielization preloaded for this model-fit.
-2021-12-16 14:30:05,497 - autoarray.preloads - INFO - PRELOADS - Mappers of planes preloaded for this model-fit.
-2021-12-16 14:30:05,497 - autoarray.preloads - INFO - PRELOADS - Mappers of planes preloaded for this model-fit.
-2021-12-16 14:30:05,499 - autoarray.preloads - INFO - PRELOADS - LEq linear algebra quantities preloaded for this model-fit.
-2021-12-16 14:30:05,500 - autoarray.preloads - INFO - PRELOADS - LEq Log Det Regularization Matrix Term preloaded for this model-fit.
-2021-12-16 14:30:07,932 - autoarray.dataset.imaging - INFO - The image and noise map of the `Imaging` objected have been padded to the dimensions(9,). This is because the blurring region around the mask (which defines wherePSF flux may be convolved into the masked region) extended beyond the edge of the image.This can be prevented by using a smaller mask, smaller PSF kernel size or manually paddingthe image and noise-map yourself.
-2021-12-16 14:30:07,994 - autoarray.dataset.imaging - INFO - IMAGING - Data masked, contains a total of 9 image-pixels
-2021-12-16 14:30:07,997 - autoarray.dataset.imaging - INFO - IMAGING - Data masked, contains a total of 9 image-pixels
-2021-12-16 14:30:07,997 - autoarray.dataset.imaging - INFO - IMAGING - Data masked, contains a total of 9 image-pixels
-2021-12-16 14:30:08,000 - autoarray.dataset.imaging - INFO - IMAGING - Data masked, contains a total of 9 image-pixels
-2021-12-16 14:30:08,006 - autoarray.dataset.imaging - INFO - IMAGING - Computing W-Tilde... May take a moment.
-2021-12-16 14:30:08,013 - autoarray.dataset.imaging - INFO - IMAGING - Data masked, contains a total of 9 image-pixels
-2021-12-16 14:30:08,014 - autoarray.dataset.imaging - INFO - IMAGING - Data masked, contains a total of 9 image-pixels
-2021-12-16 14:30:08,020 - autoarray.dataset.imaging - INFO - IMAGING - Data masked, contains a total of 1 image-pixels
-2021-12-16 14:30:12,482 - autoarray.dataset.imaging - INFO - IMAGING - Data masked, contains a total of 4 image-pixels
-2021-12-16 14:30:12,486 - autoarray.dataset.imaging - INFO - IMAGING - Data masked, contains a total of 4 image-pixels
-2021-12-16 14:30:12,513 - autoarray.dataset.imaging - INFO - IMAGING - Data masked, contains a total of 4 image-pixels
-2021-12-16 14:30:12,545 - autoarray.dataset.imaging - INFO - IMAGING - Data masked, contains a total of 9 image-pixels
-2021-12-16 14:30:13,824 - autoarray.dataset.imaging - INFO - IMAGING - Data masked, contains a total of 9 image-pixels
-2021-12-16 14:30:14,340 - autoarray.dataset.imaging - INFO - IMAGING - Data masked, contains a total of 9 image-pixels
-2021-12-16 14:30:30,001 - autoarray.dataset.imaging - INFO - IMAGING - Data masked, contains a total of 5 image-pixels
-2021-12-16 14:30:30,001 - autoarray.dataset.imaging - INFO - IMAGING - Computing W-Tilde... May take a moment.
-2021-12-16 14:30:30,242 - autoarray.dataset.imaging - INFO - IMAGING - Data masked, contains a total of 5 image-pixels
-2021-12-16 14:30:30,242 - autoarray.dataset.imaging - INFO - IMAGING - Computing W-Tilde... May take a moment.
-2021-12-16 14:30:30,246 - autoarray.dataset.imaging - INFO - IMAGING - Data masked, contains a total of 5 image-pixels
-2021-12-16 14:30:30,246 - autoarray.dataset.imaging - INFO - IMAGING - Computing W-Tilde... May take a moment.
-2021-12-16 14:30:30,260 - autoarray.dataset.imaging - INFO - IMAGING - Data masked, contains a total of 5 image-pixels
-2021-12-16 14:30:30,261 - autoarray.dataset.imaging - INFO - IMAGING - Computing W-Tilde... May take a moment.
-2021-12-16 14:30:30,293 - autoarray.dataset.imaging - INFO - IMAGING - Data masked, contains a total of 5 image-pixels
-2021-12-16 14:30:30,294 - autoarray.dataset.imaging - INFO - IMAGING - Computing W-Tilde... May take a moment.
-2021-12-16 14:30:30,427 - autoarray.dataset.imaging - INFO - IMAGING - Data masked, contains a total of 5 image-pixels
-2021-12-16 14:30:30,428 - autoarray.dataset.imaging - INFO - IMAGING - Computing W-Tilde... May take a moment.
-2021-12-16 14:30:30,440 - autoarray.dataset.imaging - INFO - IMAGING - Data masked, contains a total of 5 image-pixels
-2021-12-16 14:30:30,441 - autoarray.dataset.imaging - INFO - IMAGING - Computing W-Tilde... May take a moment.
-2021-12-16 14:30:33,915 - autoarray.dataset.imaging - INFO - IMAGING - Data masked, contains a total of 9 image-pixels
-2021-12-16 14:30:33,916 - autoarray.dataset.imaging - INFO - IMAGING - Computing W-Tilde... May take a moment.
-2021-12-16 14:30:33,917 - autoarray.dataset.imaging - INFO - IMAGING - Data masked, contains a total of 9 image-pixels
-2021-12-16 14:30:33,918 - autoarray.dataset.imaging - INFO - IMAGING - Computing W-Tilde... May take a moment.
-2021-12-16 14:30:36,605 - autoarray.dataset.imaging - INFO - IMAGING - Data masked, contains a total of 9 image-pixels
-2021-12-16 14:30:36,606 - autoarray.dataset.imaging - INFO - IMAGING - Computing W-Tilde... May take a moment.
-2021-12-16 14:30:36,607 - autoarray.dataset.imaging - INFO - IMAGING - Data masked, contains a total of 9 image-pixels
-2021-12-16 14:30:36,608 - autoarray.dataset.imaging - INFO - IMAGING - Computing W-Tilde... May take a moment.
-2021-12-16 14:30:48,058 - autoarray.dataset.imaging - INFO - IMAGING - Data masked, contains a total of 9 image-pixels
-2021-12-16 14:35:52,554 - autoarray.preloads - INFO - PRELOADS - Relocated grid of pxielization preloaded for this model-fit.
-2021-12-16 14:35:52,556 - autoarray.preloads - INFO - PRELOADS - Mappers of planes preloaded for this model-fit.
-2021-12-16 14:35:52,557 - autoarray.preloads - INFO - PRELOADS - Mappers of planes preloaded for this model-fit.
-2021-12-16 14:35:52,559 - autoarray.preloads - INFO - PRELOADS - LEq linear algebra quantities preloaded for this model-fit.
-2021-12-16 14:35:52,560 - autoarray.preloads - INFO - PRELOADS - LEq Log Det Regularization Matrix Term preloaded for this model-fit.
-2021-12-16 14:35:54,898 - autoarray.dataset.imaging - INFO - The image and noise map of the `Imaging` objected have been padded to the dimensions(9,). This is because the blurring region around the mask (which defines wherePSF flux may be convolved into the masked region) extended beyond the edge of the image.This can be prevented by using a smaller mask, smaller PSF kernel size or manually paddingthe image and noise-map yourself.
-2021-12-16 14:35:54,961 - autoarray.dataset.imaging - INFO - IMAGING - Data masked, contains a total of 9 image-pixels
-2021-12-16 14:35:54,963 - autoarray.dataset.imaging - INFO - IMAGING - Data masked, contains a total of 9 image-pixels
-2021-12-16 14:35:54,964 - autoarray.dataset.imaging - INFO - IMAGING - Data masked, contains a total of 9 image-pixels
-2021-12-16 14:35:54,966 - autoarray.dataset.imaging - INFO - IMAGING - Data masked, contains a total of 9 image-pixels
-2021-12-16 14:35:54,973 - autoarray.dataset.imaging - INFO - IMAGING - Computing W-Tilde... May take a moment.
-2021-12-16 14:35:54,980 - autoarray.dataset.imaging - INFO - IMAGING - Data masked, contains a total of 9 image-pixels
-2021-12-16 14:35:54,981 - autoarray.dataset.imaging - INFO - IMAGING - Data masked, contains a total of 9 image-pixels
-2021-12-16 14:35:54,987 - autoarray.dataset.imaging - INFO - IMAGING - Data masked, contains a total of 1 image-pixels
-2021-12-16 14:35:59,354 - autoarray.dataset.imaging - INFO - IMAGING - Data masked, contains a total of 4 image-pixels
-2021-12-16 14:35:59,358 - autoarray.dataset.imaging - INFO - IMAGING - Data masked, contains a total of 4 image-pixels
-2021-12-16 14:35:59,379 - autoarray.dataset.imaging - INFO - IMAGING - Data masked, contains a total of 4 image-pixels
-2021-12-16 14:35:59,412 - autoarray.dataset.imaging - INFO - IMAGING - Data masked, contains a total of 9 image-pixels
-2021-12-16 14:36:00,660 - autoarray.dataset.imaging - INFO - IMAGING - Data masked, contains a total of 9 image-pixels
-2021-12-16 14:36:01,190 - autoarray.dataset.imaging - INFO - IMAGING - Data masked, contains a total of 9 image-pixels
-2021-12-16 14:36:17,020 - autoarray.dataset.imaging - INFO - IMAGING - Data masked, contains a total of 5 image-pixels
-2021-12-16 14:36:17,021 - autoarray.dataset.imaging - INFO - IMAGING - Computing W-Tilde... May take a moment.
-2021-12-16 14:36:17,811 - autoarray.dataset.imaging - INFO - IMAGING - Data masked, contains a total of 5 image-pixels
-2021-12-16 14:36:17,811 - autoarray.dataset.imaging - INFO - IMAGING - Computing W-Tilde... May take a moment.
-2021-12-16 14:36:17,816 - autoarray.dataset.imaging - INFO - IMAGING - Data masked, contains a total of 5 image-pixels
-2021-12-16 14:36:17,817 - autoarray.dataset.imaging - INFO - IMAGING - Computing W-Tilde... May take a moment.
-2021-12-16 14:36:18,793 - autoarray.dataset.imaging - INFO - IMAGING - Data masked, contains a total of 5 image-pixels
-2021-12-16 14:36:18,793 - autoarray.dataset.imaging - INFO - IMAGING - Computing W-Tilde... May take a moment.
-2021-12-16 14:36:19,934 - autoarray.dataset.imaging - INFO - IMAGING - Data masked, contains a total of 5 image-pixels
-2021-12-16 14:36:19,934 - autoarray.dataset.imaging - INFO - IMAGING - Computing W-Tilde... May take a moment.
-2021-12-16 14:36:20,067 - autoarray.dataset.imaging - INFO - IMAGING - Data masked, contains a total of 5 image-pixels
-2021-12-16 14:36:20,068 - autoarray.dataset.imaging - INFO - IMAGING - Computing W-Tilde... May take a moment.
-2021-12-16 14:36:20,080 - autoarray.dataset.imaging - INFO - IMAGING - Data masked, contains a total of 5 image-pixels
-2021-12-16 14:36:20,081 - autoarray.dataset.imaging - INFO - IMAGING - Computing W-Tilde... May take a moment.
-2021-12-16 14:36:26,551 - autoarray.dataset.imaging - INFO - IMAGING - Data masked, contains a total of 9 image-pixels
-2021-12-16 14:36:26,552 - autoarray.dataset.imaging - INFO - IMAGING - Computing W-Tilde... May take a moment.
-2021-12-16 14:36:26,552 - autoarray.dataset.imaging - INFO - IMAGING - Data masked, contains a total of 9 image-pixels
-2021-12-16 14:36:26,553 - autoarray.dataset.imaging - INFO - IMAGING - Computing W-Tilde... May take a moment.
-2021-12-16 14:36:29,243 - autoarray.dataset.imaging - INFO - IMAGING - Data masked, contains a total of 9 image-pixels
-2021-12-16 14:36:29,244 - autoarray.dataset.imaging - INFO - IMAGING - Computing W-Tilde... May take a moment.
-2021-12-16 14:36:29,245 - autoarray.dataset.imaging - INFO - IMAGING - Data masked, contains a total of 9 image-pixels
-2021-12-16 14:36:29,246 - autoarray.dataset.imaging - INFO - IMAGING - Computing W-Tilde... May take a moment.
-2021-12-16 14:36:41,727 - autoarray.dataset.imaging - INFO - IMAGING - Data masked, contains a total of 9 image-pixels
-2021-12-16 14:40:11,801 - autoarray.preloads - INFO - PRELOADS - Relocated grid of pxielization preloaded for this model-fit.
-2021-12-16 14:40:11,802 - autoarray.preloads - INFO - PRELOADS - Mappers of planes preloaded for this model-fit.
-2021-12-16 14:40:11,803 - autoarray.preloads - INFO - PRELOADS - Mappers of planes preloaded for this model-fit.
-2021-12-16 14:40:11,804 - autoarray.preloads - INFO - PRELOADS - LEq linear algebra quantities preloaded for this model-fit.
-2021-12-16 14:40:11,805 - autoarray.preloads - INFO - PRELOADS - LEq Log Det Regularization Matrix Term preloaded for this model-fit.
-2021-12-16 14:40:14,132 - autoarray.dataset.imaging - INFO - The image and noise map of the `Imaging` objected have been padded to the dimensions(9,). This is because the blurring region around the mask (which defines wherePSF flux may be convolved into the masked region) extended beyond the edge of the image.This can be prevented by using a smaller mask, smaller PSF kernel size or manually paddingthe image and noise-map yourself.
-2021-12-16 14:40:14,204 - autoarray.dataset.imaging - INFO - IMAGING - Data masked, contains a total of 9 image-pixels
-2021-12-16 14:40:14,206 - autoarray.dataset.imaging - INFO - IMAGING - Data masked, contains a total of 9 image-pixels
-2021-12-16 14:40:14,207 - autoarray.dataset.imaging - INFO - IMAGING - Data masked, contains a total of 9 image-pixels
-2021-12-16 14:40:14,209 - autoarray.dataset.imaging - INFO - IMAGING - Data masked, contains a total of 9 image-pixels
-2021-12-16 14:40:14,215 - autoarray.dataset.imaging - INFO - IMAGING - Computing W-Tilde... May take a moment.
-2021-12-16 14:40:14,222 - autoarray.dataset.imaging - INFO - IMAGING - Data masked, contains a total of 9 image-pixels
-2021-12-16 14:40:14,222 - autoarray.dataset.imaging - INFO - IMAGING - Data masked, contains a total of 9 image-pixels
-2021-12-16 14:40:14,229 - autoarray.dataset.imaging - INFO - IMAGING - Data masked, contains a total of 1 image-pixels
-2021-12-16 14:40:18,620 - autoarray.dataset.imaging - INFO - IMAGING - Data masked, contains a total of 4 image-pixels
-2021-12-16 14:40:18,624 - autoarray.dataset.imaging - INFO - IMAGING - Data masked, contains a total of 4 image-pixels
-2021-12-16 14:40:18,656 - autoarray.dataset.imaging - INFO - IMAGING - Data masked, contains a total of 4 image-pixels
-2021-12-16 14:40:18,690 - autoarray.dataset.imaging - INFO - IMAGING - Data masked, contains a total of 9 image-pixels
-2021-12-16 14:40:19,948 - autoarray.dataset.imaging - INFO - IMAGING - Data masked, contains a total of 9 image-pixels
-2021-12-16 14:40:20,453 - autoarray.dataset.imaging - INFO - IMAGING - Data masked, contains a total of 9 image-pixels
-2021-12-16 14:40:36,219 - autoarray.dataset.imaging - INFO - IMAGING - Data masked, contains a total of 5 image-pixels
-2021-12-16 14:40:36,220 - autoarray.dataset.imaging - INFO - IMAGING - Computing W-Tilde... May take a moment.
-2021-12-16 14:40:37,012 - autoarray.dataset.imaging - INFO - IMAGING - Data masked, contains a total of 5 image-pixels
-2021-12-16 14:40:37,012 - autoarray.dataset.imaging - INFO - IMAGING - Computing W-Tilde... May take a moment.
-2021-12-16 14:40:37,017 - autoarray.dataset.imaging - INFO - IMAGING - Data masked, contains a total of 5 image-pixels
-2021-12-16 14:40:37,017 - autoarray.dataset.imaging - INFO - IMAGING - Computing W-Tilde... May take a moment.
-2021-12-16 14:40:37,967 - autoarray.dataset.imaging - INFO - IMAGING - Data masked, contains a total of 5 image-pixels
-2021-12-16 14:40:37,967 - autoarray.dataset.imaging - INFO - IMAGING - Computing W-Tilde... May take a moment.
-2021-12-16 14:40:39,105 - autoarray.dataset.imaging - INFO - IMAGING - Data masked, contains a total of 5 image-pixels
-2021-12-16 14:40:39,105 - autoarray.dataset.imaging - INFO - IMAGING - Computing W-Tilde... May take a moment.
-2021-12-16 14:40:39,239 - autoarray.dataset.imaging - INFO - IMAGING - Data masked, contains a total of 5 image-pixels
-2021-12-16 14:40:39,240 - autoarray.dataset.imaging - INFO - IMAGING - Computing W-Tilde... May take a moment.
-2021-12-16 14:40:39,252 - autoarray.dataset.imaging - INFO - IMAGING - Data masked, contains a total of 5 image-pixels
-2021-12-16 14:40:39,253 - autoarray.dataset.imaging - INFO - IMAGING - Computing W-Tilde... May take a moment.
-2021-12-16 14:40:44,553 - autoarray.dataset.imaging - INFO - IMAGING - Data masked, contains a total of 9 image-pixels
-2021-12-16 14:40:44,554 - autoarray.dataset.imaging - INFO - IMAGING - Computing W-Tilde... May take a moment.
-2021-12-16 14:40:44,554 - autoarray.dataset.imaging - INFO - IMAGING - Data masked, contains a total of 9 image-pixels
-2021-12-16 14:40:44,555 - autoarray.dataset.imaging - INFO - IMAGING - Computing W-Tilde... May take a moment.
-2021-12-16 14:40:47,275 - autoarray.dataset.imaging - INFO - IMAGING - Data masked, contains a total of 9 image-pixels
-2021-12-16 14:40:47,276 - autoarray.dataset.imaging - INFO - IMAGING - Computing W-Tilde... May take a moment.
-2021-12-16 14:40:47,276 - autoarray.dataset.imaging - INFO - IMAGING - Data masked, contains a total of 9 image-pixels
-2021-12-16 14:40:47,277 - autoarray.dataset.imaging - INFO - IMAGING - Computing W-Tilde... May take a moment.
-2021-12-16 14:40:59,694 - autoarray.dataset.imaging - INFO - IMAGING - Data masked, contains a total of 9 image-pixels
-2021-12-16 14:42:11,334 - autoarray.preloads - INFO - PRELOADS - Relocated grid of pxielization preloaded for this model-fit.
-2021-12-16 14:42:11,337 - autoarray.preloads - INFO - PRELOADS - Mappers of planes preloaded for this model-fit.
-2021-12-16 14:42:11,338 - autoarray.preloads - INFO - PRELOADS - Mappers of planes preloaded for this model-fit.
-2021-12-16 14:42:11,341 - autoarray.preloads - INFO - PRELOADS - LEq linear algebra quantities preloaded for this model-fit.
-2021-12-16 14:42:11,346 - autoarray.preloads - INFO - PRELOADS - LEq Log Det Regularization Matrix Term preloaded for this model-fit.
-2021-12-16 14:42:14,117 - autoarray.dataset.imaging - INFO - The image and noise map of the `Imaging` objected have been padded to the dimensions(9,). This is because the blurring region around the mask (which defines wherePSF flux may be convolved into the masked region) extended beyond the edge of the image.This can be prevented by using a smaller mask, smaller PSF kernel size or manually paddingthe image and noise-map yourself.
-2021-12-16 14:42:14,180 - autoarray.dataset.imaging - INFO - IMAGING - Data masked, contains a total of 9 image-pixels
-2021-12-16 14:42:14,183 - autoarray.dataset.imaging - INFO - IMAGING - Data masked, contains a total of 9 image-pixels
-2021-12-16 14:42:14,184 - autoarray.dataset.imaging - INFO - IMAGING - Data masked, contains a total of 9 image-pixels
-2021-12-16 14:42:14,186 - autoarray.dataset.imaging - INFO - IMAGING - Data masked, contains a total of 9 image-pixels
-2021-12-16 14:42:14,193 - autoarray.dataset.imaging - INFO - IMAGING - Computing W-Tilde... May take a moment.
-2021-12-16 14:42:14,203 - autoarray.dataset.imaging - INFO - IMAGING - Data masked, contains a total of 9 image-pixels
-2021-12-16 14:42:14,204 - autoarray.dataset.imaging - INFO - IMAGING - Data masked, contains a total of 9 image-pixels
-2021-12-16 14:42:14,211 - autoarray.dataset.imaging - INFO - IMAGING - Data masked, contains a total of 1 image-pixels
-2021-12-16 14:42:19,101 - autoarray.dataset.imaging - INFO - IMAGING - Data masked, contains a total of 4 image-pixels
-2021-12-16 14:42:19,104 - autoarray.dataset.imaging - INFO - IMAGING - Data masked, contains a total of 4 image-pixels
-2021-12-16 14:42:19,132 - autoarray.dataset.imaging - INFO - IMAGING - Data masked, contains a total of 4 image-pixels
-2021-12-16 14:42:19,181 - autoarray.dataset.imaging - INFO - IMAGING - Data masked, contains a total of 9 image-pixels
-2021-12-16 14:42:20,583 - autoarray.dataset.imaging - INFO - IMAGING - Data masked, contains a total of 9 image-pixels
-2021-12-16 14:42:21,156 - autoarray.dataset.imaging - INFO - IMAGING - Data masked, contains a total of 9 image-pixels
-2021-12-16 14:42:39,430 - autoarray.dataset.imaging - INFO - IMAGING - Data masked, contains a total of 5 image-pixels
-2021-12-16 14:42:39,430 - autoarray.dataset.imaging - INFO - IMAGING - Computing W-Tilde... May take a moment.
-2021-12-16 14:42:40,270 - autoarray.dataset.imaging - INFO - IMAGING - Data masked, contains a total of 5 image-pixels
-2021-12-16 14:42:40,271 - autoarray.dataset.imaging - INFO - IMAGING - Computing W-Tilde... May take a moment.
-2021-12-16 14:42:40,276 - autoarray.dataset.imaging - INFO - IMAGING - Data masked, contains a total of 5 image-pixels
-2021-12-16 14:42:40,276 - autoarray.dataset.imaging - INFO - IMAGING - Computing W-Tilde... May take a moment.
-2021-12-16 14:42:41,325 - autoarray.dataset.imaging - INFO - IMAGING - Data masked, contains a total of 5 image-pixels
-2021-12-16 14:42:41,327 - autoarray.dataset.imaging - INFO - IMAGING - Computing W-Tilde... May take a moment.
-2021-12-16 14:42:42,538 - autoarray.dataset.imaging - INFO - IMAGING - Data masked, contains a total of 5 image-pixels
-2021-12-16 14:42:42,539 - autoarray.dataset.imaging - INFO - IMAGING - Computing W-Tilde... May take a moment.
-2021-12-16 14:42:42,692 - autoarray.dataset.imaging - INFO - IMAGING - Data masked, contains a total of 5 image-pixels
-2021-12-16 14:42:42,693 - autoarray.dataset.imaging - INFO - IMAGING - Computing W-Tilde... May take a moment.
-2021-12-16 14:42:42,705 - autoarray.dataset.imaging - INFO - IMAGING - Data masked, contains a total of 5 image-pixels
-2021-12-16 14:42:42,707 - autoarray.dataset.imaging - INFO - IMAGING - Computing W-Tilde... May take a moment.
-2021-12-16 14:42:48,424 - autoarray.dataset.imaging - INFO - IMAGING - Data masked, contains a total of 9 image-pixels
-2021-12-16 14:42:48,425 - autoarray.dataset.imaging - INFO - IMAGING - Computing W-Tilde... May take a moment.
-2021-12-16 14:42:48,425 - autoarray.dataset.imaging - INFO - IMAGING - Data masked, contains a total of 9 image-pixels
-2021-12-16 14:42:48,426 - autoarray.dataset.imaging - INFO - IMAGING - Computing W-Tilde... May take a moment.
-2021-12-16 14:42:51,312 - autoarray.dataset.imaging - INFO - IMAGING - Data masked, contains a total of 9 image-pixels
-2021-12-16 14:42:51,313 - autoarray.dataset.imaging - INFO - IMAGING - Computing W-Tilde... May take a moment.
-2021-12-16 14:42:51,314 - autoarray.dataset.imaging - INFO - IMAGING - Data masked, contains a total of 9 image-pixels
-2021-12-16 14:42:51,315 - autoarray.dataset.imaging - INFO - IMAGING - Computing W-Tilde... May take a moment.
-2021-12-16 14:43:04,740 - autoarray.dataset.imaging - INFO - IMAGING - Data masked, contains a total of 9 image-pixels
-2021-12-16 18:02:20,910 - autoarray.preloads - INFO - PRELOADS - Relocated grid of pxielization preloaded for this model-fit.
-2021-12-16 18:02:20,913 - autoarray.preloads - INFO - PRELOADS - Mappers of planes preloaded for this model-fit.
-2021-12-16 18:02:20,913 - autoarray.preloads - INFO - PRELOADS - Mappers of planes preloaded for this model-fit.
-2021-12-16 18:02:20,916 - autoarray.preloads - INFO - PRELOADS - LEq linear algebra quantities preloaded for this model-fit.
-2021-12-16 18:02:20,918 - autoarray.preloads - INFO - PRELOADS - LEq Log Det Regularization Matrix Term preloaded for this model-fit.
-2021-12-16 18:02:23,741 - autoarray.dataset.imaging - INFO - The image and noise map of the `Imaging` objected have been padded to the dimensions(9,). This is because the blurring region around the mask (which defines wherePSF flux may be convolved into the masked region) extended beyond the edge of the image.This can be prevented by using a smaller mask, smaller PSF kernel size or manually paddingthe image and noise-map yourself.
-2021-12-16 18:02:23,852 - autoarray.dataset.imaging - INFO - IMAGING - Data masked, contains a total of 9 image-pixels
-2021-12-16 18:02:23,855 - autoarray.dataset.imaging - INFO - IMAGING - Data masked, contains a total of 9 image-pixels
-2021-12-16 18:02:23,856 - autoarray.dataset.imaging - INFO - IMAGING - Data masked, contains a total of 9 image-pixels
-2021-12-16 18:02:23,858 - autoarray.dataset.imaging - INFO - IMAGING - Data masked, contains a total of 9 image-pixels
-2021-12-16 18:02:24,457 - autoarray.dataset.imaging - INFO - IMAGING - Computing W-Tilde... May take a moment.
-2021-12-16 18:02:25,464 - autoarray.dataset.imaging - INFO - IMAGING - Data masked, contains a total of 9 image-pixels
-2021-12-16 18:02:25,465 - autoarray.dataset.imaging - INFO - IMAGING - Data masked, contains a total of 9 image-pixels
-2021-12-16 18:02:25,473 - autoarray.dataset.imaging - INFO - IMAGING - Data masked, contains a total of 1 image-pixels
-2021-12-16 18:02:27,688 - autoarray.dataset.imaging - INFO - IMAGING - Data masked, contains a total of 4 image-pixels
-2021-12-16 18:02:27,693 - autoarray.dataset.imaging - INFO - IMAGING - Data masked, contains a total of 4 image-pixels
-2021-12-16 18:02:27,718 - autoarray.dataset.imaging - INFO - IMAGING - Data masked, contains a total of 4 image-pixels
-2021-12-16 18:02:27,763 - autoarray.dataset.imaging - INFO - IMAGING - Data masked, contains a total of 9 image-pixels
-2021-12-16 18:02:28,221 - autoarray.dataset.imaging - INFO - IMAGING - Data masked, contains a total of 9 image-pixels
-2021-12-16 18:02:28,477 - autoarray.dataset.imaging - INFO - IMAGING - Data masked, contains a total of 9 image-pixels
-2021-12-16 18:03:05,413 - autoarray.dataset.imaging - INFO - IMAGING - Data masked, contains a total of 5 image-pixels
-2021-12-16 18:03:05,414 - autoarray.dataset.imaging - INFO - IMAGING - Computing W-Tilde... May take a moment.
-2021-12-16 18:03:10,598 - autoarray.dataset.imaging - INFO - IMAGING - Data masked, contains a total of 5 image-pixels
-2021-12-16 18:03:10,599 - autoarray.dataset.imaging - INFO - IMAGING - Computing W-Tilde... May take a moment.
-2021-12-16 18:03:10,615 - autoarray.dataset.imaging - INFO - IMAGING - Data masked, contains a total of 5 image-pixels
-2021-12-16 18:03:10,615 - autoarray.dataset.imaging - INFO - IMAGING - Computing W-Tilde... May take a moment.
-2021-12-16 18:03:11,619 - autoarray.dataset.imaging - INFO - IMAGING - Data masked, contains a total of 5 image-pixels
-2021-12-16 18:03:11,620 - autoarray.dataset.imaging - INFO - IMAGING - Computing W-Tilde... May take a moment.
-2021-12-16 18:03:14,747 - autoarray.dataset.imaging - INFO - IMAGING - Data masked, contains a total of 5 image-pixels
-2021-12-16 18:03:14,747 - autoarray.dataset.imaging - INFO - IMAGING - Computing W-Tilde... May take a moment.
-2021-12-16 18:03:16,253 - autoarray.dataset.imaging - INFO - IMAGING - Data masked, contains a total of 5 image-pixels
-2021-12-16 18:03:16,254 - autoarray.dataset.imaging - INFO - IMAGING - Computing W-Tilde... May take a moment.
-2021-12-16 18:03:16,679 - autoarray.dataset.imaging - INFO - IMAGING - Data masked, contains a total of 5 image-pixels
-2021-12-16 18:03:16,680 - autoarray.dataset.imaging - INFO - IMAGING - Computing W-Tilde... May take a moment.
-2021-12-16 18:03:22,481 - autoarray.dataset.imaging - INFO - IMAGING - Data masked, contains a total of 9 image-pixels
-2021-12-16 18:03:22,482 - autoarray.dataset.imaging - INFO - IMAGING - Computing W-Tilde... May take a moment.
-2021-12-16 18:03:22,484 - autoarray.dataset.imaging - INFO - IMAGING - Data masked, contains a total of 9 image-pixels
-2021-12-16 18:03:22,486 - autoarray.dataset.imaging - INFO - IMAGING - Computing W-Tilde... May take a moment.
-2021-12-16 18:03:23,996 - autoarray.dataset.imaging - INFO - IMAGING - Data masked, contains a total of 9 image-pixels
-2021-12-16 18:03:23,997 - autoarray.dataset.imaging - INFO - IMAGING - Computing W-Tilde... May take a moment.
-2021-12-16 18:03:23,997 - autoarray.dataset.imaging - INFO - IMAGING - Data masked, contains a total of 9 image-pixels
-2021-12-16 18:03:23,998 - autoarray.dataset.imaging - INFO - IMAGING - Computing W-Tilde... May take a moment.
-2021-12-16 18:03:29,153 - autoarray.dataset.imaging - INFO - IMAGING - Data masked, contains a total of 9 image-pixels
-2021-12-16 18:25:06,297 - autoarray.preloads - INFO - PRELOADS - Relocated grid of pxielization preloaded for this model-fit.
-2021-12-16 18:25:06,299 - autoarray.preloads - INFO - PRELOADS - Mappers of planes preloaded for this model-fit.
-2021-12-16 18:25:06,299 - autoarray.preloads - INFO - PRELOADS - Mappers of planes preloaded for this model-fit.
-2021-12-16 18:25:06,301 - autoarray.preloads - INFO - PRELOADS - LEq linear algebra quantities preloaded for this model-fit.
-2021-12-16 18:25:06,303 - autoarray.preloads - INFO - PRELOADS - LEq Log Det Regularization Matrix Term preloaded for this model-fit.
-2021-12-16 18:25:10,666 - autoarray.dataset.imaging - INFO - The image and noise map of the `Imaging` objected have been padded to the dimensions(9,). This is because the blurring region around the mask (which defines wherePSF flux may be convolved into the masked region) extended beyond the edge of the image.This can be prevented by using a smaller mask, smaller PSF kernel size or manually paddingthe image and noise-map yourself.
-2021-12-16 18:25:10,773 - autoarray.dataset.imaging - INFO - IMAGING - Data masked, contains a total of 9 image-pixels
-2021-12-16 18:25:10,776 - autoarray.dataset.imaging - INFO - IMAGING - Data masked, contains a total of 9 image-pixels
-2021-12-16 18:25:10,777 - autoarray.dataset.imaging - INFO - IMAGING - Data masked, contains a total of 9 image-pixels
-2021-12-16 18:25:10,780 - autoarray.dataset.imaging - INFO - IMAGING - Data masked, contains a total of 9 image-pixels
-2021-12-16 18:25:11,296 - autoarray.dataset.imaging - INFO - IMAGING - Computing W-Tilde... May take a moment.
-2021-12-16 18:25:12,262 - autoarray.dataset.imaging - INFO - IMAGING - Data masked, contains a total of 9 image-pixels
-2021-12-16 18:25:12,263 - autoarray.dataset.imaging - INFO - IMAGING - Data masked, contains a total of 9 image-pixels
-2021-12-16 18:25:12,671 - autoarray.dataset.imaging - INFO - IMAGING - Data masked, contains a total of 1 image-pixels
-2021-12-16 18:25:17,669 - autoarray.dataset.imaging - INFO - IMAGING - Data masked, contains a total of 4 image-pixels
-2021-12-16 18:25:17,674 - autoarray.dataset.imaging - INFO - IMAGING - Data masked, contains a total of 4 image-pixels
-2021-12-16 18:25:17,699 - autoarray.dataset.imaging - INFO - IMAGING - Data masked, contains a total of 4 image-pixels
-2021-12-16 18:25:17,742 - autoarray.dataset.imaging - INFO - IMAGING - Data masked, contains a total of 9 image-pixels
-2021-12-16 18:25:18,255 - autoarray.dataset.imaging - INFO - IMAGING - Data masked, contains a total of 9 image-pixels
-2021-12-16 18:25:18,503 - autoarray.dataset.imaging - INFO - IMAGING - Data masked, contains a total of 9 image-pixels
-2021-12-16 18:25:54,345 - autoarray.dataset.imaging - INFO - IMAGING - Data masked, contains a total of 5 image-pixels
-2021-12-16 18:25:54,345 - autoarray.dataset.imaging - INFO - IMAGING - Computing W-Tilde... May take a moment.
-2021-12-16 18:25:57,724 - autoarray.dataset.imaging - INFO - IMAGING - Data masked, contains a total of 5 image-pixels
-2021-12-16 18:25:57,724 - autoarray.dataset.imaging - INFO - IMAGING - Computing W-Tilde... May take a moment.
-2021-12-16 18:25:57,734 - autoarray.dataset.imaging - INFO - IMAGING - Data masked, contains a total of 5 image-pixels
-2021-12-16 18:25:57,734 - autoarray.dataset.imaging - INFO - IMAGING - Computing W-Tilde... May take a moment.
-2021-12-16 18:25:58,574 - autoarray.dataset.imaging - INFO - IMAGING - Data masked, contains a total of 5 image-pixels
-2021-12-16 18:25:58,575 - autoarray.dataset.imaging - INFO - IMAGING - Computing W-Tilde... May take a moment.
-2021-12-16 18:26:01,166 - autoarray.dataset.imaging - INFO - IMAGING - Data masked, contains a total of 5 image-pixels
-2021-12-16 18:26:01,167 - autoarray.dataset.imaging - INFO - IMAGING - Computing W-Tilde... May take a moment.
-2021-12-16 18:26:04,497 - autoarray.dataset.imaging - INFO - IMAGING - Data masked, contains a total of 5 image-pixels
-2021-12-16 18:26:04,498 - autoarray.dataset.imaging - INFO - IMAGING - Computing W-Tilde... May take a moment.
-2021-12-16 18:26:04,930 - autoarray.dataset.imaging - INFO - IMAGING - Data masked, contains a total of 5 image-pixels
-2021-12-16 18:26:04,931 - autoarray.dataset.imaging - INFO - IMAGING - Computing W-Tilde... May take a moment.
-2021-12-16 18:26:09,479 - autoarray.dataset.imaging - INFO - IMAGING - Data masked, contains a total of 9 image-pixels
-2021-12-16 18:26:09,480 - autoarray.dataset.imaging - INFO - IMAGING - Computing W-Tilde... May take a moment.
-2021-12-16 18:26:09,481 - autoarray.dataset.imaging - INFO - IMAGING - Data masked, contains a total of 9 image-pixels
-2021-12-16 18:26:09,482 - autoarray.dataset.imaging - INFO - IMAGING - Computing W-Tilde... May take a moment.
-2021-12-16 18:26:10,729 - autoarray.dataset.imaging - INFO - IMAGING - Data masked, contains a total of 9 image-pixels
-2021-12-16 18:26:10,730 - autoarray.dataset.imaging - INFO - IMAGING - Computing W-Tilde... May take a moment.
-2021-12-16 18:26:10,730 - autoarray.dataset.imaging - INFO - IMAGING - Data masked, contains a total of 9 image-pixels
-2021-12-16 18:26:10,731 - autoarray.dataset.imaging - INFO - IMAGING - Computing W-Tilde... May take a moment.
-2021-12-16 18:26:14,788 - autoarray.dataset.imaging - INFO - IMAGING - Data masked, contains a total of 9 image-pixels
-2021-12-16 18:37:31,353 - autoarray.preloads - INFO - PRELOADS - Relocated grid of pxielization preloaded for this model-fit.
-2021-12-16 18:37:31,355 - autoarray.preloads - INFO - PRELOADS - Mappers of planes preloaded for this model-fit.
-2021-12-16 18:37:31,356 - autoarray.preloads - INFO - PRELOADS - Mappers of planes preloaded for this model-fit.
-2021-12-16 18:37:31,358 - autoarray.preloads - INFO - PRELOADS - LEq linear algebra quantities preloaded for this model-fit.
-2021-12-16 18:37:31,359 - autoarray.preloads - INFO - PRELOADS - LEq Log Det Regularization Matrix Term preloaded for this model-fit.
-2021-12-16 18:37:33,749 - autoarray.dataset.imaging - INFO - The image and noise map of the `Imaging` objected have been padded to the dimensions(9,). This is because the blurring region around the mask (which defines wherePSF flux may be convolved into the masked region) extended beyond the edge of the image.This can be prevented by using a smaller mask, smaller PSF kernel size or manually paddingthe image and noise-map yourself.
-2021-12-16 18:37:33,853 - autoarray.dataset.imaging - INFO - IMAGING - Data masked, contains a total of 9 image-pixels
-2021-12-16 18:37:33,856 - autoarray.dataset.imaging - INFO - IMAGING - Data masked, contains a total of 9 image-pixels
-2021-12-16 18:37:33,857 - autoarray.dataset.imaging - INFO - IMAGING - Data masked, contains a total of 9 image-pixels
-2021-12-16 18:37:33,859 - autoarray.dataset.imaging - INFO - IMAGING - Data masked, contains a total of 9 image-pixels
-2021-12-16 18:37:33,866 - autoarray.dataset.imaging - INFO - IMAGING - Computing W-Tilde... May take a moment.
-2021-12-16 18:37:33,873 - autoarray.dataset.imaging - INFO - IMAGING - Data masked, contains a total of 9 image-pixels
-2021-12-16 18:37:33,874 - autoarray.dataset.imaging - INFO - IMAGING - Data masked, contains a total of 9 image-pixels
-2021-12-16 18:37:33,881 - autoarray.dataset.imaging - INFO - IMAGING - Data masked, contains a total of 1 image-pixels
-2021-12-16 18:37:35,589 - autoarray.dataset.imaging - INFO - IMAGING - Data masked, contains a total of 4 image-pixels
-2021-12-16 18:37:35,594 - autoarray.dataset.imaging - INFO - IMAGING - Data masked, contains a total of 4 image-pixels
-2021-12-16 18:37:35,617 - autoarray.dataset.imaging - INFO - IMAGING - Data masked, contains a total of 4 image-pixels
-2021-12-16 18:37:35,659 - autoarray.dataset.imaging - INFO - IMAGING - Data masked, contains a total of 9 image-pixels
-2021-12-16 18:37:36,156 - autoarray.dataset.imaging - INFO - IMAGING - Data masked, contains a total of 9 image-pixels
-2021-12-16 18:37:36,413 - autoarray.dataset.imaging - INFO - IMAGING - Data masked, contains a total of 9 image-pixels
-2021-12-16 18:38:05,709 - autoarray.dataset.imaging - INFO - IMAGING - Data masked, contains a total of 5 image-pixels
-2021-12-16 18:38:05,710 - autoarray.dataset.imaging - INFO - IMAGING - Computing W-Tilde... May take a moment.
-2021-12-16 18:38:06,600 - autoarray.dataset.imaging - INFO - IMAGING - Data masked, contains a total of 5 image-pixels
-2021-12-16 18:38:06,600 - autoarray.dataset.imaging - INFO - IMAGING - Computing W-Tilde... May take a moment.
-2021-12-16 18:38:06,607 - autoarray.dataset.imaging - INFO - IMAGING - Data masked, contains a total of 5 image-pixels
-2021-12-16 18:38:06,608 - autoarray.dataset.imaging - INFO - IMAGING - Computing W-Tilde... May take a moment.
-2021-12-16 18:38:07,342 - autoarray.dataset.imaging - INFO - IMAGING - Data masked, contains a total of 5 image-pixels
-2021-12-16 18:38:07,343 - autoarray.dataset.imaging - INFO - IMAGING - Computing W-Tilde... May take a moment.
-2021-12-16 18:38:08,480 - autoarray.dataset.imaging - INFO - IMAGING - Data masked, contains a total of 5 image-pixels
-2021-12-16 18:38:08,481 - autoarray.dataset.imaging - INFO - IMAGING - Computing W-Tilde... May take a moment.
-2021-12-16 18:38:10,408 - autoarray.dataset.imaging - INFO - IMAGING - Data masked, contains a total of 5 image-pixels
-2021-12-16 18:38:10,409 - autoarray.dataset.imaging - INFO - IMAGING - Computing W-Tilde... May take a moment.
-2021-12-16 18:38:10,419 - autoarray.dataset.imaging - INFO - IMAGING - Data masked, contains a total of 5 image-pixels
-2021-12-16 18:38:10,420 - autoarray.dataset.imaging - INFO - IMAGING - Computing W-Tilde... May take a moment.
-2021-12-16 18:38:13,004 - autoarray.dataset.imaging - INFO - IMAGING - Data masked, contains a total of 9 image-pixels
-2021-12-16 18:38:13,005 - autoarray.dataset.imaging - INFO - IMAGING - Computing W-Tilde... May take a moment.
-2021-12-16 18:38:13,006 - autoarray.dataset.imaging - INFO - IMAGING - Data masked, contains a total of 9 image-pixels
-2021-12-16 18:38:13,007 - autoarray.dataset.imaging - INFO - IMAGING - Computing W-Tilde... May take a moment.
-2021-12-16 18:38:13,996 - autoarray.dataset.imaging - INFO - IMAGING - Data masked, contains a total of 9 image-pixels
-2021-12-16 18:38:13,997 - autoarray.dataset.imaging - INFO - IMAGING - Computing W-Tilde... May take a moment.
-2021-12-16 18:38:13,998 - autoarray.dataset.imaging - INFO - IMAGING - Data masked, contains a total of 9 image-pixels
-2021-12-16 18:38:13,999 - autoarray.dataset.imaging - INFO - IMAGING - Computing W-Tilde... May take a moment.
-2021-12-16 18:38:17,092 - autoarray.dataset.imaging - INFO - IMAGING - Data masked, contains a total of 9 image-pixels
-2021-12-16 18:45:40,278 - autoarray.dataset.imaging - INFO - IMAGING - Data masked, contains a total of 5 image-pixels
-2021-12-16 18:45:40,285 - autoarray.dataset.imaging - INFO - IMAGING - Computing W-Tilde... May take a moment.
-2021-12-16 18:45:41,773 - autoarray.dataset.imaging - INFO - IMAGING - Data masked, contains a total of 5 image-pixels
-2021-12-16 18:45:41,774 - autoarray.dataset.imaging - INFO - IMAGING - Computing W-Tilde... May take a moment.
-2021-12-16 18:45:42,787 - autoarray.dataset.imaging - INFO - IMAGING - Data masked, contains a total of 5 image-pixels
-2021-12-16 18:45:42,788 - autoarray.dataset.imaging - INFO - IMAGING - Computing W-Tilde... May take a moment.
-2021-12-16 18:54:16,423 - autoarray.dataset.imaging - INFO - IMAGING - Data masked, contains a total of 5 image-pixels
-2021-12-16 18:54:17,012 - autoarray.dataset.imaging - INFO - IMAGING - Computing W-Tilde... May take a moment.
-2021-12-16 18:54:21,432 - autoarray.dataset.imaging - INFO - IMAGING - Data masked, contains a total of 5 image-pixels
-2021-12-16 18:54:21,432 - autoarray.dataset.imaging - INFO - IMAGING - Computing W-Tilde... May take a moment.
-2021-12-16 18:54:21,446 - autoarray.dataset.imaging - INFO - IMAGING - Data masked, contains a total of 5 image-pixels
-2021-12-16 18:54:21,446 - autoarray.dataset.imaging - INFO - IMAGING - Computing W-Tilde... May take a moment.
-2021-12-16 18:54:22,213 - autoarray.dataset.imaging - INFO - IMAGING - Data masked, contains a total of 5 image-pixels
-2021-12-16 18:54:22,213 - autoarray.dataset.imaging - INFO - IMAGING - Computing W-Tilde... May take a moment.
-2021-12-16 18:54:25,011 - autoarray.dataset.imaging - INFO - IMAGING - Data masked, contains a total of 5 image-pixels
-2021-12-16 18:54:25,011 - autoarray.dataset.imaging - INFO - IMAGING - Computing W-Tilde... May take a moment.
-2021-12-16 18:54:26,560 - autoarray.dataset.imaging - INFO - IMAGING - Data masked, contains a total of 5 image-pixels
-2021-12-16 18:54:26,561 - autoarray.dataset.imaging - INFO - IMAGING - Computing W-Tilde... May take a moment.
-2021-12-16 18:54:26,573 - autoarray.dataset.imaging - INFO - IMAGING - Data masked, contains a total of 5 image-pixels
-2021-12-16 18:54:26,574 - autoarray.dataset.imaging - INFO - IMAGING - Computing W-Tilde... May take a moment.
-2021-12-16 18:54:29,205 - autoarray.dataset.imaging - INFO - IMAGING - Data masked, contains a total of 9 image-pixels
-2021-12-16 18:54:29,206 - autoarray.dataset.imaging - INFO - IMAGING - Computing W-Tilde... May take a moment.
-2021-12-16 18:54:29,207 - autoarray.dataset.imaging - INFO - IMAGING - Data masked, contains a total of 9 image-pixels
-2021-12-16 18:54:29,207 - autoarray.dataset.imaging - INFO - IMAGING - Computing W-Tilde... May take a moment.
-2021-12-16 18:54:30,466 - autoarray.dataset.imaging - INFO - IMAGING - Data masked, contains a total of 9 image-pixels
-2021-12-16 18:54:30,467 - autoarray.dataset.imaging - INFO - IMAGING - Computing W-Tilde... May take a moment.
-2021-12-16 18:54:30,468 - autoarray.dataset.imaging - INFO - IMAGING - Data masked, contains a total of 9 image-pixels
-2021-12-16 18:54:30,469 - autoarray.dataset.imaging - INFO - IMAGING - Computing W-Tilde... May take a moment.
-2021-12-16 18:55:51,293 - autoarray.dataset.imaging - INFO - IMAGING - Data masked, contains a total of 5 image-pixels
-2021-12-16 18:55:51,300 - autoarray.dataset.imaging - INFO - IMAGING - Computing W-Tilde... May take a moment.
-2021-12-16 18:55:51,518 - autoarray.dataset.imaging - INFO - IMAGING - Data masked, contains a total of 5 image-pixels
-2021-12-16 18:55:51,518 - autoarray.dataset.imaging - INFO - IMAGING - Computing W-Tilde... May take a moment.
-2021-12-16 18:55:51,524 - autoarray.dataset.imaging - INFO - IMAGING - Data masked, contains a total of 5 image-pixels
-2021-12-16 18:55:51,525 - autoarray.dataset.imaging - INFO - IMAGING - Computing W-Tilde... May take a moment.
-2021-12-16 18:55:51,543 - autoarray.dataset.imaging - INFO - IMAGING - Data masked, contains a total of 5 image-pixels
-2021-12-16 18:55:51,544 - autoarray.dataset.imaging - INFO - IMAGING - Computing W-Tilde... May take a moment.
-2021-12-16 18:55:51,575 - autoarray.dataset.imaging - INFO - IMAGING - Data masked, contains a total of 5 image-pixels
-2021-12-16 18:55:51,576 - autoarray.dataset.imaging - INFO - IMAGING - Computing W-Tilde... May take a moment.
-2021-12-16 18:55:51,752 - autoarray.dataset.imaging - INFO - IMAGING - Data masked, contains a total of 5 image-pixels
-2021-12-16 18:55:51,753 - autoarray.dataset.imaging - INFO - IMAGING - Computing W-Tilde... May take a moment.
-2021-12-16 18:55:51,762 - autoarray.dataset.imaging - INFO - IMAGING - Data masked, contains a total of 5 image-pixels
-2021-12-16 18:55:51,763 - autoarray.dataset.imaging - INFO - IMAGING - Computing W-Tilde... May take a moment.
-2021-12-16 18:55:53,099 - autoarray.dataset.imaging - INFO - IMAGING - Data masked, contains a total of 9 image-pixels
-2021-12-16 18:55:53,100 - autoarray.dataset.imaging - INFO - IMAGING - Computing W-Tilde... May take a moment.
-2021-12-16 18:55:53,100 - autoarray.dataset.imaging - INFO - IMAGING - Data masked, contains a total of 9 image-pixels
-2021-12-16 18:55:53,101 - autoarray.dataset.imaging - INFO - IMAGING - Computing W-Tilde... May take a moment.
-2021-12-16 18:55:54,055 - autoarray.dataset.imaging - INFO - IMAGING - Data masked, contains a total of 9 image-pixels
-2021-12-16 18:55:54,056 - autoarray.dataset.imaging - INFO - IMAGING - Computing W-Tilde... May take a moment.
-2021-12-16 18:55:54,057 - autoarray.dataset.imaging - INFO - IMAGING - Data masked, contains a total of 9 image-pixels
-2021-12-16 18:55:54,058 - autoarray.dataset.imaging - INFO - IMAGING - Computing W-Tilde... May take a moment.
-2021-12-16 19:46:42,085 - autoarray.preloads - INFO - PRELOADS - Relocated grid of pxielization preloaded for this model-fit.
-2021-12-16 19:46:42,089 - autoarray.preloads - INFO - PRELOADS - Mappers of planes preloaded for this model-fit.
-2021-12-16 19:46:42,089 - autoarray.preloads - INFO - PRELOADS - Mappers of planes preloaded for this model-fit.
-2021-12-16 19:46:42,092 - autoarray.preloads - INFO - PRELOADS - LEq linear algebra quantities preloaded for this model-fit.
-2021-12-16 19:46:42,095 - autoarray.preloads - INFO - PRELOADS - LEq Log Det Regularization Matrix Term preloaded for this model-fit.
-2021-12-16 19:46:45,633 - autoarray.dataset.imaging - INFO - The image and noise map of the `Imaging` objected have been padded to the dimensions(9,). This is because the blurring region around the mask (which defines wherePSF flux may be convolved into the masked region) extended beyond the edge of the image.This can be prevented by using a smaller mask, smaller PSF kernel size or manually paddingthe image and noise-map yourself.
-2021-12-16 19:46:45,793 - autoarray.dataset.imaging - INFO - IMAGING - Data masked, contains a total of 9 image-pixels
-2021-12-16 19:46:45,799 - autoarray.dataset.imaging - INFO - IMAGING - Data masked, contains a total of 9 image-pixels
-2021-12-16 19:46:45,799 - autoarray.dataset.imaging - INFO - IMAGING - Data masked, contains a total of 9 image-pixels
-2021-12-16 19:46:45,804 - autoarray.dataset.imaging - INFO - IMAGING - Data masked, contains a total of 9 image-pixels
-2021-12-16 19:46:45,812 - autoarray.dataset.imaging - INFO - IMAGING - Computing W-Tilde... May take a moment.
-2021-12-16 19:46:45,823 - autoarray.dataset.imaging - INFO - IMAGING - Data masked, contains a total of 9 image-pixels
-2021-12-16 19:46:45,824 - autoarray.dataset.imaging - INFO - IMAGING - Data masked, contains a total of 9 image-pixels
-2021-12-16 19:46:45,834 - autoarray.dataset.imaging - INFO - IMAGING - Data masked, contains a total of 1 image-pixels
-2021-12-16 19:46:49,013 - autoarray.dataset.imaging - INFO - IMAGING - Data masked, contains a total of 4 image-pixels
-2021-12-16 19:46:49,020 - autoarray.dataset.imaging - INFO - IMAGING - Data masked, contains a total of 4 image-pixels
-2021-12-16 19:46:49,055 - autoarray.dataset.imaging - INFO - IMAGING - Data masked, contains a total of 4 image-pixels
-2021-12-16 19:46:49,127 - autoarray.dataset.imaging - INFO - IMAGING - Data masked, contains a total of 9 image-pixels
-2021-12-16 19:46:49,795 - autoarray.dataset.imaging - INFO - IMAGING - Data masked, contains a total of 9 image-pixels
-2021-12-16 19:46:50,299 - autoarray.dataset.imaging - INFO - IMAGING - Data masked, contains a total of 9 image-pixels
-2021-12-16 19:47:34,755 - autoarray.dataset.imaging - INFO - IMAGING - Data masked, contains a total of 5 image-pixels
-2021-12-16 19:47:34,755 - autoarray.dataset.imaging - INFO - IMAGING - Computing W-Tilde... May take a moment.
-2021-12-16 19:47:35,618 - autoarray.dataset.imaging - INFO - IMAGING - Data masked, contains a total of 5 image-pixels
-2021-12-16 19:47:35,619 - autoarray.dataset.imaging - INFO - IMAGING - Computing W-Tilde... May take a moment.
-2021-12-16 19:47:35,624 - autoarray.dataset.imaging - INFO - IMAGING - Data masked, contains a total of 5 image-pixels
-2021-12-16 19:47:35,625 - autoarray.dataset.imaging - INFO - IMAGING - Computing W-Tilde... May take a moment.
-2021-12-16 19:47:35,978 - autoarray.dataset.imaging - INFO - IMAGING - Data masked, contains a total of 5 image-pixels
-2021-12-16 19:47:35,979 - autoarray.dataset.imaging - INFO - IMAGING - Computing W-Tilde... May take a moment.
-2021-12-16 19:47:36,897 - autoarray.dataset.imaging - INFO - IMAGING - Data masked, contains a total of 5 image-pixels
-2021-12-16 19:47:36,897 - autoarray.dataset.imaging - INFO - IMAGING - Computing W-Tilde... May take a moment.
-2021-12-16 19:47:39,549 - autoarray.dataset.imaging - INFO - IMAGING - Data masked, contains a total of 5 image-pixels
-2021-12-16 19:47:39,549 - autoarray.dataset.imaging - INFO - IMAGING - Computing W-Tilde... May take a moment.
-2021-12-16 19:47:39,838 - autoarray.dataset.imaging - INFO - IMAGING - Data masked, contains a total of 5 image-pixels
-2021-12-16 19:47:39,839 - autoarray.dataset.imaging - INFO - IMAGING - Computing W-Tilde... May take a moment.
-2021-12-16 19:47:42,126 - autoarray.dataset.imaging - INFO - IMAGING - Data masked, contains a total of 9 image-pixels
-2021-12-16 19:47:42,127 - autoarray.dataset.imaging - INFO - IMAGING - Computing W-Tilde... May take a moment.
-2021-12-16 19:47:42,128 - autoarray.dataset.imaging - INFO - IMAGING - Data masked, contains a total of 9 image-pixels
-2021-12-16 19:47:42,129 - autoarray.dataset.imaging - INFO - IMAGING - Computing W-Tilde... May take a moment.
-2021-12-16 19:47:43,131 - autoarray.dataset.imaging - INFO - IMAGING - Data masked, contains a total of 9 image-pixels
-2021-12-16 19:47:43,132 - autoarray.dataset.imaging - INFO - IMAGING - Computing W-Tilde... May take a moment.
-2021-12-16 19:47:43,133 - autoarray.dataset.imaging - INFO - IMAGING - Data masked, contains a total of 9 image-pixels
-2021-12-16 19:47:43,134 - autoarray.dataset.imaging - INFO - IMAGING - Computing W-Tilde... May take a moment.
-2021-12-16 19:47:46,755 - autoarray.dataset.imaging - INFO - IMAGING - Data masked, contains a total of 9 image-pixels
-2021-12-17 10:07:19,269 - autoarray.preloads - INFO - PRELOADS - Relocated grid of pxielization preloaded for this model-fit.
-2021-12-17 10:07:19,271 - autoarray.preloads - INFO - PRELOADS - Mappers of planes preloaded for this model-fit.
-2021-12-17 10:07:19,272 - autoarray.preloads - INFO - PRELOADS - Mappers of planes preloaded for this model-fit.
-2021-12-17 10:07:19,273 - autoarray.preloads - INFO - PRELOADS - LEq linear algebra quantities preloaded for this model-fit.
-2021-12-17 10:07:19,275 - autoarray.preloads - INFO - PRELOADS - LEq Log Det Regularization Matrix Term preloaded for this model-fit.
-2021-12-17 10:07:21,476 - autoarray.dataset.imaging - INFO - The image and noise map of the `Imaging` objected have been padded to the dimensions(9,). This is because the blurring region around the mask (which defines wherePSF flux may be convolved into the masked region) extended beyond the edge of the image.This can be prevented by using a smaller mask, smaller PSF kernel size or manually paddingthe image and noise-map yourself.
-2021-12-17 10:07:21,589 - autoarray.dataset.imaging - INFO - IMAGING - Data masked, contains a total of 9 image-pixels
-2021-12-17 10:07:21,592 - autoarray.dataset.imaging - INFO - IMAGING - Data masked, contains a total of 9 image-pixels
-2021-12-17 10:07:21,592 - autoarray.dataset.imaging - INFO - IMAGING - Data masked, contains a total of 9 image-pixels
-2021-12-17 10:07:21,595 - autoarray.dataset.imaging - INFO - IMAGING - Data masked, contains a total of 9 image-pixels
-2021-12-17 10:07:22,088 - autoarray.dataset.imaging - INFO - IMAGING - Computing W-Tilde... May take a moment.
-2021-12-17 10:07:22,959 - autoarray.dataset.imaging - INFO - IMAGING - Data masked, contains a total of 9 image-pixels
-2021-12-17 10:07:22,960 - autoarray.dataset.imaging - INFO - IMAGING - Data masked, contains a total of 9 image-pixels
-2021-12-17 10:07:22,965 - autoarray.dataset.imaging - INFO - IMAGING - Data masked, contains a total of 1 image-pixels
-2021-12-17 10:07:25,059 - autoarray.dataset.imaging - INFO - IMAGING - Data masked, contains a total of 4 image-pixels
-2021-12-17 10:07:25,064 - autoarray.dataset.imaging - INFO - IMAGING - Data masked, contains a total of 4 image-pixels
-2021-12-17 10:07:25,086 - autoarray.dataset.imaging - INFO - IMAGING - Data masked, contains a total of 4 image-pixels
-2021-12-17 10:07:25,127 - autoarray.dataset.imaging - INFO - IMAGING - Data masked, contains a total of 9 image-pixels
-2021-12-17 10:07:25,504 - autoarray.dataset.imaging - INFO - IMAGING - Data masked, contains a total of 9 image-pixels
-2021-12-17 10:07:25,819 - autoarray.dataset.imaging - INFO - IMAGING - Data masked, contains a total of 9 image-pixels
-2021-12-17 10:07:57,559 - autoarray.dataset.imaging - INFO - IMAGING - Data masked, contains a total of 5 image-pixels
-2021-12-17 10:07:57,560 - autoarray.dataset.imaging - INFO - IMAGING - Computing W-Tilde... May take a moment.
-2021-12-17 10:07:59,303 - autoarray.dataset.imaging - INFO - IMAGING - Data masked, contains a total of 5 image-pixels
-2021-12-17 10:07:59,303 - autoarray.dataset.imaging - INFO - IMAGING - Computing W-Tilde... May take a moment.
-2021-12-17 10:07:59,311 - autoarray.dataset.imaging - INFO - IMAGING - Data masked, contains a total of 5 image-pixels
-2021-12-17 10:07:59,311 - autoarray.dataset.imaging - INFO - IMAGING - Computing W-Tilde... May take a moment.
-2021-12-17 10:08:01,970 - autoarray.dataset.imaging - INFO - IMAGING - Data masked, contains a total of 5 image-pixels
-2021-12-17 10:08:01,970 - autoarray.dataset.imaging - INFO - IMAGING - Computing W-Tilde... May take a moment.
-2021-12-17 10:08:04,359 - autoarray.dataset.imaging - INFO - IMAGING - Data masked, contains a total of 5 image-pixels
-2021-12-17 10:08:04,359 - autoarray.dataset.imaging - INFO - IMAGING - Computing W-Tilde... May take a moment.
-2021-12-17 10:08:05,518 - autoarray.dataset.imaging - INFO - IMAGING - Data masked, contains a total of 5 image-pixels
-2021-12-17 10:08:05,519 - autoarray.dataset.imaging - INFO - IMAGING - Computing W-Tilde... May take a moment.
-2021-12-17 10:08:05,846 - autoarray.dataset.imaging - INFO - IMAGING - Data masked, contains a total of 5 image-pixels
-2021-12-17 10:08:05,847 - autoarray.dataset.imaging - INFO - IMAGING - Computing W-Tilde... May take a moment.
-2021-12-17 10:08:08,739 - autoarray.dataset.imaging - INFO - IMAGING - Data masked, contains a total of 9 image-pixels
-2021-12-17 10:08:08,740 - autoarray.dataset.imaging - INFO - IMAGING - Computing W-Tilde... May take a moment.
-2021-12-17 10:08:08,741 - autoarray.dataset.imaging - INFO - IMAGING - Data masked, contains a total of 9 image-pixels
-2021-12-17 10:08:08,742 - autoarray.dataset.imaging - INFO - IMAGING - Computing W-Tilde... May take a moment.
-2021-12-17 10:08:09,782 - autoarray.dataset.imaging - INFO - IMAGING - Data masked, contains a total of 9 image-pixels
-2021-12-17 10:08:09,783 - autoarray.dataset.imaging - INFO - IMAGING - Computing W-Tilde... May take a moment.
-2021-12-17 10:08:09,783 - autoarray.dataset.imaging - INFO - IMAGING - Data masked, contains a total of 9 image-pixels
-2021-12-17 10:08:09,784 - autoarray.dataset.imaging - INFO - IMAGING - Computing W-Tilde... May take a moment.
-2021-12-17 10:08:13,592 - autoarray.dataset.imaging - INFO - IMAGING - Data masked, contains a total of 9 image-pixels
-<<<<<<< HEAD
-2021-12-17 14:18:17,447 - autoarray.preloads - INFO - PRELOADS - LEq linear algebra quantities preloaded for this model-fit.
-2021-12-17 14:18:45,710 - autoarray.preloads - INFO - PRELOADS - Relocated grid of pxielization preloaded for this model-fit.
-2021-12-17 14:18:45,712 - autoarray.preloads - INFO - PRELOADS - Mappers of planes preloaded for this model-fit.
-2021-12-17 14:18:45,713 - autoarray.preloads - INFO - PRELOADS - Mappers of planes preloaded for this model-fit.
-2021-12-17 14:18:45,714 - autoarray.preloads - INFO - PRELOADS - LEq linear algebra quantities preloaded for this model-fit.
-2021-12-17 14:18:45,716 - autoarray.preloads - INFO - PRELOADS - LEq Log Det Regularization Matrix Term preloaded for this model-fit.
-2021-12-17 14:18:47,742 - autoarray.dataset.imaging - INFO - The image and noise map of the `Imaging` objected have been padded to the dimensions(9,). This is because the blurring region around the mask (which defines wherePSF flux may be convolved into the masked region) extended beyond the edge of the image.This can be prevented by using a smaller mask, smaller PSF kernel size or manually paddingthe image and noise-map yourself.
-2021-12-17 14:18:47,849 - autoarray.dataset.imaging - INFO - IMAGING - Data masked, contains a total of 9 image-pixels
-2021-12-17 14:18:47,853 - autoarray.dataset.imaging - INFO - IMAGING - Data masked, contains a total of 9 image-pixels
-2021-12-17 14:18:47,853 - autoarray.dataset.imaging - INFO - IMAGING - Data masked, contains a total of 9 image-pixels
-2021-12-17 14:18:47,855 - autoarray.dataset.imaging - INFO - IMAGING - Data masked, contains a total of 9 image-pixels
-2021-12-17 14:18:47,862 - autoarray.dataset.imaging - INFO - IMAGING - Computing W-Tilde... May take a moment.
-2021-12-17 14:18:47,869 - autoarray.dataset.imaging - INFO - IMAGING - Data masked, contains a total of 9 image-pixels
-2021-12-17 14:18:47,870 - autoarray.dataset.imaging - INFO - IMAGING - Data masked, contains a total of 9 image-pixels
-2021-12-17 14:18:47,878 - autoarray.dataset.imaging - INFO - IMAGING - Data masked, contains a total of 1 image-pixels
-2021-12-17 14:18:49,533 - autoarray.dataset.imaging - INFO - IMAGING - Data masked, contains a total of 4 image-pixels
-2021-12-17 14:18:49,538 - autoarray.dataset.imaging - INFO - IMAGING - Data masked, contains a total of 4 image-pixels
-2021-12-17 14:18:49,565 - autoarray.dataset.imaging - INFO - IMAGING - Data masked, contains a total of 4 image-pixels
-2021-12-17 14:18:49,608 - autoarray.dataset.imaging - INFO - IMAGING - Data masked, contains a total of 9 image-pixels
-2021-12-17 14:18:49,999 - autoarray.dataset.imaging - INFO - IMAGING - Data masked, contains a total of 9 image-pixels
-2021-12-17 14:18:50,299 - autoarray.dataset.imaging - INFO - IMAGING - Data masked, contains a total of 9 image-pixels
-2021-12-17 14:19:19,035 - autoarray.dataset.imaging - INFO - IMAGING - Data masked, contains a total of 5 image-pixels
-2021-12-17 14:19:19,036 - autoarray.dataset.imaging - INFO - IMAGING - Computing W-Tilde... May take a moment.
-2021-12-17 14:19:19,221 - autoarray.dataset.imaging - INFO - IMAGING - Data masked, contains a total of 5 image-pixels
-2021-12-17 14:19:19,222 - autoarray.dataset.imaging - INFO - IMAGING - Computing W-Tilde... May take a moment.
-2021-12-17 14:19:19,227 - autoarray.dataset.imaging - INFO - IMAGING - Data masked, contains a total of 5 image-pixels
-2021-12-17 14:19:19,227 - autoarray.dataset.imaging - INFO - IMAGING - Computing W-Tilde... May take a moment.
-2021-12-17 14:19:19,253 - autoarray.dataset.imaging - INFO - IMAGING - Data masked, contains a total of 5 image-pixels
-2021-12-17 14:19:19,253 - autoarray.dataset.imaging - INFO - IMAGING - Computing W-Tilde... May take a moment.
-2021-12-17 14:19:19,283 - autoarray.dataset.imaging - INFO - IMAGING - Data masked, contains a total of 5 image-pixels
-2021-12-17 14:19:19,283 - autoarray.dataset.imaging - INFO - IMAGING - Computing W-Tilde... May take a moment.
-2021-12-17 14:19:19,436 - autoarray.dataset.imaging - INFO - IMAGING - Data masked, contains a total of 5 image-pixels
-2021-12-17 14:19:19,437 - autoarray.dataset.imaging - INFO - IMAGING - Computing W-Tilde... May take a moment.
-2021-12-17 14:19:19,447 - autoarray.dataset.imaging - INFO - IMAGING - Data masked, contains a total of 5 image-pixels
-2021-12-17 14:19:19,448 - autoarray.dataset.imaging - INFO - IMAGING - Computing W-Tilde... May take a moment.
-2021-12-17 14:19:20,739 - autoarray.dataset.imaging - INFO - IMAGING - Data masked, contains a total of 9 image-pixels
-2021-12-17 14:19:20,740 - autoarray.dataset.imaging - INFO - IMAGING - Computing W-Tilde... May take a moment.
-2021-12-17 14:19:20,741 - autoarray.dataset.imaging - INFO - IMAGING - Data masked, contains a total of 9 image-pixels
-2021-12-17 14:19:20,741 - autoarray.dataset.imaging - INFO - IMAGING - Computing W-Tilde... May take a moment.
-2021-12-17 14:19:21,649 - autoarray.dataset.imaging - INFO - IMAGING - Data masked, contains a total of 9 image-pixels
-2021-12-17 14:19:21,650 - autoarray.dataset.imaging - INFO - IMAGING - Computing W-Tilde... May take a moment.
-2021-12-17 14:19:21,650 - autoarray.dataset.imaging - INFO - IMAGING - Data masked, contains a total of 9 image-pixels
-2021-12-17 14:19:21,651 - autoarray.dataset.imaging - INFO - IMAGING - Computing W-Tilde... May take a moment.
-2021-12-17 14:19:24,599 - autoarray.dataset.imaging - INFO - IMAGING - Data masked, contains a total of 9 image-pixels
-2021-12-17 14:21:20,978 - autoarray.preloads - INFO - PRELOADS - Relocated grid of pxielization preloaded for this model-fit.
-2021-12-17 14:21:20,981 - autoarray.preloads - INFO - PRELOADS - Mappers of planes preloaded for this model-fit.
-2021-12-17 14:21:20,981 - autoarray.preloads - INFO - PRELOADS - Mappers of planes preloaded for this model-fit.
-2021-12-17 14:21:20,983 - autoarray.preloads - INFO - PRELOADS - LEq linear algebra quantities preloaded for this model-fit.
-2021-12-17 14:21:20,985 - autoarray.preloads - INFO - PRELOADS - LEq Log Det Regularization Matrix Term preloaded for this model-fit.
-2021-12-17 14:21:23,480 - autoarray.dataset.imaging - INFO - The image and noise map of the `Imaging` objected have been padded to the dimensions(9,). This is because the blurring region around the mask (which defines wherePSF flux may be convolved into the masked region) extended beyond the edge of the image.This can be prevented by using a smaller mask, smaller PSF kernel size or manually paddingthe image and noise-map yourself.
-2021-12-17 14:21:23,595 - autoarray.dataset.imaging - INFO - IMAGING - Data masked, contains a total of 9 image-pixels
-2021-12-17 14:21:23,598 - autoarray.dataset.imaging - INFO - IMAGING - Data masked, contains a total of 9 image-pixels
-2021-12-17 14:21:23,599 - autoarray.dataset.imaging - INFO - IMAGING - Data masked, contains a total of 9 image-pixels
-2021-12-17 14:21:23,601 - autoarray.dataset.imaging - INFO - IMAGING - Data masked, contains a total of 9 image-pixels
-2021-12-17 14:21:23,607 - autoarray.dataset.imaging - INFO - IMAGING - Computing W-Tilde... May take a moment.
-2021-12-17 14:21:23,614 - autoarray.dataset.imaging - INFO - IMAGING - Data masked, contains a total of 9 image-pixels
-2021-12-17 14:21:23,615 - autoarray.dataset.imaging - INFO - IMAGING - Data masked, contains a total of 9 image-pixels
-2021-12-17 14:21:23,621 - autoarray.dataset.imaging - INFO - IMAGING - Data masked, contains a total of 1 image-pixels
-2021-12-17 14:21:25,476 - autoarray.dataset.imaging - INFO - IMAGING - Data masked, contains a total of 4 image-pixels
-2021-12-17 14:21:25,482 - autoarray.dataset.imaging - INFO - IMAGING - Data masked, contains a total of 4 image-pixels
-2021-12-17 14:21:25,507 - autoarray.dataset.imaging - INFO - IMAGING - Data masked, contains a total of 4 image-pixels
-2021-12-17 14:21:25,556 - autoarray.dataset.imaging - INFO - IMAGING - Data masked, contains a total of 9 image-pixels
-2021-12-17 14:21:26,057 - autoarray.dataset.imaging - INFO - IMAGING - Data masked, contains a total of 9 image-pixels
-2021-12-17 14:21:26,344 - autoarray.dataset.imaging - INFO - IMAGING - Data masked, contains a total of 9 image-pixels
-2021-12-17 14:21:56,265 - autoarray.dataset.imaging - INFO - IMAGING - Data masked, contains a total of 5 image-pixels
-2021-12-17 14:21:56,265 - autoarray.dataset.imaging - INFO - IMAGING - Computing W-Tilde... May take a moment.
-2021-12-17 14:21:56,721 - autoarray.dataset.imaging - INFO - IMAGING - Data masked, contains a total of 5 image-pixels
-2021-12-17 14:21:56,722 - autoarray.dataset.imaging - INFO - IMAGING - Computing W-Tilde... May take a moment.
-2021-12-17 14:21:56,726 - autoarray.dataset.imaging - INFO - IMAGING - Data masked, contains a total of 5 image-pixels
-2021-12-17 14:21:56,727 - autoarray.dataset.imaging - INFO - IMAGING - Computing W-Tilde... May take a moment.
-2021-12-17 14:21:56,750 - autoarray.dataset.imaging - INFO - IMAGING - Data masked, contains a total of 5 image-pixels
-2021-12-17 14:21:56,751 - autoarray.dataset.imaging - INFO - IMAGING - Computing W-Tilde... May take a moment.
-2021-12-17 14:21:56,777 - autoarray.dataset.imaging - INFO - IMAGING - Data masked, contains a total of 5 image-pixels
-2021-12-17 14:21:56,777 - autoarray.dataset.imaging - INFO - IMAGING - Computing W-Tilde... May take a moment.
-2021-12-17 14:21:56,932 - autoarray.dataset.imaging - INFO - IMAGING - Data masked, contains a total of 5 image-pixels
-2021-12-17 14:21:56,932 - autoarray.dataset.imaging - INFO - IMAGING - Computing W-Tilde... May take a moment.
-2021-12-17 14:21:56,942 - autoarray.dataset.imaging - INFO - IMAGING - Data masked, contains a total of 5 image-pixels
-2021-12-17 14:21:56,943 - autoarray.dataset.imaging - INFO - IMAGING - Computing W-Tilde... May take a moment.
-2021-12-17 14:21:58,257 - autoarray.dataset.imaging - INFO - IMAGING - Data masked, contains a total of 9 image-pixels
-2021-12-17 14:21:58,258 - autoarray.dataset.imaging - INFO - IMAGING - Computing W-Tilde... May take a moment.
-2021-12-17 14:21:58,258 - autoarray.dataset.imaging - INFO - IMAGING - Data masked, contains a total of 9 image-pixels
-2021-12-17 14:21:58,259 - autoarray.dataset.imaging - INFO - IMAGING - Computing W-Tilde... May take a moment.
-2021-12-17 14:21:59,217 - autoarray.dataset.imaging - INFO - IMAGING - Data masked, contains a total of 9 image-pixels
-2021-12-17 14:21:59,217 - autoarray.dataset.imaging - INFO - IMAGING - Computing W-Tilde... May take a moment.
-2021-12-17 14:21:59,218 - autoarray.dataset.imaging - INFO - IMAGING - Data masked, contains a total of 9 image-pixels
-2021-12-17 14:21:59,219 - autoarray.dataset.imaging - INFO - IMAGING - Computing W-Tilde... May take a moment.
-2021-12-17 14:22:02,321 - autoarray.dataset.imaging - INFO - IMAGING - Data masked, contains a total of 9 image-pixels
-2021-12-17 14:24:26,836 - autoarray.preloads - INFO - PRELOADS - Relocated grid of pxielization preloaded for this model-fit.
-2021-12-17 14:24:26,839 - autoarray.preloads - INFO - PRELOADS - Mappers of planes preloaded for this model-fit.
-2021-12-17 14:24:26,839 - autoarray.preloads - INFO - PRELOADS - Mappers of planes preloaded for this model-fit.
-2021-12-17 14:24:26,841 - autoarray.preloads - INFO - PRELOADS - LEq linear algebra quantities preloaded for this model-fit.
-2021-12-17 14:24:26,842 - autoarray.preloads - INFO - PRELOADS - LEq Log Det Regularization Matrix Term preloaded for this model-fit.
-2021-12-17 14:24:29,211 - autoarray.dataset.imaging - INFO - The image and noise map of the `Imaging` objected have been padded to the dimensions(9,). This is because the blurring region around the mask (which defines wherePSF flux may be convolved into the masked region) extended beyond the edge of the image.This can be prevented by using a smaller mask, smaller PSF kernel size or manually paddingthe image and noise-map yourself.
-2021-12-17 14:24:29,347 - autoarray.dataset.imaging - INFO - IMAGING - Data masked, contains a total of 9 image-pixels
-2021-12-17 14:24:29,357 - autoarray.dataset.imaging - INFO - IMAGING - Data masked, contains a total of 9 image-pixels
-2021-12-17 14:24:29,359 - autoarray.dataset.imaging - INFO - IMAGING - Data masked, contains a total of 9 image-pixels
-2021-12-17 14:24:29,363 - autoarray.dataset.imaging - INFO - IMAGING - Data masked, contains a total of 9 image-pixels
-2021-12-17 14:24:29,372 - autoarray.dataset.imaging - INFO - IMAGING - Computing W-Tilde... May take a moment.
-2021-12-17 14:24:30,865 - autoarray.dataset.imaging - INFO - IMAGING - Data masked, contains a total of 9 image-pixels
-2021-12-17 14:24:30,866 - autoarray.dataset.imaging - INFO - IMAGING - Data masked, contains a total of 9 image-pixels
-2021-12-17 14:24:30,878 - autoarray.dataset.imaging - INFO - IMAGING - Data masked, contains a total of 1 image-pixels
-2021-12-17 14:24:33,029 - autoarray.dataset.imaging - INFO - IMAGING - Data masked, contains a total of 4 image-pixels
-2021-12-17 14:24:33,034 - autoarray.dataset.imaging - INFO - IMAGING - Data masked, contains a total of 4 image-pixels
-2021-12-17 14:24:33,059 - autoarray.dataset.imaging - INFO - IMAGING - Data masked, contains a total of 4 image-pixels
-2021-12-17 14:24:33,104 - autoarray.dataset.imaging - INFO - IMAGING - Data masked, contains a total of 9 image-pixels
-2021-12-17 14:24:33,574 - autoarray.dataset.imaging - INFO - IMAGING - Data masked, contains a total of 9 image-pixels
-2021-12-17 14:24:33,822 - autoarray.dataset.imaging - INFO - IMAGING - Data masked, contains a total of 9 image-pixels
-2021-12-17 14:25:02,706 - autoarray.dataset.imaging - INFO - IMAGING - Data masked, contains a total of 5 image-pixels
-2021-12-17 14:25:02,707 - autoarray.dataset.imaging - INFO - IMAGING - Computing W-Tilde... May take a moment.
-2021-12-17 14:25:03,461 - autoarray.dataset.imaging - INFO - IMAGING - Data masked, contains a total of 5 image-pixels
-2021-12-17 14:25:03,462 - autoarray.dataset.imaging - INFO - IMAGING - Computing W-Tilde... May take a moment.
-2021-12-17 14:25:03,469 - autoarray.dataset.imaging - INFO - IMAGING - Data masked, contains a total of 5 image-pixels
-2021-12-17 14:25:03,470 - autoarray.dataset.imaging - INFO - IMAGING - Computing W-Tilde... May take a moment.
-2021-12-17 14:25:03,502 - autoarray.dataset.imaging - INFO - IMAGING - Data masked, contains a total of 5 image-pixels
-2021-12-17 14:25:03,503 - autoarray.dataset.imaging - INFO - IMAGING - Computing W-Tilde... May take a moment.
-2021-12-17 14:25:05,080 - autoarray.dataset.imaging - INFO - IMAGING - Data masked, contains a total of 5 image-pixels
-2021-12-17 14:25:05,081 - autoarray.dataset.imaging - INFO - IMAGING - Computing W-Tilde... May take a moment.
-2021-12-17 14:25:06,446 - autoarray.dataset.imaging - INFO - IMAGING - Data masked, contains a total of 5 image-pixels
-2021-12-17 14:25:06,447 - autoarray.dataset.imaging - INFO - IMAGING - Computing W-Tilde... May take a moment.
-2021-12-17 14:25:06,832 - autoarray.dataset.imaging - INFO - IMAGING - Data masked, contains a total of 5 image-pixels
-2021-12-17 14:25:06,833 - autoarray.dataset.imaging - INFO - IMAGING - Computing W-Tilde... May take a moment.
-2021-12-17 14:25:08,868 - autoarray.dataset.imaging - INFO - IMAGING - Data masked, contains a total of 9 image-pixels
-2021-12-17 14:25:08,869 - autoarray.dataset.imaging - INFO - IMAGING - Computing W-Tilde... May take a moment.
-2021-12-17 14:25:08,870 - autoarray.dataset.imaging - INFO - IMAGING - Data masked, contains a total of 9 image-pixels
-2021-12-17 14:25:08,871 - autoarray.dataset.imaging - INFO - IMAGING - Computing W-Tilde... May take a moment.
-2021-12-17 14:25:09,874 - autoarray.dataset.imaging - INFO - IMAGING - Data masked, contains a total of 9 image-pixels
-2021-12-17 14:25:09,875 - autoarray.dataset.imaging - INFO - IMAGING - Computing W-Tilde... May take a moment.
-2021-12-17 14:25:09,875 - autoarray.dataset.imaging - INFO - IMAGING - Data masked, contains a total of 9 image-pixels
-2021-12-17 14:25:09,876 - autoarray.dataset.imaging - INFO - IMAGING - Computing W-Tilde... May take a moment.
-2021-12-17 14:25:12,965 - autoarray.dataset.imaging - INFO - IMAGING - Data masked, contains a total of 9 image-pixels
-2021-12-17 14:26:03,564 - autoarray.preloads - INFO - PRELOADS - Relocated grid of pxielization preloaded for this model-fit.
-2021-12-17 14:26:03,566 - autoarray.preloads - INFO - PRELOADS - Mappers of planes preloaded for this model-fit.
-2021-12-17 14:26:03,567 - autoarray.preloads - INFO - PRELOADS - Mappers of planes preloaded for this model-fit.
-2021-12-17 14:26:03,569 - autoarray.preloads - INFO - PRELOADS - LEq linear algebra quantities preloaded for this model-fit.
-2021-12-17 14:26:03,570 - autoarray.preloads - INFO - PRELOADS - LEq Log Det Regularization Matrix Term preloaded for this model-fit.
-2021-12-17 14:26:05,973 - autoarray.dataset.imaging - INFO - The image and noise map of the `Imaging` objected have been padded to the dimensions(9,). This is because the blurring region around the mask (which defines wherePSF flux may be convolved into the masked region) extended beyond the edge of the image.This can be prevented by using a smaller mask, smaller PSF kernel size or manually paddingthe image and noise-map yourself.
-2021-12-17 14:26:06,084 - autoarray.dataset.imaging - INFO - IMAGING - Data masked, contains a total of 9 image-pixels
-2021-12-17 14:26:06,088 - autoarray.dataset.imaging - INFO - IMAGING - Data masked, contains a total of 9 image-pixels
-2021-12-17 14:26:06,088 - autoarray.dataset.imaging - INFO - IMAGING - Data masked, contains a total of 9 image-pixels
-2021-12-17 14:26:06,091 - autoarray.dataset.imaging - INFO - IMAGING - Data masked, contains a total of 9 image-pixels
-2021-12-17 14:26:06,101 - autoarray.dataset.imaging - INFO - IMAGING - Computing W-Tilde... May take a moment.
-2021-12-17 14:26:06,110 - autoarray.dataset.imaging - INFO - IMAGING - Data masked, contains a total of 9 image-pixels
-2021-12-17 14:26:06,111 - autoarray.dataset.imaging - INFO - IMAGING - Data masked, contains a total of 9 image-pixels
-2021-12-17 14:26:06,122 - autoarray.dataset.imaging - INFO - IMAGING - Data masked, contains a total of 1 image-pixels
-2021-12-17 14:26:07,946 - autoarray.dataset.imaging - INFO - IMAGING - Data masked, contains a total of 4 image-pixels
-2021-12-17 14:26:07,951 - autoarray.dataset.imaging - INFO - IMAGING - Data masked, contains a total of 4 image-pixels
-2021-12-17 14:26:07,974 - autoarray.dataset.imaging - INFO - IMAGING - Data masked, contains a total of 4 image-pixels
-2021-12-17 14:26:08,018 - autoarray.dataset.imaging - INFO - IMAGING - Data masked, contains a total of 9 image-pixels
-2021-12-17 14:26:08,464 - autoarray.dataset.imaging - INFO - IMAGING - Data masked, contains a total of 9 image-pixels
-2021-12-17 14:26:08,820 - autoarray.dataset.imaging - INFO - IMAGING - Data masked, contains a total of 9 image-pixels
-2021-12-17 14:26:39,245 - autoarray.dataset.imaging - INFO - IMAGING - Data masked, contains a total of 5 image-pixels
-2021-12-17 14:26:39,246 - autoarray.dataset.imaging - INFO - IMAGING - Computing W-Tilde... May take a moment.
-2021-12-17 14:26:39,453 - autoarray.dataset.imaging - INFO - IMAGING - Data masked, contains a total of 5 image-pixels
-2021-12-17 14:26:39,454 - autoarray.dataset.imaging - INFO - IMAGING - Computing W-Tilde... May take a moment.
-2021-12-17 14:26:39,459 - autoarray.dataset.imaging - INFO - IMAGING - Data masked, contains a total of 5 image-pixels
-2021-12-17 14:26:39,460 - autoarray.dataset.imaging - INFO - IMAGING - Computing W-Tilde... May take a moment.
-2021-12-17 14:26:39,485 - autoarray.dataset.imaging - INFO - IMAGING - Data masked, contains a total of 5 image-pixels
-2021-12-17 14:26:39,486 - autoarray.dataset.imaging - INFO - IMAGING - Computing W-Tilde... May take a moment.
-2021-12-17 14:26:39,517 - autoarray.dataset.imaging - INFO - IMAGING - Data masked, contains a total of 5 image-pixels
-2021-12-17 14:26:39,518 - autoarray.dataset.imaging - INFO - IMAGING - Computing W-Tilde... May take a moment.
-2021-12-17 14:26:39,698 - autoarray.dataset.imaging - INFO - IMAGING - Data masked, contains a total of 5 image-pixels
-2021-12-17 14:26:39,698 - autoarray.dataset.imaging - INFO - IMAGING - Computing W-Tilde... May take a moment.
-2021-12-17 14:26:39,710 - autoarray.dataset.imaging - INFO - IMAGING - Data masked, contains a total of 5 image-pixels
-2021-12-17 14:26:39,711 - autoarray.dataset.imaging - INFO - IMAGING - Computing W-Tilde... May take a moment.
-2021-12-17 14:26:41,288 - autoarray.dataset.imaging - INFO - IMAGING - Data masked, contains a total of 9 image-pixels
-2021-12-17 14:26:41,289 - autoarray.dataset.imaging - INFO - IMAGING - Computing W-Tilde... May take a moment.
-2021-12-17 14:26:41,290 - autoarray.dataset.imaging - INFO - IMAGING - Data masked, contains a total of 9 image-pixels
-2021-12-17 14:26:41,291 - autoarray.dataset.imaging - INFO - IMAGING - Computing W-Tilde... May take a moment.
-2021-12-17 14:26:42,347 - autoarray.dataset.imaging - INFO - IMAGING - Data masked, contains a total of 9 image-pixels
-2021-12-17 14:26:42,348 - autoarray.dataset.imaging - INFO - IMAGING - Computing W-Tilde... May take a moment.
-2021-12-17 14:26:42,349 - autoarray.dataset.imaging - INFO - IMAGING - Data masked, contains a total of 9 image-pixels
-2021-12-17 14:26:42,350 - autoarray.dataset.imaging - INFO - IMAGING - Computing W-Tilde... May take a moment.
-2021-12-17 14:26:45,809 - autoarray.dataset.imaging - INFO - IMAGING - Data masked, contains a total of 9 image-pixels
-2021-12-17 14:42:05,841 - autoarray.dataset.imaging - INFO - IMAGING - Data masked, contains a total of 5 image-pixels
-2021-12-17 14:42:05,848 - autoarray.dataset.imaging - INFO - IMAGING - Computing W-Tilde... May take a moment.
-2021-12-17 14:42:06,046 - autoarray.dataset.imaging - INFO - IMAGING - Data masked, contains a total of 5 image-pixels
-2021-12-17 14:42:06,046 - autoarray.dataset.imaging - INFO - IMAGING - Computing W-Tilde... May take a moment.
-2021-12-17 14:42:06,067 - autoarray.dataset.imaging - INFO - IMAGING - Data masked, contains a total of 5 image-pixels
-2021-12-17 14:42:06,068 - autoarray.dataset.imaging - INFO - IMAGING - Computing W-Tilde... May take a moment.
-2021-12-17 14:42:06,086 - autoarray.dataset.imaging - INFO - IMAGING - Data masked, contains a total of 5 image-pixels
-2021-12-17 14:42:06,087 - autoarray.dataset.imaging - INFO - IMAGING - Computing W-Tilde... May take a moment.
-2021-12-17 14:42:06,192 - autoarray.dataset.imaging - INFO - IMAGING - Data masked, contains a total of 5 image-pixels
-2021-12-17 14:42:06,192 - autoarray.dataset.imaging - INFO - IMAGING - Computing W-Tilde... May take a moment.
-2021-12-17 14:42:06,393 - autoarray.dataset.imaging - INFO - IMAGING - Data masked, contains a total of 5 image-pixels
-2021-12-17 14:42:06,394 - autoarray.dataset.imaging - INFO - IMAGING - Computing W-Tilde... May take a moment.
-2021-12-17 14:42:06,403 - autoarray.dataset.imaging - INFO - IMAGING - Data masked, contains a total of 5 image-pixels
-2021-12-17 14:42:06,404 - autoarray.dataset.imaging - INFO - IMAGING - Computing W-Tilde... May take a moment.
-2021-12-17 14:47:18,489 - autoarray.dataset.imaging - INFO - IMAGING - Data masked, contains a total of 5 image-pixels
-2021-12-17 14:47:18,897 - autoarray.dataset.imaging - INFO - IMAGING - Computing W-Tilde... May take a moment.
-2021-12-17 14:47:21,302 - autoarray.dataset.imaging - INFO - IMAGING - Data masked, contains a total of 5 image-pixels
-2021-12-17 14:47:21,302 - autoarray.dataset.imaging - INFO - IMAGING - Computing W-Tilde... May take a moment.
-2021-12-17 14:47:21,310 - autoarray.dataset.imaging - INFO - IMAGING - Data masked, contains a total of 5 image-pixels
-2021-12-17 14:47:21,310 - autoarray.dataset.imaging - INFO - IMAGING - Computing W-Tilde... May take a moment.
-2021-12-17 14:47:21,634 - autoarray.dataset.imaging - INFO - IMAGING - Data masked, contains a total of 5 image-pixels
-2021-12-17 14:47:21,635 - autoarray.dataset.imaging - INFO - IMAGING - Computing W-Tilde... May take a moment.
-2021-12-17 14:47:21,660 - autoarray.dataset.imaging - INFO - IMAGING - Data masked, contains a total of 5 image-pixels
-2021-12-17 14:47:21,661 - autoarray.dataset.imaging - INFO - IMAGING - Computing W-Tilde... May take a moment.
-2021-12-17 14:47:21,929 - autoarray.dataset.imaging - INFO - IMAGING - Data masked, contains a total of 5 image-pixels
-2021-12-17 14:47:21,930 - autoarray.dataset.imaging - INFO - IMAGING - Computing W-Tilde... May take a moment.
-2021-12-17 14:47:21,938 - autoarray.dataset.imaging - INFO - IMAGING - Data masked, contains a total of 5 image-pixels
-2021-12-17 14:47:21,939 - autoarray.dataset.imaging - INFO - IMAGING - Computing W-Tilde... May take a moment.
-2021-12-17 14:47:23,236 - autoarray.dataset.imaging - INFO - IMAGING - Data masked, contains a total of 9 image-pixels
-2021-12-17 14:47:23,237 - autoarray.dataset.imaging - INFO - IMAGING - Computing W-Tilde... May take a moment.
-2021-12-17 14:47:23,238 - autoarray.dataset.imaging - INFO - IMAGING - Data masked, contains a total of 9 image-pixels
-2021-12-17 14:47:23,239 - autoarray.dataset.imaging - INFO - IMAGING - Computing W-Tilde... May take a moment.
-2021-12-17 14:47:24,261 - autoarray.dataset.imaging - INFO - IMAGING - Data masked, contains a total of 9 image-pixels
-2021-12-17 14:47:24,262 - autoarray.dataset.imaging - INFO - IMAGING - Computing W-Tilde... May take a moment.
-2021-12-17 14:47:24,262 - autoarray.dataset.imaging - INFO - IMAGING - Data masked, contains a total of 9 image-pixels
-2021-12-17 14:47:24,263 - autoarray.dataset.imaging - INFO - IMAGING - Computing W-Tilde... May take a moment.
-2021-12-17 14:57:06,405 - autoarray.preloads - INFO - PRELOADS - Relocated grid of pxielization preloaded for this model-fit.
-2021-12-17 14:57:06,407 - autoarray.preloads - INFO - PRELOADS - Mappers of planes preloaded for this model-fit.
-2021-12-17 14:57:06,407 - autoarray.preloads - INFO - PRELOADS - Mappers of planes preloaded for this model-fit.
-2021-12-17 14:57:06,409 - autoarray.preloads - INFO - PRELOADS - LEq linear algebra quantities preloaded for this model-fit.
-2021-12-17 14:57:06,411 - autoarray.preloads - INFO - PRELOADS - LEq Log Det Regularization Matrix Term preloaded for this model-fit.
-2021-12-17 14:57:08,834 - autoarray.dataset.imaging - INFO - The image and noise map of the `Imaging` objected have been padded to the dimensions(9,). This is because the blurring region around the mask (which defines wherePSF flux may be convolved into the masked region) extended beyond the edge of the image.This can be prevented by using a smaller mask, smaller PSF kernel size or manually paddingthe image and noise-map yourself.
-2021-12-17 14:57:08,946 - autoarray.dataset.imaging - INFO - IMAGING - Data masked, contains a total of 9 image-pixels
-2021-12-17 14:57:08,950 - autoarray.dataset.imaging - INFO - IMAGING - Data masked, contains a total of 9 image-pixels
-2021-12-17 14:57:08,951 - autoarray.dataset.imaging - INFO - IMAGING - Data masked, contains a total of 9 image-pixels
-2021-12-17 14:57:08,954 - autoarray.dataset.imaging - INFO - IMAGING - Data masked, contains a total of 9 image-pixels
-2021-12-17 14:57:08,961 - autoarray.dataset.imaging - INFO - IMAGING - Computing W-Tilde... May take a moment.
-2021-12-17 14:57:08,969 - autoarray.dataset.imaging - INFO - IMAGING - Data masked, contains a total of 9 image-pixels
-2021-12-17 14:57:08,970 - autoarray.dataset.imaging - INFO - IMAGING - Data masked, contains a total of 9 image-pixels
-2021-12-17 14:57:08,977 - autoarray.dataset.imaging - INFO - IMAGING - Data masked, contains a total of 1 image-pixels
-2021-12-17 14:57:11,814 - autoarray.dataset.imaging - INFO - IMAGING - Data masked, contains a total of 4 image-pixels
-2021-12-17 14:57:11,820 - autoarray.dataset.imaging - INFO - IMAGING - Data masked, contains a total of 4 image-pixels
-2021-12-17 14:57:11,842 - autoarray.dataset.imaging - INFO - IMAGING - Data masked, contains a total of 4 image-pixels
-2021-12-17 14:57:11,888 - autoarray.dataset.imaging - INFO - IMAGING - Data masked, contains a total of 9 image-pixels
-2021-12-17 14:57:12,424 - autoarray.dataset.imaging - INFO - IMAGING - Data masked, contains a total of 9 image-pixels
-2021-12-17 14:57:12,801 - autoarray.dataset.imaging - INFO - IMAGING - Data masked, contains a total of 9 image-pixels
-2021-12-17 14:57:44,934 - autoarray.dataset.imaging - INFO - IMAGING - Data masked, contains a total of 5 image-pixels
-2021-12-17 14:57:44,935 - autoarray.dataset.imaging - INFO - IMAGING - Computing W-Tilde... May take a moment.
-2021-12-17 14:57:45,216 - autoarray.dataset.imaging - INFO - IMAGING - Data masked, contains a total of 5 image-pixels
-2021-12-17 14:57:45,217 - autoarray.dataset.imaging - INFO - IMAGING - Computing W-Tilde... May take a moment.
-2021-12-17 14:57:45,224 - autoarray.dataset.imaging - INFO - IMAGING - Data masked, contains a total of 5 image-pixels
-2021-12-17 14:57:45,224 - autoarray.dataset.imaging - INFO - IMAGING - Computing W-Tilde... May take a moment.
-2021-12-17 14:57:45,256 - autoarray.dataset.imaging - INFO - IMAGING - Data masked, contains a total of 5 image-pixels
-2021-12-17 14:57:45,257 - autoarray.dataset.imaging - INFO - IMAGING - Computing W-Tilde... May take a moment.
-2021-12-17 14:57:45,298 - autoarray.dataset.imaging - INFO - IMAGING - Data masked, contains a total of 5 image-pixels
-2021-12-17 14:57:45,299 - autoarray.dataset.imaging - INFO - IMAGING - Computing W-Tilde... May take a moment.
-2021-12-17 14:57:45,533 - autoarray.dataset.imaging - INFO - IMAGING - Data masked, contains a total of 5 image-pixels
-2021-12-17 14:57:45,534 - autoarray.dataset.imaging - INFO - IMAGING - Computing W-Tilde... May take a moment.
-2021-12-17 14:57:45,549 - autoarray.dataset.imaging - INFO - IMAGING - Data masked, contains a total of 5 image-pixels
-2021-12-17 14:57:45,550 - autoarray.dataset.imaging - INFO - IMAGING - Computing W-Tilde... May take a moment.
-2021-12-17 14:57:47,814 - autoarray.dataset.imaging - INFO - IMAGING - Data masked, contains a total of 9 image-pixels
-2021-12-17 14:57:47,816 - autoarray.dataset.imaging - INFO - IMAGING - Computing W-Tilde... May take a moment.
-2021-12-17 14:57:47,818 - autoarray.dataset.imaging - INFO - IMAGING - Data masked, contains a total of 9 image-pixels
-2021-12-17 14:57:47,819 - autoarray.dataset.imaging - INFO - IMAGING - Computing W-Tilde... May take a moment.
-2021-12-17 14:57:49,528 - autoarray.dataset.imaging - INFO - IMAGING - Data masked, contains a total of 9 image-pixels
-2021-12-17 14:57:49,530 - autoarray.dataset.imaging - INFO - IMAGING - Computing W-Tilde... May take a moment.
-2021-12-17 14:57:49,531 - autoarray.dataset.imaging - INFO - IMAGING - Data masked, contains a total of 9 image-pixels
-2021-12-17 14:57:49,533 - autoarray.dataset.imaging - INFO - IMAGING - Computing W-Tilde... May take a moment.
-2021-12-17 14:57:54,939 - autoarray.dataset.imaging - INFO - IMAGING - Data masked, contains a total of 9 image-pixels
-2021-12-17 15:31:55,109 - autoarray.preloads - INFO - PRELOADS - Relocated grid of pxielization preloaded for this model-fit.
-2021-12-17 15:31:55,116 - autoarray.preloads - INFO - PRELOADS - Mappers of planes preloaded for this model-fit.
-2021-12-17 15:31:55,117 - autoarray.preloads - INFO - PRELOADS - Mappers of planes preloaded for this model-fit.
-2021-12-17 15:31:55,121 - autoarray.preloads - INFO - PRELOADS - LEq linear algebra quantities preloaded for this model-fit.
-2021-12-17 15:31:55,125 - autoarray.preloads - INFO - PRELOADS - LEq Log Det Regularization Matrix Term preloaded for this model-fit.
-2021-12-17 15:31:59,445 - autoarray.dataset.imaging - INFO - The image and noise map of the `Imaging` objected have been padded to the dimensions(9,). This is because the blurring region around the mask (which defines wherePSF flux may be convolved into the masked region) extended beyond the edge of the image.This can be prevented by using a smaller mask, smaller PSF kernel size or manually paddingthe image and noise-map yourself.
-2021-12-17 15:31:59,631 - autoarray.dataset.imaging - INFO - IMAGING - Data masked, contains a total of 9 image-pixels
-2021-12-17 15:31:59,638 - autoarray.dataset.imaging - INFO - IMAGING - Data masked, contains a total of 9 image-pixels
-2021-12-17 15:31:59,640 - autoarray.dataset.imaging - INFO - IMAGING - Data masked, contains a total of 9 image-pixels
-2021-12-17 15:31:59,646 - autoarray.dataset.imaging - INFO - IMAGING - Data masked, contains a total of 9 image-pixels
-2021-12-17 15:31:59,657 - autoarray.dataset.imaging - INFO - IMAGING - Computing W-Tilde... May take a moment.
-2021-12-17 15:31:59,670 - autoarray.dataset.imaging - INFO - IMAGING - Data masked, contains a total of 9 image-pixels
-2021-12-17 15:31:59,672 - autoarray.dataset.imaging - INFO - IMAGING - Data masked, contains a total of 9 image-pixels
-2021-12-17 15:31:59,687 - autoarray.dataset.imaging - INFO - IMAGING - Data masked, contains a total of 1 image-pixels
-2021-12-17 15:32:02,612 - autoarray.dataset.imaging - INFO - IMAGING - Data masked, contains a total of 4 image-pixels
-2021-12-17 15:32:02,619 - autoarray.dataset.imaging - INFO - IMAGING - Data masked, contains a total of 4 image-pixels
-2021-12-17 15:32:02,654 - autoarray.dataset.imaging - INFO - IMAGING - Data masked, contains a total of 4 image-pixels
-2021-12-17 15:32:02,718 - autoarray.dataset.imaging - INFO - IMAGING - Data masked, contains a total of 9 image-pixels
-2021-12-17 15:32:03,396 - autoarray.dataset.imaging - INFO - IMAGING - Data masked, contains a total of 9 image-pixels
-2021-12-17 15:32:03,732 - autoarray.dataset.imaging - INFO - IMAGING - Data masked, contains a total of 9 image-pixels
-2021-12-17 15:32:44,113 - autoarray.dataset.imaging - INFO - IMAGING - Data masked, contains a total of 5 image-pixels
-2021-12-17 15:32:44,114 - autoarray.dataset.imaging - INFO - IMAGING - Computing W-Tilde... May take a moment.
-2021-12-17 15:32:44,385 - autoarray.dataset.imaging - INFO - IMAGING - Data masked, contains a total of 5 image-pixels
-2021-12-17 15:32:44,386 - autoarray.dataset.imaging - INFO - IMAGING - Computing W-Tilde... May take a moment.
-2021-12-17 15:32:44,391 - autoarray.dataset.imaging - INFO - IMAGING - Data masked, contains a total of 5 image-pixels
-2021-12-17 15:32:44,392 - autoarray.dataset.imaging - INFO - IMAGING - Computing W-Tilde... May take a moment.
-2021-12-17 15:32:44,418 - autoarray.dataset.imaging - INFO - IMAGING - Data masked, contains a total of 5 image-pixels
-2021-12-17 15:32:44,419 - autoarray.dataset.imaging - INFO - IMAGING - Computing W-Tilde... May take a moment.
-2021-12-17 15:32:44,450 - autoarray.dataset.imaging - INFO - IMAGING - Data masked, contains a total of 5 image-pixels
-2021-12-17 15:32:44,450 - autoarray.dataset.imaging - INFO - IMAGING - Computing W-Tilde... May take a moment.
-2021-12-17 15:32:44,643 - autoarray.dataset.imaging - INFO - IMAGING - Data masked, contains a total of 5 image-pixels
-2021-12-17 15:32:44,645 - autoarray.dataset.imaging - INFO - IMAGING - Computing W-Tilde... May take a moment.
-2021-12-17 15:32:44,661 - autoarray.dataset.imaging - INFO - IMAGING - Data masked, contains a total of 5 image-pixels
-2021-12-17 15:32:44,662 - autoarray.dataset.imaging - INFO - IMAGING - Computing W-Tilde... May take a moment.
-2021-12-17 15:32:46,608 - autoarray.dataset.imaging - INFO - IMAGING - Data masked, contains a total of 9 image-pixels
-2021-12-17 15:32:46,610 - autoarray.dataset.imaging - INFO - IMAGING - Computing W-Tilde... May take a moment.
-2021-12-17 15:32:46,611 - autoarray.dataset.imaging - INFO - IMAGING - Data masked, contains a total of 9 image-pixels
-2021-12-17 15:32:46,613 - autoarray.dataset.imaging - INFO - IMAGING - Computing W-Tilde... May take a moment.
-2021-12-17 15:32:47,795 - autoarray.dataset.imaging - INFO - IMAGING - Data masked, contains a total of 9 image-pixels
-2021-12-17 15:32:47,796 - autoarray.dataset.imaging - INFO - IMAGING - Computing W-Tilde... May take a moment.
-2021-12-17 15:32:47,796 - autoarray.dataset.imaging - INFO - IMAGING - Data masked, contains a total of 9 image-pixels
-2021-12-17 15:32:47,797 - autoarray.dataset.imaging - INFO - IMAGING - Computing W-Tilde... May take a moment.
-2021-12-17 15:32:51,692 - autoarray.dataset.imaging - INFO - IMAGING - Data masked, contains a total of 9 image-pixels
-2021-12-17 15:55:30,721 - autoarray.preloads - INFO - PRELOADS - Relocated grid of pxielization preloaded for this model-fit.
-2021-12-17 15:55:30,724 - autoarray.preloads - INFO - PRELOADS - Mappers of planes preloaded for this model-fit.
-2021-12-17 15:55:30,725 - autoarray.preloads - INFO - PRELOADS - Mappers of planes preloaded for this model-fit.
-2021-12-17 15:55:30,728 - autoarray.preloads - INFO - PRELOADS - LEq linear algebra quantities preloaded for this model-fit.
-2021-12-17 15:55:30,731 - autoarray.preloads - INFO - PRELOADS - LEq Log Det Regularization Matrix Term preloaded for this model-fit.
-2021-12-17 15:55:36,656 - autoarray.dataset.imaging - INFO - The image and noise map of the `Imaging` objected have been padded to the dimensions(9,). This is because the blurring region around the mask (which defines wherePSF flux may be convolved into the masked region) extended beyond the edge of the image.This can be prevented by using a smaller mask, smaller PSF kernel size or manually paddingthe image and noise-map yourself.
-2021-12-17 15:55:36,791 - autoarray.dataset.imaging - INFO - IMAGING - Data masked, contains a total of 9 image-pixels
-2021-12-17 15:55:36,795 - autoarray.dataset.imaging - INFO - IMAGING - Data masked, contains a total of 9 image-pixels
-2021-12-17 15:55:36,795 - autoarray.dataset.imaging - INFO - IMAGING - Data masked, contains a total of 9 image-pixels
-2021-12-17 15:55:36,799 - autoarray.dataset.imaging - INFO - IMAGING - Data masked, contains a total of 9 image-pixels
-2021-12-17 15:55:37,509 - autoarray.dataset.imaging - INFO - IMAGING - Computing W-Tilde... May take a moment.
-2021-12-17 15:55:38,875 - autoarray.dataset.imaging - INFO - IMAGING - Data masked, contains a total of 9 image-pixels
-2021-12-17 15:55:38,876 - autoarray.dataset.imaging - INFO - IMAGING - Data masked, contains a total of 9 image-pixels
-2021-12-17 15:55:38,886 - autoarray.dataset.imaging - INFO - IMAGING - Data masked, contains a total of 1 image-pixels
-2021-12-17 15:55:43,298 - autoarray.dataset.imaging - INFO - IMAGING - Data masked, contains a total of 4 image-pixels
-2021-12-17 15:55:43,305 - autoarray.dataset.imaging - INFO - IMAGING - Data masked, contains a total of 4 image-pixels
-2021-12-17 15:55:43,345 - autoarray.dataset.imaging - INFO - IMAGING - Data masked, contains a total of 4 image-pixels
-2021-12-17 15:55:43,424 - autoarray.dataset.imaging - INFO - IMAGING - Data masked, contains a total of 9 image-pixels
-2021-12-17 15:55:45,115 - autoarray.dataset.imaging - INFO - IMAGING - Data masked, contains a total of 9 image-pixels
-2021-12-17 15:55:45,478 - autoarray.dataset.imaging - INFO - IMAGING - Data masked, contains a total of 9 image-pixels
-2021-12-17 15:56:22,484 - autoarray.preloads - INFO - PRELOADS - Relocated grid of pxielization preloaded for this model-fit.
-2021-12-17 15:56:22,488 - autoarray.preloads - INFO - PRELOADS - Mappers of planes preloaded for this model-fit.
-2021-12-17 15:56:22,489 - autoarray.preloads - INFO - PRELOADS - Mappers of planes preloaded for this model-fit.
-2021-12-17 15:56:22,492 - autoarray.preloads - INFO - PRELOADS - LEq linear algebra quantities preloaded for this model-fit.
-2021-12-17 15:56:22,495 - autoarray.preloads - INFO - PRELOADS - LEq Log Det Regularization Matrix Term preloaded for this model-fit.
-2021-12-17 15:56:25,975 - autoarray.dataset.imaging - INFO - The image and noise map of the `Imaging` objected have been padded to the dimensions(9,). This is because the blurring region around the mask (which defines wherePSF flux may be convolved into the masked region) extended beyond the edge of the image.This can be prevented by using a smaller mask, smaller PSF kernel size or manually paddingthe image and noise-map yourself.
-2021-12-17 15:56:26,109 - autoarray.dataset.imaging - INFO - IMAGING - Data masked, contains a total of 9 image-pixels
-2021-12-17 15:56:26,114 - autoarray.dataset.imaging - INFO - IMAGING - Data masked, contains a total of 9 image-pixels
-2021-12-17 15:56:26,115 - autoarray.dataset.imaging - INFO - IMAGING - Data masked, contains a total of 9 image-pixels
-2021-12-17 15:56:26,119 - autoarray.dataset.imaging - INFO - IMAGING - Data masked, contains a total of 9 image-pixels
-2021-12-17 15:56:26,129 - autoarray.dataset.imaging - INFO - IMAGING - Computing W-Tilde... May take a moment.
-2021-12-17 15:56:26,140 - autoarray.dataset.imaging - INFO - IMAGING - Data masked, contains a total of 9 image-pixels
-2021-12-17 15:56:26,141 - autoarray.dataset.imaging - INFO - IMAGING - Data masked, contains a total of 9 image-pixels
-2021-12-17 15:56:26,149 - autoarray.dataset.imaging - INFO - IMAGING - Data masked, contains a total of 1 image-pixels
-2021-12-17 15:56:28,499 - autoarray.dataset.imaging - INFO - IMAGING - Data masked, contains a total of 4 image-pixels
-2021-12-17 15:56:28,505 - autoarray.dataset.imaging - INFO - IMAGING - Data masked, contains a total of 4 image-pixels
-2021-12-17 15:56:28,532 - autoarray.dataset.imaging - INFO - IMAGING - Data masked, contains a total of 4 image-pixels
-2021-12-17 15:56:28,587 - autoarray.dataset.imaging - INFO - IMAGING - Data masked, contains a total of 9 image-pixels
-2021-12-17 15:56:29,344 - autoarray.dataset.imaging - INFO - IMAGING - Data masked, contains a total of 9 image-pixels
-2021-12-17 15:56:29,705 - autoarray.dataset.imaging - INFO - IMAGING - Data masked, contains a total of 9 image-pixels
-2021-12-17 15:57:10,985 - autoarray.dataset.imaging - INFO - IMAGING - Data masked, contains a total of 5 image-pixels
-2021-12-17 15:57:10,986 - autoarray.dataset.imaging - INFO - IMAGING - Computing W-Tilde... May take a moment.
-2021-12-17 15:57:11,879 - autoarray.dataset.imaging - INFO - IMAGING - Data masked, contains a total of 5 image-pixels
-2021-12-17 15:57:11,879 - autoarray.dataset.imaging - INFO - IMAGING - Computing W-Tilde... May take a moment.
-2021-12-17 15:57:12,943 - autoarray.dataset.imaging - INFO - IMAGING - Data masked, contains a total of 5 image-pixels
-2021-12-17 15:57:12,945 - autoarray.dataset.imaging - INFO - IMAGING - Computing W-Tilde... May take a moment.
-2021-12-17 15:57:16,683 - autoarray.dataset.imaging - INFO - IMAGING - Data masked, contains a total of 5 image-pixels
-2021-12-17 15:57:16,684 - autoarray.dataset.imaging - INFO - IMAGING - Computing W-Tilde... May take a moment.
-2021-12-17 15:57:17,033 - autoarray.dataset.imaging - INFO - IMAGING - Data masked, contains a total of 5 image-pixels
-2021-12-17 15:57:17,034 - autoarray.dataset.imaging - INFO - IMAGING - Computing W-Tilde... May take a moment.
-2021-12-17 15:57:17,046 - autoarray.dataset.imaging - INFO - IMAGING - Data masked, contains a total of 5 image-pixels
-2021-12-17 15:57:17,047 - autoarray.dataset.imaging - INFO - IMAGING - Computing W-Tilde... May take a moment.
-2021-12-17 15:57:18,589 - autoarray.dataset.imaging - INFO - IMAGING - Data masked, contains a total of 9 image-pixels
-2021-12-17 15:57:18,590 - autoarray.dataset.imaging - INFO - IMAGING - Computing W-Tilde... May take a moment.
-2021-12-17 15:57:18,590 - autoarray.dataset.imaging - INFO - IMAGING - Data masked, contains a total of 9 image-pixels
-2021-12-17 15:57:18,591 - autoarray.dataset.imaging - INFO - IMAGING - Computing W-Tilde... May take a moment.
-2021-12-17 15:57:19,673 - autoarray.dataset.imaging - INFO - IMAGING - Data masked, contains a total of 9 image-pixels
-2021-12-17 15:57:19,674 - autoarray.dataset.imaging - INFO - IMAGING - Computing W-Tilde... May take a moment.
-2021-12-17 15:57:19,675 - autoarray.dataset.imaging - INFO - IMAGING - Data masked, contains a total of 9 image-pixels
-2021-12-17 15:57:19,676 - autoarray.dataset.imaging - INFO - IMAGING - Computing W-Tilde... May take a moment.
-2021-12-17 15:57:23,590 - autoarray.dataset.imaging - INFO - IMAGING - Data masked, contains a total of 9 image-pixels
-2021-12-17 16:18:00,821 - autoarray.preloads - INFO - PRELOADS - Relocated grid of pxielization preloaded for this model-fit.
-2021-12-17 16:18:00,824 - autoarray.preloads - INFO - PRELOADS - Mappers of planes preloaded for this model-fit.
-2021-12-17 16:18:00,825 - autoarray.preloads - INFO - PRELOADS - Mappers of planes preloaded for this model-fit.
-2021-12-17 16:18:00,828 - autoarray.preloads - INFO - PRELOADS - LEq linear algebra quantities preloaded for this model-fit.
-2021-12-17 16:18:00,830 - autoarray.preloads - INFO - PRELOADS - LEq Log Det Regularization Matrix Term preloaded for this model-fit.
-2021-12-17 16:18:06,003 - autoarray.dataset.imaging - INFO - The image and noise map of the `Imaging` objected have been padded to the dimensions(9,). This is because the blurring region around the mask (which defines wherePSF flux may be convolved into the masked region) extended beyond the edge of the image.This can be prevented by using a smaller mask, smaller PSF kernel size or manually paddingthe image and noise-map yourself.
-2021-12-17 16:18:06,098 - autoarray.dataset.imaging - INFO - IMAGING - Data masked, contains a total of 9 image-pixels
-2021-12-17 16:18:06,101 - autoarray.dataset.imaging - INFO - IMAGING - Data masked, contains a total of 9 image-pixels
-2021-12-17 16:18:06,102 - autoarray.dataset.imaging - INFO - IMAGING - Data masked, contains a total of 9 image-pixels
-2021-12-17 16:18:06,104 - autoarray.dataset.imaging - INFO - IMAGING - Data masked, contains a total of 9 image-pixels
-2021-12-17 16:18:06,560 - autoarray.dataset.imaging - INFO - IMAGING - Computing W-Tilde... May take a moment.
-2021-12-17 16:18:07,433 - autoarray.dataset.imaging - INFO - IMAGING - Data masked, contains a total of 9 image-pixels
-2021-12-17 16:18:07,434 - autoarray.dataset.imaging - INFO - IMAGING - Data masked, contains a total of 9 image-pixels
-2021-12-17 16:18:07,442 - autoarray.dataset.imaging - INFO - IMAGING - Data masked, contains a total of 1 image-pixels
-2021-12-17 16:18:09,889 - autoarray.dataset.imaging - INFO - IMAGING - Data masked, contains a total of 4 image-pixels
-2021-12-17 16:18:09,896 - autoarray.dataset.imaging - INFO - IMAGING - Data masked, contains a total of 4 image-pixels
-2021-12-17 16:18:09,925 - autoarray.dataset.imaging - INFO - IMAGING - Data masked, contains a total of 4 image-pixels
-2021-12-17 16:18:09,990 - autoarray.dataset.imaging - INFO - IMAGING - Data masked, contains a total of 9 image-pixels
-2021-12-17 16:18:10,564 - autoarray.dataset.imaging - INFO - IMAGING - Data masked, contains a total of 9 image-pixels
-2021-12-17 16:18:10,801 - autoarray.dataset.imaging - INFO - IMAGING - Data masked, contains a total of 9 image-pixels
-2021-12-17 16:18:46,674 - autoarray.dataset.imaging - INFO - IMAGING - Data masked, contains a total of 5 image-pixels
-2021-12-17 16:18:46,675 - autoarray.dataset.imaging - INFO - IMAGING - Computing W-Tilde... May take a moment.
-2021-12-17 16:18:48,220 - autoarray.dataset.imaging - INFO - IMAGING - Data masked, contains a total of 5 image-pixels
-2021-12-17 16:18:48,221 - autoarray.dataset.imaging - INFO - IMAGING - Computing W-Tilde... May take a moment.
-2021-12-17 16:18:48,237 - autoarray.dataset.imaging - INFO - IMAGING - Data masked, contains a total of 5 image-pixels
-2021-12-17 16:18:48,238 - autoarray.dataset.imaging - INFO - IMAGING - Computing W-Tilde... May take a moment.
-2021-12-17 16:18:48,872 - autoarray.dataset.imaging - INFO - IMAGING - Data masked, contains a total of 5 image-pixels
-2021-12-17 16:18:48,872 - autoarray.dataset.imaging - INFO - IMAGING - Computing W-Tilde... May take a moment.
-2021-12-17 16:18:48,922 - autoarray.dataset.imaging - INFO - IMAGING - Data masked, contains a total of 5 image-pixels
-2021-12-17 16:18:48,923 - autoarray.dataset.imaging - INFO - IMAGING - Computing W-Tilde... May take a moment.
-2021-12-17 16:18:49,253 - autoarray.dataset.imaging - INFO - IMAGING - Data masked, contains a total of 5 image-pixels
-2021-12-17 16:18:49,254 - autoarray.dataset.imaging - INFO - IMAGING - Computing W-Tilde... May take a moment.
-2021-12-17 16:18:49,266 - autoarray.dataset.imaging - INFO - IMAGING - Data masked, contains a total of 5 image-pixels
-2021-12-17 16:18:49,267 - autoarray.dataset.imaging - INFO - IMAGING - Computing W-Tilde... May take a moment.
-2021-12-17 16:18:50,920 - autoarray.dataset.imaging - INFO - IMAGING - Data masked, contains a total of 9 image-pixels
-2021-12-17 16:18:50,921 - autoarray.dataset.imaging - INFO - IMAGING - Computing W-Tilde... May take a moment.
-2021-12-17 16:18:50,922 - autoarray.dataset.imaging - INFO - IMAGING - Data masked, contains a total of 9 image-pixels
-2021-12-17 16:18:50,923 - autoarray.dataset.imaging - INFO - IMAGING - Computing W-Tilde... May take a moment.
-2021-12-17 16:18:52,382 - autoarray.dataset.imaging - INFO - IMAGING - Data masked, contains a total of 9 image-pixels
-2021-12-17 16:18:52,384 - autoarray.dataset.imaging - INFO - IMAGING - Computing W-Tilde... May take a moment.
-2021-12-17 16:18:52,385 - autoarray.dataset.imaging - INFO - IMAGING - Data masked, contains a total of 9 image-pixels
-2021-12-17 16:18:52,386 - autoarray.dataset.imaging - INFO - IMAGING - Computing W-Tilde... May take a moment.
-2021-12-17 16:18:56,636 - autoarray.dataset.imaging - INFO - IMAGING - Data masked, contains a total of 9 image-pixels
-2021-12-17 16:29:35,376 - autoarray.preloads - INFO - PRELOADS - Relocated grid of pxielization preloaded for this model-fit.
-2021-12-17 16:29:35,379 - autoarray.preloads - INFO - PRELOADS - Mappers of planes preloaded for this model-fit.
-2021-12-17 16:29:35,380 - autoarray.preloads - INFO - PRELOADS - Mappers of planes preloaded for this model-fit.
-2021-12-17 16:29:35,382 - autoarray.preloads - INFO - PRELOADS - LEq linear algebra quantities preloaded for this model-fit.
-2021-12-17 16:29:35,384 - autoarray.preloads - INFO - PRELOADS - LEq Log Det Regularization Matrix Term preloaded for this model-fit.
-2021-12-17 16:29:37,975 - autoarray.dataset.imaging - INFO - The image and noise map of the `Imaging` objected have been padded to the dimensions(9,). This is because the blurring region around the mask (which defines wherePSF flux may be convolved into the masked region) extended beyond the edge of the image.This can be prevented by using a smaller mask, smaller PSF kernel size or manually paddingthe image and noise-map yourself.
-2021-12-17 16:29:38,092 - autoarray.dataset.imaging - INFO - IMAGING - Data masked, contains a total of 9 image-pixels
-2021-12-17 16:29:38,096 - autoarray.dataset.imaging - INFO - IMAGING - Data masked, contains a total of 9 image-pixels
-2021-12-17 16:29:38,096 - autoarray.dataset.imaging - INFO - IMAGING - Data masked, contains a total of 9 image-pixels
-2021-12-17 16:29:38,099 - autoarray.dataset.imaging - INFO - IMAGING - Data masked, contains a total of 9 image-pixels
-2021-12-17 16:29:38,107 - autoarray.dataset.imaging - INFO - IMAGING - Computing W-Tilde... May take a moment.
-2021-12-17 16:29:38,116 - autoarray.dataset.imaging - INFO - IMAGING - Data masked, contains a total of 9 image-pixels
-2021-12-17 16:29:38,117 - autoarray.dataset.imaging - INFO - IMAGING - Data masked, contains a total of 9 image-pixels
-2021-12-17 16:29:38,125 - autoarray.dataset.imaging - INFO - IMAGING - Data masked, contains a total of 1 image-pixels
-2021-12-17 16:29:40,087 - autoarray.dataset.imaging - INFO - IMAGING - Data masked, contains a total of 4 image-pixels
-2021-12-17 16:29:40,093 - autoarray.dataset.imaging - INFO - IMAGING - Data masked, contains a total of 4 image-pixels
-2021-12-17 16:29:40,117 - autoarray.dataset.imaging - INFO - IMAGING - Data masked, contains a total of 4 image-pixels
-2021-12-17 16:29:40,168 - autoarray.dataset.imaging - INFO - IMAGING - Data masked, contains a total of 9 image-pixels
-2021-12-17 16:29:40,711 - autoarray.dataset.imaging - INFO - IMAGING - Data masked, contains a total of 9 image-pixels
-2021-12-17 16:29:40,991 - autoarray.dataset.imaging - INFO - IMAGING - Data masked, contains a total of 9 image-pixels
-2021-12-17 16:30:15,972 - autoarray.dataset.imaging - INFO - IMAGING - Data masked, contains a total of 5 image-pixels
-2021-12-17 16:30:15,973 - autoarray.dataset.imaging - INFO - IMAGING - Computing W-Tilde... May take a moment.
-2021-12-17 16:30:16,151 - autoarray.dataset.imaging - INFO - IMAGING - Data masked, contains a total of 5 image-pixels
-2021-12-17 16:30:16,152 - autoarray.dataset.imaging - INFO - IMAGING - Computing W-Tilde... May take a moment.
-2021-12-17 16:30:16,440 - autoarray.dataset.imaging - INFO - IMAGING - Data masked, contains a total of 5 image-pixels
-2021-12-17 16:30:16,440 - autoarray.dataset.imaging - INFO - IMAGING - Computing W-Tilde... May take a moment.
-2021-12-17 16:30:16,447 - autoarray.dataset.imaging - INFO - IMAGING - Data masked, contains a total of 5 image-pixels
-2021-12-17 16:30:16,448 - autoarray.dataset.imaging - INFO - IMAGING - Computing W-Tilde... May take a moment.
-2021-12-17 16:30:16,477 - autoarray.dataset.imaging - INFO - IMAGING - Data masked, contains a total of 5 image-pixels
-2021-12-17 16:30:16,478 - autoarray.dataset.imaging - INFO - IMAGING - Computing W-Tilde... May take a moment.
-2021-12-17 16:30:16,513 - autoarray.dataset.imaging - INFO - IMAGING - Data masked, contains a total of 5 image-pixels
-2021-12-17 16:30:16,513 - autoarray.dataset.imaging - INFO - IMAGING - Computing W-Tilde... May take a moment.
-2021-12-17 16:30:16,702 - autoarray.dataset.imaging - INFO - IMAGING - Data masked, contains a total of 5 image-pixels
-2021-12-17 16:30:16,703 - autoarray.dataset.imaging - INFO - IMAGING - Computing W-Tilde... May take a moment.
-2021-12-17 16:30:16,715 - autoarray.dataset.imaging - INFO - IMAGING - Data masked, contains a total of 5 image-pixels
-2021-12-17 16:30:16,715 - autoarray.dataset.imaging - INFO - IMAGING - Computing W-Tilde... May take a moment.
-2021-12-17 16:30:18,339 - autoarray.dataset.imaging - INFO - IMAGING - Data masked, contains a total of 9 image-pixels
-2021-12-17 16:30:18,340 - autoarray.dataset.imaging - INFO - IMAGING - Computing W-Tilde... May take a moment.
-2021-12-17 16:30:18,340 - autoarray.dataset.imaging - INFO - IMAGING - Data masked, contains a total of 9 image-pixels
-2021-12-17 16:30:18,341 - autoarray.dataset.imaging - INFO - IMAGING - Computing W-Tilde... May take a moment.
-2021-12-17 16:30:19,439 - autoarray.dataset.imaging - INFO - IMAGING - Data masked, contains a total of 9 image-pixels
-2021-12-17 16:30:19,440 - autoarray.dataset.imaging - INFO - IMAGING - Computing W-Tilde... May take a moment.
-2021-12-17 16:30:19,441 - autoarray.dataset.imaging - INFO - IMAGING - Data masked, contains a total of 9 image-pixels
-2021-12-17 16:30:19,442 - autoarray.dataset.imaging - INFO - IMAGING - Computing W-Tilde... May take a moment.
-2021-12-17 16:30:23,052 - autoarray.dataset.imaging - INFO - IMAGING - Data masked, contains a total of 9 image-pixels
-2021-12-17 18:16:54,856 - autoarray.dataset.imaging - INFO - IMAGING - Data masked, contains a total of 5 image-pixels
-2021-12-17 18:16:55,546 - autoarray.dataset.imaging - INFO - IMAGING - Computing W-Tilde... May take a moment.
-2021-12-17 18:17:02,519 - autoarray.dataset.imaging - INFO - IMAGING - Data masked, contains a total of 5 image-pixels
-2021-12-17 18:17:02,520 - autoarray.dataset.imaging - INFO - IMAGING - Computing W-Tilde... May take a moment.
-2021-12-17 18:17:06,174 - autoarray.dataset.imaging - INFO - IMAGING - Data masked, contains a total of 5 image-pixels
-2021-12-17 18:17:06,174 - autoarray.dataset.imaging - INFO - IMAGING - Computing W-Tilde... May take a moment.
-2021-12-17 18:17:06,189 - autoarray.dataset.imaging - INFO - IMAGING - Data masked, contains a total of 5 image-pixels
-2021-12-17 18:17:06,190 - autoarray.dataset.imaging - INFO - IMAGING - Computing W-Tilde... May take a moment.
-2021-12-17 18:17:10,160 - autoarray.dataset.imaging - INFO - IMAGING - Data masked, contains a total of 5 image-pixels
-2021-12-17 18:17:10,161 - autoarray.dataset.imaging - INFO - IMAGING - Computing W-Tilde... May take a moment.
-2021-12-17 18:17:12,460 - autoarray.dataset.imaging - INFO - IMAGING - Data masked, contains a total of 5 image-pixels
-2021-12-17 18:17:12,461 - autoarray.dataset.imaging - INFO - IMAGING - Computing W-Tilde... May take a moment.
-2021-12-17 18:17:14,878 - autoarray.dataset.imaging - INFO - IMAGING - Data masked, contains a total of 5 image-pixels
-2021-12-17 18:17:14,879 - autoarray.dataset.imaging - INFO - IMAGING - Computing W-Tilde... May take a moment.
-2021-12-17 18:17:14,893 - autoarray.dataset.imaging - INFO - IMAGING - Data masked, contains a total of 5 image-pixels
-2021-12-17 18:17:14,894 - autoarray.dataset.imaging - INFO - IMAGING - Computing W-Tilde... May take a moment.
-2021-12-17 18:17:21,160 - autoarray.dataset.imaging - INFO - IMAGING - Data masked, contains a total of 9 image-pixels
-2021-12-17 18:17:21,161 - autoarray.dataset.imaging - INFO - IMAGING - Computing W-Tilde... May take a moment.
-2021-12-17 18:17:21,162 - autoarray.dataset.imaging - INFO - IMAGING - Data masked, contains a total of 9 image-pixels
-2021-12-17 18:17:21,163 - autoarray.dataset.imaging - INFO - IMAGING - Computing W-Tilde... May take a moment.
-2021-12-17 18:17:22,889 - autoarray.dataset.imaging - INFO - IMAGING - Data masked, contains a total of 9 image-pixels
-2021-12-17 18:17:22,891 - autoarray.dataset.imaging - INFO - IMAGING - Computing W-Tilde... May take a moment.
-2021-12-17 18:17:22,892 - autoarray.dataset.imaging - INFO - IMAGING - Data masked, contains a total of 9 image-pixels
-2021-12-17 18:17:22,893 - autoarray.dataset.imaging - INFO - IMAGING - Computing W-Tilde... May take a moment.
-2021-12-17 18:47:47,834 - autoarray.preloads - INFO - PRELOADS - Relocated grid of pxielization preloaded for this model-fit.
-2021-12-17 18:47:47,836 - autoarray.preloads - INFO - PRELOADS - Mappers of planes preloaded for this model-fit.
-2021-12-17 18:47:47,836 - autoarray.preloads - INFO - PRELOADS - Mappers of planes preloaded for this model-fit.
-2021-12-17 18:47:47,838 - autoarray.preloads - INFO - PRELOADS - LEq linear algebra quantities preloaded for this model-fit.
-2021-12-17 18:47:47,840 - autoarray.preloads - INFO - PRELOADS - LEq Log Det Regularization Matrix Term preloaded for this model-fit.
-2021-12-17 18:47:51,978 - autoarray.dataset.imaging - INFO - The image and noise map of the `Imaging` objected have been padded to the dimensions(9,). This is because the blurring region around the mask (which defines wherePSF flux may be convolved into the masked region) extended beyond the edge of the image.This can be prevented by using a smaller mask, smaller PSF kernel size or manually paddingthe image and noise-map yourself.
-2021-12-17 18:47:52,111 - autoarray.dataset.imaging - INFO - IMAGING - Data masked, contains a total of 9 image-pixels
-2021-12-17 18:47:52,115 - autoarray.dataset.imaging - INFO - IMAGING - Data masked, contains a total of 9 image-pixels
-2021-12-17 18:47:52,115 - autoarray.dataset.imaging - INFO - IMAGING - Data masked, contains a total of 9 image-pixels
-2021-12-17 18:47:52,119 - autoarray.dataset.imaging - INFO - IMAGING - Data masked, contains a total of 9 image-pixels
-2021-12-17 18:47:52,776 - autoarray.dataset.imaging - INFO - IMAGING - Computing W-Tilde... May take a moment.
-2021-12-17 18:47:54,161 - autoarray.dataset.imaging - INFO - IMAGING - Data masked, contains a total of 9 image-pixels
-2021-12-17 18:47:54,162 - autoarray.dataset.imaging - INFO - IMAGING - Data masked, contains a total of 9 image-pixels
-2021-12-17 18:47:54,170 - autoarray.dataset.imaging - INFO - IMAGING - Data masked, contains a total of 1 image-pixels
-2021-12-17 18:47:57,238 - autoarray.dataset.imaging - INFO - IMAGING - Data masked, contains a total of 4 image-pixels
-2021-12-17 18:47:57,245 - autoarray.dataset.imaging - INFO - IMAGING - Data masked, contains a total of 4 image-pixels
-2021-12-17 18:47:57,276 - autoarray.dataset.imaging - INFO - IMAGING - Data masked, contains a total of 4 image-pixels
-2021-12-17 18:47:57,335 - autoarray.dataset.imaging - INFO - IMAGING - Data masked, contains a total of 9 image-pixels
-2021-12-17 18:47:57,872 - autoarray.dataset.imaging - INFO - IMAGING - Data masked, contains a total of 9 image-pixels
-2021-12-17 18:47:58,390 - autoarray.dataset.imaging - INFO - IMAGING - Data masked, contains a total of 9 image-pixels
-2021-12-17 18:48:29,841 - autoarray.dataset.imaging - INFO - IMAGING - Data masked, contains a total of 5 image-pixels
-2021-12-17 18:48:29,842 - autoarray.dataset.imaging - INFO - IMAGING - Computing W-Tilde... May take a moment.
-2021-12-17 18:48:29,892 - autoarray.dataset.imaging - INFO - IMAGING - Data masked, contains a total of 5 image-pixels
-2021-12-17 18:48:29,893 - autoarray.dataset.imaging - INFO - IMAGING - Computing W-Tilde... May take a moment.
-2021-12-17 18:48:30,957 - autoarray.dataset.imaging - INFO - IMAGING - Data masked, contains a total of 5 image-pixels
-2021-12-17 18:48:30,958 - autoarray.dataset.imaging - INFO - IMAGING - Computing W-Tilde... May take a moment.
-2021-12-17 18:48:31,712 - autoarray.dataset.imaging - INFO - IMAGING - Data masked, contains a total of 5 image-pixels
-2021-12-17 18:48:31,712 - autoarray.dataset.imaging - INFO - IMAGING - Computing W-Tilde... May take a moment.
-2021-12-17 18:48:31,719 - autoarray.dataset.imaging - INFO - IMAGING - Data masked, contains a total of 5 image-pixels
-2021-12-17 18:48:31,719 - autoarray.dataset.imaging - INFO - IMAGING - Computing W-Tilde... May take a moment.
-2021-12-17 18:48:31,746 - autoarray.dataset.imaging - INFO - IMAGING - Data masked, contains a total of 5 image-pixels
-2021-12-17 18:48:31,747 - autoarray.dataset.imaging - INFO - IMAGING - Computing W-Tilde... May take a moment.
-2021-12-17 18:48:32,440 - autoarray.dataset.imaging - INFO - IMAGING - Data masked, contains a total of 5 image-pixels
-2021-12-17 18:48:32,440 - autoarray.dataset.imaging - INFO - IMAGING - Computing W-Tilde... May take a moment.
-2021-12-17 18:48:32,733 - autoarray.dataset.imaging - INFO - IMAGING - Data masked, contains a total of 5 image-pixels
-2021-12-17 18:48:32,734 - autoarray.dataset.imaging - INFO - IMAGING - Computing W-Tilde... May take a moment.
-2021-12-17 18:48:32,745 - autoarray.dataset.imaging - INFO - IMAGING - Data masked, contains a total of 5 image-pixels
-2021-12-17 18:48:32,745 - autoarray.dataset.imaging - INFO - IMAGING - Computing W-Tilde... May take a moment.
-2021-12-17 18:48:34,314 - autoarray.dataset.imaging - INFO - IMAGING - Data masked, contains a total of 9 image-pixels
-2021-12-17 18:48:34,316 - autoarray.dataset.imaging - INFO - IMAGING - Computing W-Tilde... May take a moment.
-2021-12-17 18:48:34,316 - autoarray.dataset.imaging - INFO - IMAGING - Data masked, contains a total of 9 image-pixels
-2021-12-17 18:48:34,318 - autoarray.dataset.imaging - INFO - IMAGING - Computing W-Tilde... May take a moment.
-2021-12-17 18:48:35,547 - autoarray.dataset.imaging - INFO - IMAGING - Data masked, contains a total of 9 image-pixels
-2021-12-17 18:48:35,548 - autoarray.dataset.imaging - INFO - IMAGING - Computing W-Tilde... May take a moment.
-2021-12-17 18:48:35,549 - autoarray.dataset.imaging - INFO - IMAGING - Data masked, contains a total of 9 image-pixels
-2021-12-17 18:48:35,550 - autoarray.dataset.imaging - INFO - IMAGING - Computing W-Tilde... May take a moment.
-2021-12-17 18:48:39,360 - autoarray.dataset.imaging - INFO - IMAGING - Data masked, contains a total of 9 image-pixels
-2021-12-17 18:54:16,812 - autoarray.dataset.imaging - INFO - IMAGING - Data masked, contains a total of 5 image-pixels
-2021-12-17 18:54:17,455 - autoarray.dataset.imaging - INFO - IMAGING - Computing W-Tilde... May take a moment.
-2021-12-17 18:54:20,175 - autoarray.dataset.imaging - INFO - IMAGING - Data masked, contains a total of 5 image-pixels
-2021-12-17 18:54:20,175 - autoarray.dataset.imaging - INFO - IMAGING - Computing W-Tilde... May take a moment.
-2021-12-17 18:54:20,896 - autoarray.dataset.imaging - INFO - IMAGING - Data masked, contains a total of 5 image-pixels
-2021-12-17 18:54:20,897 - autoarray.dataset.imaging - INFO - IMAGING - Computing W-Tilde... May take a moment.
-2021-12-17 18:54:20,902 - autoarray.dataset.imaging - INFO - IMAGING - Data masked, contains a total of 5 image-pixels
-2021-12-17 18:54:20,903 - autoarray.dataset.imaging - INFO - IMAGING - Computing W-Tilde... May take a moment.
-2021-12-17 18:54:20,923 - autoarray.dataset.imaging - INFO - IMAGING - Data masked, contains a total of 5 image-pixels
-2021-12-17 18:54:20,924 - autoarray.dataset.imaging - INFO - IMAGING - Computing W-Tilde... May take a moment.
-2021-12-17 18:54:20,932 - autoarray.dataset.imaging - INFO - IMAGING - Data masked, contains a total of 5 image-pixels
-2021-12-17 18:54:20,932 - autoarray.dataset.imaging - INFO - IMAGING - Computing W-Tilde... May take a moment.
-2021-12-17 18:54:21,207 - autoarray.dataset.imaging - INFO - IMAGING - Data masked, contains a total of 5 image-pixels
-2021-12-17 18:54:21,208 - autoarray.dataset.imaging - INFO - IMAGING - Computing W-Tilde... May take a moment.
-2021-12-17 18:54:21,216 - autoarray.dataset.imaging - INFO - IMAGING - Data masked, contains a total of 5 image-pixels
-2021-12-17 18:54:21,217 - autoarray.dataset.imaging - INFO - IMAGING - Computing W-Tilde... May take a moment.
-2021-12-17 18:54:23,713 - autoarray.dataset.imaging - INFO - IMAGING - Data masked, contains a total of 9 image-pixels
-2021-12-17 18:54:23,715 - autoarray.dataset.imaging - INFO - IMAGING - Computing W-Tilde... May take a moment.
-2021-12-17 18:54:23,717 - autoarray.dataset.imaging - INFO - IMAGING - Data masked, contains a total of 9 image-pixels
-2021-12-17 18:54:23,719 - autoarray.dataset.imaging - INFO - IMAGING - Computing W-Tilde... May take a moment.
-2021-12-17 18:54:25,503 - autoarray.dataset.imaging - INFO - IMAGING - Data masked, contains a total of 9 image-pixels
-2021-12-17 18:54:25,505 - autoarray.dataset.imaging - INFO - IMAGING - Computing W-Tilde... May take a moment.
-2021-12-17 18:54:25,506 - autoarray.dataset.imaging - INFO - IMAGING - Data masked, contains a total of 9 image-pixels
-2021-12-17 18:54:25,507 - autoarray.dataset.imaging - INFO - IMAGING - Computing W-Tilde... May take a moment.
-2021-12-17 18:55:17,437 - autoarray.dataset.imaging - INFO - IMAGING - Data masked, contains a total of 5 image-pixels
-2021-12-17 18:55:17,441 - autoarray.dataset.imaging - INFO - IMAGING - Computing W-Tilde... May take a moment.
-2021-12-17 18:55:17,498 - autoarray.dataset.imaging - INFO - IMAGING - Data masked, contains a total of 5 image-pixels
-2021-12-17 18:55:17,499 - autoarray.dataset.imaging - INFO - IMAGING - Computing W-Tilde... May take a moment.
-2021-12-17 18:55:17,682 - autoarray.dataset.imaging - INFO - IMAGING - Data masked, contains a total of 5 image-pixels
-2021-12-17 18:55:17,683 - autoarray.dataset.imaging - INFO - IMAGING - Computing W-Tilde... May take a moment.
-2021-12-17 18:55:17,688 - autoarray.dataset.imaging - INFO - IMAGING - Data masked, contains a total of 5 image-pixels
-2021-12-17 18:55:17,688 - autoarray.dataset.imaging - INFO - IMAGING - Computing W-Tilde... May take a moment.
-2021-12-17 18:55:17,712 - autoarray.dataset.imaging - INFO - IMAGING - Data masked, contains a total of 5 image-pixels
-2021-12-17 18:55:17,713 - autoarray.dataset.imaging - INFO - IMAGING - Computing W-Tilde... May take a moment.
-2021-12-17 18:55:17,721 - autoarray.dataset.imaging - INFO - IMAGING - Data masked, contains a total of 5 image-pixels
-2021-12-17 18:55:17,721 - autoarray.dataset.imaging - INFO - IMAGING - Computing W-Tilde... May take a moment.
-2021-12-17 18:55:17,881 - autoarray.dataset.imaging - INFO - IMAGING - Data masked, contains a total of 5 image-pixels
-2021-12-17 18:55:17,881 - autoarray.dataset.imaging - INFO - IMAGING - Computing W-Tilde... May take a moment.
-2021-12-17 18:55:17,890 - autoarray.dataset.imaging - INFO - IMAGING - Data masked, contains a total of 5 image-pixels
-2021-12-17 18:55:17,891 - autoarray.dataset.imaging - INFO - IMAGING - Computing W-Tilde... May take a moment.
-2021-12-17 18:55:19,139 - autoarray.dataset.imaging - INFO - IMAGING - Data masked, contains a total of 9 image-pixels
-2021-12-17 18:55:19,140 - autoarray.dataset.imaging - INFO - IMAGING - Computing W-Tilde... May take a moment.
-2021-12-17 18:55:19,140 - autoarray.dataset.imaging - INFO - IMAGING - Data masked, contains a total of 9 image-pixels
-2021-12-17 18:55:19,141 - autoarray.dataset.imaging - INFO - IMAGING - Computing W-Tilde... May take a moment.
-2021-12-17 18:55:20,343 - autoarray.dataset.imaging - INFO - IMAGING - Data masked, contains a total of 9 image-pixels
-2021-12-17 18:55:20,344 - autoarray.dataset.imaging - INFO - IMAGING - Computing W-Tilde... May take a moment.
-2021-12-17 18:55:20,345 - autoarray.dataset.imaging - INFO - IMAGING - Data masked, contains a total of 9 image-pixels
-2021-12-17 18:55:20,345 - autoarray.dataset.imaging - INFO - IMAGING - Computing W-Tilde... May take a moment.
-2021-12-17 18:55:30,697 - autoarray.dataset.imaging - INFO - IMAGING - Data masked, contains a total of 5 image-pixels
-2021-12-17 18:55:30,702 - autoarray.dataset.imaging - INFO - IMAGING - Computing W-Tilde... May take a moment.
-2021-12-17 18:55:30,719 - autoarray.dataset.imaging - INFO - IMAGING - Data masked, contains a total of 5 image-pixels
-2021-12-17 18:55:30,720 - autoarray.dataset.imaging - INFO - IMAGING - Computing W-Tilde... May take a moment.
-2021-12-17 18:55:30,784 - autoarray.dataset.imaging - INFO - IMAGING - Data masked, contains a total of 5 image-pixels
-2021-12-17 18:55:30,785 - autoarray.dataset.imaging - INFO - IMAGING - Computing W-Tilde... May take a moment.
-2021-12-17 18:55:31,055 - autoarray.dataset.imaging - INFO - IMAGING - Data masked, contains a total of 5 image-pixels
-2021-12-17 18:55:31,056 - autoarray.dataset.imaging - INFO - IMAGING - Computing W-Tilde... May take a moment.
-2021-12-17 18:55:31,061 - autoarray.dataset.imaging - INFO - IMAGING - Data masked, contains a total of 5 image-pixels
-2021-12-17 18:55:31,062 - autoarray.dataset.imaging - INFO - IMAGING - Computing W-Tilde... May take a moment.
-2021-12-17 18:55:31,086 - autoarray.dataset.imaging - INFO - IMAGING - Data masked, contains a total of 5 image-pixels
-2021-12-17 18:55:31,087 - autoarray.dataset.imaging - INFO - IMAGING - Computing W-Tilde... May take a moment.
-2021-12-17 18:55:31,099 - autoarray.dataset.imaging - INFO - IMAGING - Data masked, contains a total of 5 image-pixels
-2021-12-17 18:55:31,099 - autoarray.dataset.imaging - INFO - IMAGING - Computing W-Tilde... May take a moment.
-2021-12-17 18:55:31,287 - autoarray.dataset.imaging - INFO - IMAGING - Data masked, contains a total of 5 image-pixels
-2021-12-17 18:55:31,288 - autoarray.dataset.imaging - INFO - IMAGING - Computing W-Tilde... May take a moment.
-2021-12-17 18:55:31,300 - autoarray.dataset.imaging - INFO - IMAGING - Data masked, contains a total of 5 image-pixels
-2021-12-17 18:55:31,301 - autoarray.dataset.imaging - INFO - IMAGING - Computing W-Tilde... May take a moment.
-2021-12-17 18:55:33,157 - autoarray.dataset.imaging - INFO - IMAGING - Data masked, contains a total of 9 image-pixels
-2021-12-17 18:55:33,158 - autoarray.dataset.imaging - INFO - IMAGING - Computing W-Tilde... May take a moment.
-2021-12-17 18:55:33,159 - autoarray.dataset.imaging - INFO - IMAGING - Data masked, contains a total of 9 image-pixels
-2021-12-17 18:55:33,160 - autoarray.dataset.imaging - INFO - IMAGING - Computing W-Tilde... May take a moment.
-2021-12-17 18:55:34,433 - autoarray.dataset.imaging - INFO - IMAGING - Data masked, contains a total of 9 image-pixels
-2021-12-17 18:55:34,435 - autoarray.dataset.imaging - INFO - IMAGING - Computing W-Tilde... May take a moment.
-2021-12-17 18:55:34,436 - autoarray.dataset.imaging - INFO - IMAGING - Data masked, contains a total of 9 image-pixels
-2021-12-17 18:55:34,438 - autoarray.dataset.imaging - INFO - IMAGING - Computing W-Tilde... May take a moment.
-2021-12-17 18:55:45,670 - autoarray.preloads - INFO - PRELOADS - Relocated grid of pxielization preloaded for this model-fit.
-2021-12-17 18:55:45,672 - autoarray.preloads - INFO - PRELOADS - Mappers of planes preloaded for this model-fit.
-2021-12-17 18:55:45,673 - autoarray.preloads - INFO - PRELOADS - Mappers of planes preloaded for this model-fit.
-2021-12-17 18:55:45,675 - autoarray.preloads - INFO - PRELOADS - LEq linear algebra quantities preloaded for this model-fit.
-2021-12-17 18:55:45,677 - autoarray.preloads - INFO - PRELOADS - LEq Log Det Regularization Matrix Term preloaded for this model-fit.
-2021-12-17 18:55:47,889 - autoarray.dataset.imaging - INFO - The image and noise map of the `Imaging` objected have been padded to the dimensions(9,). This is because the blurring region around the mask (which defines wherePSF flux may be convolved into the masked region) extended beyond the edge of the image.This can be prevented by using a smaller mask, smaller PSF kernel size or manually paddingthe image and noise-map yourself.
-2021-12-17 18:55:47,989 - autoarray.dataset.imaging - INFO - IMAGING - Data masked, contains a total of 9 image-pixels
-2021-12-17 18:55:47,992 - autoarray.dataset.imaging - INFO - IMAGING - Data masked, contains a total of 9 image-pixels
-2021-12-17 18:55:47,993 - autoarray.dataset.imaging - INFO - IMAGING - Data masked, contains a total of 9 image-pixels
-2021-12-17 18:55:47,995 - autoarray.dataset.imaging - INFO - IMAGING - Data masked, contains a total of 9 image-pixels
-2021-12-17 18:55:48,000 - autoarray.dataset.imaging - INFO - IMAGING - Computing W-Tilde... May take a moment.
-2021-12-17 18:55:48,005 - autoarray.dataset.imaging - INFO - IMAGING - Data masked, contains a total of 9 image-pixels
-2021-12-17 18:55:48,006 - autoarray.dataset.imaging - INFO - IMAGING - Data masked, contains a total of 9 image-pixels
-2021-12-17 18:55:48,011 - autoarray.dataset.imaging - INFO - IMAGING - Data masked, contains a total of 1 image-pixels
-2021-12-17 18:55:50,120 - autoarray.dataset.imaging - INFO - IMAGING - Data masked, contains a total of 4 image-pixels
-2021-12-17 18:55:50,124 - autoarray.dataset.imaging - INFO - IMAGING - Data masked, contains a total of 4 image-pixels
-2021-12-17 18:55:50,143 - autoarray.dataset.imaging - INFO - IMAGING - Data masked, contains a total of 4 image-pixels
-2021-12-17 18:55:50,180 - autoarray.dataset.imaging - INFO - IMAGING - Data masked, contains a total of 9 image-pixels
-2021-12-17 18:55:50,615 - autoarray.dataset.imaging - INFO - IMAGING - Data masked, contains a total of 9 image-pixels
-2021-12-17 18:55:50,826 - autoarray.dataset.imaging - INFO - IMAGING - Data masked, contains a total of 9 image-pixels
-2021-12-17 18:56:19,481 - autoarray.dataset.imaging - INFO - IMAGING - Data masked, contains a total of 5 image-pixels
-2021-12-17 18:56:19,482 - autoarray.dataset.imaging - INFO - IMAGING - Computing W-Tilde... May take a moment.
-2021-12-17 18:56:19,498 - autoarray.dataset.imaging - INFO - IMAGING - Data masked, contains a total of 5 image-pixels
-2021-12-17 18:56:19,498 - autoarray.dataset.imaging - INFO - IMAGING - Computing W-Tilde... May take a moment.
-2021-12-17 18:56:19,565 - autoarray.dataset.imaging - INFO - IMAGING - Data masked, contains a total of 5 image-pixels
-2021-12-17 18:56:19,565 - autoarray.dataset.imaging - INFO - IMAGING - Computing W-Tilde... May take a moment.
-2021-12-17 18:56:19,802 - autoarray.dataset.imaging - INFO - IMAGING - Data masked, contains a total of 5 image-pixels
-2021-12-17 18:56:19,803 - autoarray.dataset.imaging - INFO - IMAGING - Computing W-Tilde... May take a moment.
-2021-12-17 18:56:19,808 - autoarray.dataset.imaging - INFO - IMAGING - Data masked, contains a total of 5 image-pixels
-2021-12-17 18:56:19,808 - autoarray.dataset.imaging - INFO - IMAGING - Computing W-Tilde... May take a moment.
-2021-12-17 18:56:19,833 - autoarray.dataset.imaging - INFO - IMAGING - Data masked, contains a total of 5 image-pixels
-2021-12-17 18:56:19,834 - autoarray.dataset.imaging - INFO - IMAGING - Computing W-Tilde... May take a moment.
-2021-12-17 18:56:19,846 - autoarray.dataset.imaging - INFO - IMAGING - Data masked, contains a total of 5 image-pixels
-2021-12-17 18:56:19,847 - autoarray.dataset.imaging - INFO - IMAGING - Computing W-Tilde... May take a moment.
-2021-12-17 18:56:20,064 - autoarray.dataset.imaging - INFO - IMAGING - Data masked, contains a total of 5 image-pixels
-2021-12-17 18:56:20,065 - autoarray.dataset.imaging - INFO - IMAGING - Computing W-Tilde... May take a moment.
-2021-12-17 18:56:20,080 - autoarray.dataset.imaging - INFO - IMAGING - Data masked, contains a total of 5 image-pixels
-2021-12-17 18:56:20,081 - autoarray.dataset.imaging - INFO - IMAGING - Computing W-Tilde... May take a moment.
-2021-12-17 18:56:22,227 - autoarray.dataset.imaging - INFO - IMAGING - Data masked, contains a total of 9 image-pixels
-2021-12-17 18:56:22,228 - autoarray.dataset.imaging - INFO - IMAGING - Computing W-Tilde... May take a moment.
-2021-12-17 18:56:22,229 - autoarray.dataset.imaging - INFO - IMAGING - Data masked, contains a total of 9 image-pixels
-2021-12-17 18:56:22,231 - autoarray.dataset.imaging - INFO - IMAGING - Computing W-Tilde... May take a moment.
-2021-12-17 18:56:23,545 - autoarray.dataset.imaging - INFO - IMAGING - Data masked, contains a total of 9 image-pixels
-2021-12-17 18:56:23,546 - autoarray.dataset.imaging - INFO - IMAGING - Computing W-Tilde... May take a moment.
-2021-12-17 18:56:23,547 - autoarray.dataset.imaging - INFO - IMAGING - Data masked, contains a total of 9 image-pixels
-2021-12-17 18:56:23,548 - autoarray.dataset.imaging - INFO - IMAGING - Computing W-Tilde... May take a moment.
-2021-12-17 18:56:27,915 - autoarray.dataset.imaging - INFO - IMAGING - Data masked, contains a total of 9 image-pixels
-=======
-2021-12-22 14:06:34,383 - autoarray.preloads - INFO - PRELOADS - Relocated grid of pxielization preloaded for this model-fit.
-2021-12-22 14:06:34,384 - autoarray.preloads - INFO - PRELOADS - Mappers of planes preloaded for this model-fit.
-2021-12-22 14:06:34,385 - autoarray.preloads - INFO - PRELOADS - Mappers of planes preloaded for this model-fit.
-2021-12-22 14:06:34,386 - autoarray.preloads - INFO - PRELOADS - LinearEqn linear algebra quantities preloaded for this model-fit.
-2021-12-22 14:06:34,388 - autoarray.preloads - INFO - PRELOADS - LinearEqn Log Det Regularization Matrix Term preloaded for this model-fit.
-2021-12-22 14:06:36,448 - autoarray.dataset.imaging - INFO - The image and noise map of the `Imaging` objected have been padded to the dimensions(9,). This is because the blurring region around the mask (which defines wherePSF flux may be convolved into the masked region) extended beyond the edge of the image.This can be prevented by using a smaller mask, smaller PSF kernel size or manually paddingthe image and noise-map yourself.
-2021-12-22 14:06:36,550 - autoarray.dataset.imaging - INFO - IMAGING - Data masked, contains a total of 9 image-pixels
-2021-12-22 14:06:36,553 - autoarray.dataset.imaging - INFO - IMAGING - Data masked, contains a total of 9 image-pixels
-2021-12-22 14:06:36,554 - autoarray.dataset.imaging - INFO - IMAGING - Data masked, contains a total of 9 image-pixels
-2021-12-22 14:06:36,556 - autoarray.dataset.imaging - INFO - IMAGING - Data masked, contains a total of 9 image-pixels
-2021-12-22 14:06:37,029 - autoarray.dataset.imaging - INFO - IMAGING - Computing W-Tilde... May take a moment.
-2021-12-22 14:06:37,880 - autoarray.dataset.imaging - INFO - IMAGING - Data masked, contains a total of 9 image-pixels
-2021-12-22 14:06:37,880 - autoarray.dataset.imaging - INFO - IMAGING - Data masked, contains a total of 9 image-pixels
-2021-12-22 14:06:37,885 - autoarray.dataset.imaging - INFO - IMAGING - Data masked, contains a total of 1 image-pixels
-2021-12-22 14:06:39,450 - autoarray.dataset.imaging - INFO - IMAGING - Data masked, contains a total of 4 image-pixels
-2021-12-22 14:06:39,454 - autoarray.dataset.imaging - INFO - IMAGING - Data masked, contains a total of 4 image-pixels
-2021-12-22 14:06:39,474 - autoarray.dataset.imaging - INFO - IMAGING - Data masked, contains a total of 4 image-pixels
-2021-12-22 14:06:39,515 - autoarray.dataset.imaging - INFO - IMAGING - Data masked, contains a total of 9 image-pixels
-2021-12-22 14:06:39,901 - autoarray.dataset.imaging - INFO - IMAGING - Data masked, contains a total of 9 image-pixels
-2021-12-22 14:06:40,135 - autoarray.dataset.imaging - INFO - IMAGING - Data masked, contains a total of 9 image-pixels
-2021-12-22 14:07:06,966 - autoarray.dataset.imaging - INFO - IMAGING - Data masked, contains a total of 5 image-pixels
-2021-12-22 14:07:06,967 - autoarray.dataset.imaging - INFO - IMAGING - Computing W-Tilde... May take a moment.
-2021-12-22 14:07:07,158 - autoarray.dataset.imaging - INFO - IMAGING - Data masked, contains a total of 5 image-pixels
-2021-12-22 14:07:07,158 - autoarray.dataset.imaging - INFO - IMAGING - Computing W-Tilde... May take a moment.
-2021-12-22 14:07:07,163 - autoarray.dataset.imaging - INFO - IMAGING - Data masked, contains a total of 5 image-pixels
-2021-12-22 14:07:07,164 - autoarray.dataset.imaging - INFO - IMAGING - Computing W-Tilde... May take a moment.
-2021-12-22 14:07:09,634 - autoarray.dataset.imaging - INFO - IMAGING - Data masked, contains a total of 5 image-pixels
-2021-12-22 14:07:09,634 - autoarray.dataset.imaging - INFO - IMAGING - Computing W-Tilde... May take a moment.
-2021-12-22 14:07:11,610 - autoarray.dataset.imaging - INFO - IMAGING - Data masked, contains a total of 5 image-pixels
-2021-12-22 14:07:11,610 - autoarray.dataset.imaging - INFO - IMAGING - Computing W-Tilde... May take a moment.
-2021-12-22 14:07:11,748 - autoarray.dataset.imaging - INFO - IMAGING - Data masked, contains a total of 5 image-pixels
-2021-12-22 14:07:11,749 - autoarray.dataset.imaging - INFO - IMAGING - Computing W-Tilde... May take a moment.
-2021-12-22 14:07:12,025 - autoarray.dataset.imaging - INFO - IMAGING - Data masked, contains a total of 5 image-pixels
-2021-12-22 14:07:12,026 - autoarray.dataset.imaging - INFO - IMAGING - Computing W-Tilde... May take a moment.
-2021-12-22 14:07:15,218 - autoarray.dataset.imaging - INFO - IMAGING - Data masked, contains a total of 9 image-pixels
-2021-12-22 14:07:15,219 - autoarray.dataset.imaging - INFO - IMAGING - Computing W-Tilde... May take a moment.
-2021-12-22 14:07:15,220 - autoarray.dataset.imaging - INFO - IMAGING - Data masked, contains a total of 9 image-pixels
-2021-12-22 14:07:15,220 - autoarray.dataset.imaging - INFO - IMAGING - Computing W-Tilde... May take a moment.
-2021-12-22 14:07:16,315 - autoarray.dataset.imaging - INFO - IMAGING - Data masked, contains a total of 9 image-pixels
-2021-12-22 14:07:16,316 - autoarray.dataset.imaging - INFO - IMAGING - Computing W-Tilde... May take a moment.
-2021-12-22 14:07:16,316 - autoarray.dataset.imaging - INFO - IMAGING - Data masked, contains a total of 9 image-pixels
-2021-12-22 14:07:16,317 - autoarray.dataset.imaging - INFO - IMAGING - Computing W-Tilde... May take a moment.
-2021-12-22 14:07:19,524 - autoarray.dataset.imaging - INFO - IMAGING - Data masked, contains a total of 9 image-pixels
-2021-12-22 19:36:55,235 - autoarray.preloads - INFO - PRELOADS - Relocated grid of pxielization preloaded for this model-fit.
-2021-12-22 19:36:55,236 - autoarray.preloads - INFO - PRELOADS - Mappers of planes preloaded for this model-fit.
-2021-12-22 19:36:55,236 - autoarray.preloads - INFO - PRELOADS - Mappers of planes preloaded for this model-fit.
-2021-12-22 19:36:55,238 - autoarray.preloads - INFO - PRELOADS - LinearEqn linear algebra quantities preloaded for this model-fit.
-2021-12-22 19:36:55,239 - autoarray.preloads - INFO - PRELOADS - LinearEqn Log Det Regularization Matrix Term preloaded for this model-fit.
-2021-12-22 19:36:57,190 - autoarray.dataset.imaging - INFO - The image and noise map of the `Imaging` objected have been padded to the dimensions(9,). This is because the blurring region around the mask (which defines wherePSF flux may be convolved into the masked region) extended beyond the edge of the image.This can be prevented by using a smaller mask, smaller PSF kernel size or manually paddingthe image and noise-map yourself.
-2021-12-22 19:36:57,268 - autoarray.dataset.imaging - INFO - IMAGING - Data masked, contains a total of 9 image-pixels
-2021-12-22 19:36:57,271 - autoarray.dataset.imaging - INFO - IMAGING - Data masked, contains a total of 9 image-pixels
-2021-12-22 19:36:57,271 - autoarray.dataset.imaging - INFO - IMAGING - Data masked, contains a total of 9 image-pixels
-2021-12-22 19:36:57,273 - autoarray.dataset.imaging - INFO - IMAGING - Data masked, contains a total of 9 image-pixels
-2021-12-22 19:36:57,279 - autoarray.dataset.imaging - INFO - IMAGING - Computing W-Tilde... May take a moment.
-2021-12-22 19:36:58,012 - autoarray.dataset.imaging - INFO - IMAGING - Data masked, contains a total of 9 image-pixels
-2021-12-22 19:36:58,012 - autoarray.dataset.imaging - INFO - IMAGING - Data masked, contains a total of 9 image-pixels
-2021-12-22 19:36:58,019 - autoarray.dataset.imaging - INFO - IMAGING - Data masked, contains a total of 1 image-pixels
-2021-12-22 19:36:59,369 - autoarray.dataset.imaging - INFO - IMAGING - Data masked, contains a total of 4 image-pixels
-2021-12-22 19:36:59,373 - autoarray.dataset.imaging - INFO - IMAGING - Data masked, contains a total of 4 image-pixels
-2021-12-22 19:36:59,389 - autoarray.dataset.imaging - INFO - IMAGING - Data masked, contains a total of 4 image-pixels
-2021-12-22 19:36:59,422 - autoarray.dataset.imaging - INFO - IMAGING - Data masked, contains a total of 9 image-pixels
-2021-12-22 19:36:59,726 - autoarray.dataset.imaging - INFO - IMAGING - Data masked, contains a total of 9 image-pixels
-2021-12-22 19:36:59,990 - autoarray.dataset.imaging - INFO - IMAGING - Data masked, contains a total of 9 image-pixels
-2021-12-22 19:37:27,344 - autoarray.dataset.imaging - INFO - IMAGING - Data masked, contains a total of 5 image-pixels
-2021-12-22 19:37:27,344 - autoarray.dataset.imaging - INFO - IMAGING - Computing W-Tilde... May take a moment.
-2021-12-22 19:37:29,788 - autoarray.dataset.imaging - INFO - IMAGING - Data masked, contains a total of 5 image-pixels
-2021-12-22 19:37:29,788 - autoarray.dataset.imaging - INFO - IMAGING - Computing W-Tilde... May take a moment.
-2021-12-22 19:37:29,795 - autoarray.dataset.imaging - INFO - IMAGING - Data masked, contains a total of 5 image-pixels
-2021-12-22 19:37:29,795 - autoarray.dataset.imaging - INFO - IMAGING - Computing W-Tilde... May take a moment.
-2021-12-22 19:37:32,043 - autoarray.dataset.imaging - INFO - IMAGING - Data masked, contains a total of 5 image-pixels
-2021-12-22 19:37:32,044 - autoarray.dataset.imaging - INFO - IMAGING - Computing W-Tilde... May take a moment.
-2021-12-22 19:37:32,497 - autoarray.dataset.imaging - INFO - IMAGING - Data masked, contains a total of 5 image-pixels
-2021-12-22 19:37:32,497 - autoarray.dataset.imaging - INFO - IMAGING - Computing W-Tilde... May take a moment.
-2021-12-22 19:37:34,915 - autoarray.dataset.imaging - INFO - IMAGING - Data masked, contains a total of 5 image-pixels
-2021-12-22 19:37:34,916 - autoarray.dataset.imaging - INFO - IMAGING - Computing W-Tilde... May take a moment.
-2021-12-22 19:37:34,921 - autoarray.dataset.imaging - INFO - IMAGING - Data masked, contains a total of 5 image-pixels
-2021-12-22 19:37:34,921 - autoarray.dataset.imaging - INFO - IMAGING - Computing W-Tilde... May take a moment.
-2021-12-22 19:37:37,093 - autoarray.dataset.imaging - INFO - IMAGING - Data masked, contains a total of 9 image-pixels
-2021-12-22 19:37:37,094 - autoarray.dataset.imaging - INFO - IMAGING - Computing W-Tilde... May take a moment.
-2021-12-22 19:37:37,094 - autoarray.dataset.imaging - INFO - IMAGING - Data masked, contains a total of 9 image-pixels
-2021-12-22 19:37:37,095 - autoarray.dataset.imaging - INFO - IMAGING - Computing W-Tilde... May take a moment.
-2021-12-22 19:37:37,788 - autoarray.dataset.imaging - INFO - IMAGING - Data masked, contains a total of 9 image-pixels
-2021-12-22 19:37:37,788 - autoarray.dataset.imaging - INFO - IMAGING - Computing W-Tilde... May take a moment.
-2021-12-22 19:37:37,789 - autoarray.dataset.imaging - INFO - IMAGING - Data masked, contains a total of 9 image-pixels
-2021-12-22 19:37:37,789 - autoarray.dataset.imaging - INFO - IMAGING - Computing W-Tilde... May take a moment.
-2021-12-22 19:37:40,411 - autoarray.dataset.imaging - INFO - IMAGING - Data masked, contains a total of 9 image-pixels
-2021-12-23 13:56:07,658 - autoarray.preloads - INFO - PRELOADS - Relocated grid of pxielization preloaded for this model-fit.
-2021-12-23 13:56:07,660 - autoarray.preloads - INFO - PRELOADS - Mappers of planes preloaded for this model-fit.
-2021-12-23 13:56:07,660 - autoarray.preloads - INFO - PRELOADS - Mappers of planes preloaded for this model-fit.
-2021-12-23 13:56:07,661 - autoarray.preloads - INFO - PRELOADS - LinearEqn linear algebra quantities preloaded for this model-fit.
-2021-12-23 13:56:07,663 - autoarray.preloads - INFO - PRELOADS - LinearEqn Log Det Regularization Matrix Term preloaded for this model-fit.
-2021-12-23 13:56:09,352 - autoarray.dataset.imaging - INFO - The image and noise map of the `Imaging` objected have been padded to the dimensions(9,). This is because the blurring region around the mask (which defines wherePSF flux may be convolved into the masked region) extended beyond the edge of the image.This can be prevented by using a smaller mask, smaller PSF kernel size or manually paddingthe image and noise-map yourself.
-2021-12-23 13:56:09,430 - autoarray.dataset.imaging - INFO - IMAGING - Data masked, contains a total of 9 image-pixels
-2021-12-23 13:56:09,432 - autoarray.dataset.imaging - INFO - IMAGING - Data masked, contains a total of 9 image-pixels
-2021-12-23 13:56:09,433 - autoarray.dataset.imaging - INFO - IMAGING - Data masked, contains a total of 9 image-pixels
-2021-12-23 13:56:09,435 - autoarray.dataset.imaging - INFO - IMAGING - Data masked, contains a total of 9 image-pixels
-2021-12-23 13:56:09,439 - autoarray.dataset.imaging - INFO - IMAGING - Computing W-Tilde... May take a moment.
-2021-12-23 13:56:09,443 - autoarray.dataset.imaging - INFO - IMAGING - Data masked, contains a total of 9 image-pixels
-2021-12-23 13:56:09,444 - autoarray.dataset.imaging - INFO - IMAGING - Data masked, contains a total of 9 image-pixels
-2021-12-23 13:56:09,449 - autoarray.dataset.imaging - INFO - IMAGING - Data masked, contains a total of 1 image-pixels
-2021-12-23 13:56:10,786 - autoarray.dataset.imaging - INFO - IMAGING - Data masked, contains a total of 4 image-pixels
-2021-12-23 13:56:10,790 - autoarray.dataset.imaging - INFO - IMAGING - Data masked, contains a total of 4 image-pixels
-2021-12-23 13:56:10,805 - autoarray.dataset.imaging - INFO - IMAGING - Data masked, contains a total of 4 image-pixels
-2021-12-23 13:56:10,838 - autoarray.dataset.imaging - INFO - IMAGING - Data masked, contains a total of 9 image-pixels
-2021-12-23 13:56:11,151 - autoarray.dataset.imaging - INFO - IMAGING - Data masked, contains a total of 9 image-pixels
-2021-12-23 13:56:11,411 - autoarray.dataset.imaging - INFO - IMAGING - Data masked, contains a total of 9 image-pixels
-2021-12-23 13:56:33,496 - autoarray.dataset.imaging - INFO - IMAGING - Data masked, contains a total of 5 image-pixels
-2021-12-23 13:56:33,496 - autoarray.dataset.imaging - INFO - IMAGING - Computing W-Tilde... May take a moment.
-2021-12-23 13:56:34,844 - autoarray.dataset.imaging - INFO - IMAGING - Data masked, contains a total of 5 image-pixels
-2021-12-23 13:56:34,845 - autoarray.dataset.imaging - INFO - IMAGING - Computing W-Tilde... May take a moment.
-2021-12-23 13:56:34,851 - autoarray.dataset.imaging - INFO - IMAGING - Data masked, contains a total of 5 image-pixels
-2021-12-23 13:56:34,851 - autoarray.dataset.imaging - INFO - IMAGING - Computing W-Tilde... May take a moment.
-2021-12-23 13:56:36,922 - autoarray.dataset.imaging - INFO - IMAGING - Data masked, contains a total of 5 image-pixels
-2021-12-23 13:56:36,922 - autoarray.dataset.imaging - INFO - IMAGING - Computing W-Tilde... May take a moment.
-2021-12-23 13:56:36,931 - autoarray.dataset.imaging - INFO - IMAGING - Data masked, contains a total of 5 image-pixels
-2021-12-23 13:56:36,931 - autoarray.dataset.imaging - INFO - IMAGING - Computing W-Tilde... May take a moment.
-2021-12-23 13:56:37,315 - autoarray.dataset.imaging - INFO - IMAGING - Data masked, contains a total of 5 image-pixels
-2021-12-23 13:56:37,316 - autoarray.dataset.imaging - INFO - IMAGING - Computing W-Tilde... May take a moment.
-2021-12-23 13:56:37,319 - autoarray.dataset.imaging - INFO - IMAGING - Data masked, contains a total of 5 image-pixels
-2021-12-23 13:56:37,320 - autoarray.dataset.imaging - INFO - IMAGING - Computing W-Tilde... May take a moment.
-2021-12-23 13:56:38,928 - autoarray.dataset.imaging - INFO - IMAGING - Data masked, contains a total of 9 image-pixels
-2021-12-23 13:56:38,928 - autoarray.dataset.imaging - INFO - IMAGING - Computing W-Tilde... May take a moment.
-2021-12-23 13:56:38,929 - autoarray.dataset.imaging - INFO - IMAGING - Data masked, contains a total of 9 image-pixels
-2021-12-23 13:56:38,930 - autoarray.dataset.imaging - INFO - IMAGING - Computing W-Tilde... May take a moment.
-2021-12-23 13:56:39,223 - autoarray.dataset.imaging - INFO - IMAGING - Data masked, contains a total of 9 image-pixels
-2021-12-23 13:56:39,224 - autoarray.dataset.imaging - INFO - IMAGING - Computing W-Tilde... May take a moment.
-2021-12-23 13:56:39,225 - autoarray.dataset.imaging - INFO - IMAGING - Data masked, contains a total of 9 image-pixels
-2021-12-23 13:56:39,225 - autoarray.dataset.imaging - INFO - IMAGING - Computing W-Tilde... May take a moment.
-2021-12-23 13:56:41,533 - autoarray.dataset.imaging - INFO - IMAGING - Data masked, contains a total of 9 image-pixels
-2021-12-23 14:00:39,374 - autoarray.preloads - INFO - PRELOADS - Relocated grid of pxielization preloaded for this model-fit.
-2021-12-23 14:00:39,375 - autoarray.preloads - INFO - PRELOADS - Mappers of planes preloaded for this model-fit.
-2021-12-23 14:00:39,375 - autoarray.preloads - INFO - PRELOADS - Mappers of planes preloaded for this model-fit.
-2021-12-23 14:00:39,377 - autoarray.preloads - INFO - PRELOADS - LinearEqn linear algebra quantities preloaded for this model-fit.
-2021-12-23 14:00:39,378 - autoarray.preloads - INFO - PRELOADS - LinearEqn Log Det Regularization Matrix Term preloaded for this model-fit.
-2021-12-23 14:00:42,439 - autoarray.dataset.imaging - INFO - The image and noise map of the `Imaging` objected have been padded to the dimensions(9,). This is because the blurring region around the mask (which defines wherePSF flux may be convolved into the masked region) extended beyond the edge of the image.This can be prevented by using a smaller mask, smaller PSF kernel size or manually paddingthe image and noise-map yourself.
-2021-12-23 14:00:42,518 - autoarray.dataset.imaging - INFO - IMAGING - Data masked, contains a total of 9 image-pixels
-2021-12-23 14:00:42,520 - autoarray.dataset.imaging - INFO - IMAGING - Data masked, contains a total of 9 image-pixels
-2021-12-23 14:00:42,521 - autoarray.dataset.imaging - INFO - IMAGING - Data masked, contains a total of 9 image-pixels
-2021-12-23 14:00:42,523 - autoarray.dataset.imaging - INFO - IMAGING - Data masked, contains a total of 9 image-pixels
-2021-12-23 14:00:42,527 - autoarray.dataset.imaging - INFO - IMAGING - Computing W-Tilde... May take a moment.
-2021-12-23 14:00:42,531 - autoarray.dataset.imaging - INFO - IMAGING - Data masked, contains a total of 9 image-pixels
-2021-12-23 14:00:42,532 - autoarray.dataset.imaging - INFO - IMAGING - Data masked, contains a total of 9 image-pixels
-2021-12-23 14:00:42,536 - autoarray.dataset.imaging - INFO - IMAGING - Data masked, contains a total of 1 image-pixels
-2021-12-23 14:00:47,133 - autoarray.dataset.imaging - INFO - IMAGING - Data masked, contains a total of 4 image-pixels
-2021-12-23 14:00:47,137 - autoarray.dataset.imaging - INFO - IMAGING - Data masked, contains a total of 4 image-pixels
-2021-12-23 14:00:47,157 - autoarray.dataset.imaging - INFO - IMAGING - Data masked, contains a total of 4 image-pixels
-2021-12-23 14:00:47,198 - autoarray.dataset.imaging - INFO - IMAGING - Data masked, contains a total of 9 image-pixels
-2021-12-23 14:00:47,670 - autoarray.dataset.imaging - INFO - IMAGING - Data masked, contains a total of 9 image-pixels
-2021-12-23 14:00:47,865 - autoarray.dataset.imaging - INFO - IMAGING - Data masked, contains a total of 9 image-pixels
-2021-12-23 14:01:12,766 - autoarray.dataset.imaging - INFO - IMAGING - Data masked, contains a total of 5 image-pixels
-2021-12-23 14:01:12,767 - autoarray.dataset.imaging - INFO - IMAGING - Computing W-Tilde... May take a moment.
-2021-12-23 14:01:13,591 - autoarray.dataset.imaging - INFO - IMAGING - Data masked, contains a total of 5 image-pixels
-2021-12-23 14:01:13,591 - autoarray.dataset.imaging - INFO - IMAGING - Computing W-Tilde... May take a moment.
-2021-12-23 14:01:13,596 - autoarray.dataset.imaging - INFO - IMAGING - Data masked, contains a total of 5 image-pixels
-2021-12-23 14:01:13,597 - autoarray.dataset.imaging - INFO - IMAGING - Computing W-Tilde... May take a moment.
-2021-12-23 14:01:13,612 - autoarray.dataset.imaging - INFO - IMAGING - Data masked, contains a total of 5 image-pixels
-2021-12-23 14:01:13,613 - autoarray.dataset.imaging - INFO - IMAGING - Computing W-Tilde... May take a moment.
-2021-12-23 14:01:13,623 - autoarray.dataset.imaging - INFO - IMAGING - Data masked, contains a total of 5 image-pixels
-2021-12-23 14:01:13,623 - autoarray.dataset.imaging - INFO - IMAGING - Computing W-Tilde... May take a moment.
-2021-12-23 14:01:13,840 - autoarray.dataset.imaging - INFO - IMAGING - Data masked, contains a total of 5 image-pixels
-2021-12-23 14:01:13,840 - autoarray.dataset.imaging - INFO - IMAGING - Computing W-Tilde... May take a moment.
-2021-12-23 14:01:13,845 - autoarray.dataset.imaging - INFO - IMAGING - Data masked, contains a total of 5 image-pixels
-2021-12-23 14:01:13,845 - autoarray.dataset.imaging - INFO - IMAGING - Computing W-Tilde... May take a moment.
-2021-12-23 14:01:15,312 - autoarray.dataset.imaging - INFO - IMAGING - Data masked, contains a total of 9 image-pixels
-2021-12-23 14:01:15,313 - autoarray.dataset.imaging - INFO - IMAGING - Computing W-Tilde... May take a moment.
-2021-12-23 14:01:15,313 - autoarray.dataset.imaging - INFO - IMAGING - Data masked, contains a total of 9 image-pixels
-2021-12-23 14:01:15,314 - autoarray.dataset.imaging - INFO - IMAGING - Computing W-Tilde... May take a moment.
-2021-12-23 14:01:15,717 - autoarray.dataset.imaging - INFO - IMAGING - Data masked, contains a total of 9 image-pixels
-2021-12-23 14:01:15,718 - autoarray.dataset.imaging - INFO - IMAGING - Computing W-Tilde... May take a moment.
-2021-12-23 14:01:15,718 - autoarray.dataset.imaging - INFO - IMAGING - Data masked, contains a total of 9 image-pixels
-2021-12-23 14:01:15,719 - autoarray.dataset.imaging - INFO - IMAGING - Computing W-Tilde... May take a moment.
-2021-12-23 14:01:18,455 - autoarray.dataset.imaging - INFO - IMAGING - Data masked, contains a total of 9 image-pixels
->>>>>>> 70ecf0ab
+2021-12-23 14:06:37,785 - autoarray.preloads - INFO - PRELOADS - Relocated grid of pxielization preloaded for this model-fit.
+2021-12-23 14:06:37,787 - autoarray.preloads - INFO - PRELOADS - Mappers of planes preloaded for this model-fit.
+2021-12-23 14:06:37,787 - autoarray.preloads - INFO - PRELOADS - Mappers of planes preloaded for this model-fit.
+2021-12-23 14:06:37,789 - autoarray.preloads - INFO - PRELOADS - LEq linear algebra quantities preloaded for this model-fit.
+2021-12-23 14:06:37,790 - autoarray.preloads - INFO - PRELOADS - LEq Log Det Regularization Matrix Term preloaded for this model-fit.
+2021-12-23 14:06:41,238 - autoarray.dataset.imaging - INFO - The image and noise map of the `Imaging` objected have been padded to the dimensions(9,). This is because the blurring region around the mask (which defines wherePSF flux may be convolved into the masked region) extended beyond the edge of the image.This can be prevented by using a smaller mask, smaller PSF kernel size or manually paddingthe image and noise-map yourself.
+2021-12-23 14:06:41,318 - autoarray.dataset.imaging - INFO - IMAGING - Data masked, contains a total of 9 image-pixels
+2021-12-23 14:06:41,320 - autoarray.dataset.imaging - INFO - IMAGING - Data masked, contains a total of 9 image-pixels
+2021-12-23 14:06:41,320 - autoarray.dataset.imaging - INFO - IMAGING - Data masked, contains a total of 9 image-pixels
+2021-12-23 14:06:41,322 - autoarray.dataset.imaging - INFO - IMAGING - Data masked, contains a total of 9 image-pixels
+2021-12-23 14:06:41,732 - autoarray.dataset.imaging - INFO - IMAGING - Computing W-Tilde... May take a moment.
+2021-12-23 14:06:42,544 - autoarray.dataset.imaging - INFO - IMAGING - Data masked, contains a total of 9 image-pixels
+2021-12-23 14:06:42,544 - autoarray.dataset.imaging - INFO - IMAGING - Data masked, contains a total of 9 image-pixels
+2021-12-23 14:06:42,548 - autoarray.dataset.imaging - INFO - IMAGING - Data masked, contains a total of 1 image-pixels
+2021-12-23 14:06:47,846 - autoarray.dataset.imaging - INFO - IMAGING - Data masked, contains a total of 4 image-pixels
+2021-12-23 14:06:47,849 - autoarray.dataset.imaging - INFO - IMAGING - Data masked, contains a total of 4 image-pixels
+2021-12-23 14:06:47,867 - autoarray.dataset.imaging - INFO - IMAGING - Data masked, contains a total of 4 image-pixels
+2021-12-23 14:06:47,903 - autoarray.dataset.imaging - INFO - IMAGING - Data masked, contains a total of 9 image-pixels
+2021-12-23 14:06:48,335 - autoarray.dataset.imaging - INFO - IMAGING - Data masked, contains a total of 9 image-pixels
+2021-12-23 14:06:48,534 - autoarray.dataset.imaging - INFO - IMAGING - Data masked, contains a total of 9 image-pixels
+2021-12-23 14:07:13,045 - autoarray.dataset.imaging - INFO - IMAGING - Data masked, contains a total of 5 image-pixels
+2021-12-23 14:07:13,046 - autoarray.dataset.imaging - INFO - IMAGING - Computing W-Tilde... May take a moment.
+2021-12-23 14:07:13,605 - autoarray.dataset.imaging - INFO - IMAGING - Data masked, contains a total of 5 image-pixels
+2021-12-23 14:07:13,605 - autoarray.dataset.imaging - INFO - IMAGING - Computing W-Tilde... May take a moment.
+2021-12-23 14:07:18,270 - autoarray.dataset.imaging - INFO - IMAGING - Data masked, contains a total of 5 image-pixels
+2021-12-23 14:07:18,270 - autoarray.dataset.imaging - INFO - IMAGING - Computing W-Tilde... May take a moment.
+2021-12-23 14:07:20,361 - autoarray.dataset.imaging - INFO - IMAGING - Data masked, contains a total of 5 image-pixels
+2021-12-23 14:07:20,361 - autoarray.dataset.imaging - INFO - IMAGING - Computing W-Tilde... May take a moment.
+2021-12-23 14:07:20,368 - autoarray.dataset.imaging - INFO - IMAGING - Data masked, contains a total of 5 image-pixels
+2021-12-23 14:07:20,369 - autoarray.dataset.imaging - INFO - IMAGING - Computing W-Tilde... May take a moment.
+2021-12-23 14:07:22,176 - autoarray.dataset.imaging - INFO - IMAGING - Data masked, contains a total of 5 image-pixels
+2021-12-23 14:07:22,177 - autoarray.dataset.imaging - INFO - IMAGING - Computing W-Tilde... May take a moment.
+2021-12-23 14:07:22,424 - autoarray.dataset.imaging - INFO - IMAGING - Data masked, contains a total of 5 image-pixels
+2021-12-23 14:07:22,425 - autoarray.dataset.imaging - INFO - IMAGING - Computing W-Tilde... May take a moment.
+2021-12-23 14:07:24,268 - autoarray.dataset.imaging - INFO - IMAGING - Data masked, contains a total of 5 image-pixels
+2021-12-23 14:07:24,268 - autoarray.dataset.imaging - INFO - IMAGING - Computing W-Tilde... May take a moment.
+2021-12-23 14:07:24,273 - autoarray.dataset.imaging - INFO - IMAGING - Data masked, contains a total of 5 image-pixels
+2021-12-23 14:07:24,274 - autoarray.dataset.imaging - INFO - IMAGING - Computing W-Tilde... May take a moment.
+2021-12-23 14:07:26,540 - autoarray.dataset.imaging - INFO - IMAGING - Data masked, contains a total of 9 image-pixels
+2021-12-23 14:07:26,541 - autoarray.dataset.imaging - INFO - IMAGING - Computing W-Tilde... May take a moment.
+2021-12-23 14:07:26,541 - autoarray.dataset.imaging - INFO - IMAGING - Data masked, contains a total of 9 image-pixels
+2021-12-23 14:07:26,542 - autoarray.dataset.imaging - INFO - IMAGING - Computing W-Tilde... May take a moment.
+2021-12-23 14:07:26,988 - autoarray.dataset.imaging - INFO - IMAGING - Data masked, contains a total of 9 image-pixels
+2021-12-23 14:07:26,989 - autoarray.dataset.imaging - INFO - IMAGING - Computing W-Tilde... May take a moment.
+2021-12-23 14:07:26,990 - autoarray.dataset.imaging - INFO - IMAGING - Data masked, contains a total of 9 image-pixels
+2021-12-23 14:07:26,991 - autoarray.dataset.imaging - INFO - IMAGING - Computing W-Tilde... May take a moment.
+2021-12-23 14:07:30,035 - autoarray.dataset.imaging - INFO - IMAGING - Data masked, contains a total of 9 image-pixels