--- conflicted
+++ resolved
@@ -1,123 +1,120 @@
-import numpy as np
-import pytest
-
-import autoarray as aa
-
-
-@pytest.fixture(name="image_central_delta_3x3")
-def make_array_2d_7x7():
-    return aa.Array2D.no_mask(
-        values=np.array([[0.0, 0.0, 0.0], [0.0, 1.0, 0.0], [0.0, 0.0, 0.0]]),
-        pixel_scales=0.1,
-    )
-
-
-def test__via_image_from__all_features_off(image_central_delta_3x3):
-    simulator = aa.SimulatorImaging(exposure_time=1.0, add_poisson_noise=False)
-
-    dataset = simulator.via_image_from(image=image_central_delta_3x3)
-
-    assert (
-        dataset.data.native
-        == np.array([[0.0, 0.0, 0.0], [0.0, 1.0, 0.0], [0.0, 0.0, 0.0]])
-    ).all()
-    assert dataset.pixel_scales == (0.1, 0.1)
-
-
-def test__via_image_from__noise_off__noise_map_is_noise_value(image_central_delta_3x3):
-    simulator = aa.SimulatorImaging(
-        exposure_time=1.0,
-        add_poisson_noise=False,
-        noise_if_add_noise_false=0.2,
-        noise_seed=1,
-    )
-
-    dataset = simulator.via_image_from(image=image_central_delta_3x3)
-
-    assert (
-        dataset.data.native
-        == np.array([[0.0, 0.0, 0.0], [0.0, 1.0, 0.0], [0.0, 0.0, 0.0]])
-    ).all()
-<<<<<<< HEAD
-    assert np.allclose(imaging.noise_map.native, 0.2 * np.ones((3, 3)))
-=======
-    assert (dataset.noise_map.native == 0.2 * np.ones((3, 3))).all()
->>>>>>> a433b99d
-
-
-def test__via_image_from__psf_blurs_image_with_edge_trimming(image_central_delta_3x3):
-    psf = aa.Kernel2D.no_mask(
-        values=np.array([[0.0, 1.0, 0.0], [1.0, 2.0, 1.0], [0.0, 1.0, 0.0]]),
-        pixel_scales=1.0,
-    )
-
-    simulator = aa.SimulatorImaging(
-        exposure_time=1.0, psf=psf, add_poisson_noise=False, normalize_psf=False
-    )
-
-    dataset = simulator.via_image_from(image=image_central_delta_3x3)
-
-    assert (
-        dataset.data.native
-        == np.array([[0.0, 1.0, 0.0], [1.0, 2.0, 1.0], [0.0, 1.0, 0.0]])
-    ).all()
-
-
-def test__via_image_from__setup_with_noise(image_central_delta_3x3):
-    image = image_central_delta_3x3 + 1.0
-
-    simulator = aa.SimulatorImaging(
-        exposure_time=20.0, add_poisson_noise=True, noise_seed=1
-    )
-
-    dataset = simulator.via_image_from(image=image)
-
-    assert dataset.data.native == pytest.approx(
-        np.array([[1.05, 1.3, 1.25], [1.05, 2.1, 1.2], [1.05, 1.3, 1.15]]), 1e-2
-    )
-
-    assert dataset.noise_map.native == pytest.approx(
-        np.array([[0.229, 0.255, 0.25], [0.229, 0.324, 0.245], [0.229, 0.255, 0.240]]),
-        1e-2,
-    )
-
-
-def test__via_image_from__background_sky_on(image_central_delta_3x3):
-    simulator = aa.SimulatorImaging(
-        exposure_time=1.0,
-        background_sky_level=16.0,
-        add_poisson_noise=True,
-        noise_seed=1,
-    )
-
-    dataset = simulator.via_image_from(image=image_central_delta_3x3)
-
-    assert (
-        dataset.data.native
-        == np.array([[1.0, 5.0, 4.0], [1.0, 2.0, 1.0], [5.0, 2.0, 7.0]])
-    ).all()
-
-    assert dataset.noise_map.native[0, 0] == pytest.approx(4.12310, 1.0e-4)
-
-
-def test__via_image_from__psf_and_noise_both_on(image_central_delta_3x3):
-    image = image_central_delta_3x3 + 1.0
-
-    psf = aa.Kernel2D.no_mask(
-        values=np.array([[0.0, 1.0, 0.0], [1.0, 2.0, 1.0], [0.0, 1.0, 0.0]]),
-        pixel_scales=1.0,
-    )
-
-    simulator = aa.SimulatorImaging(
-        exposure_time=20.0,
-        psf=psf,
-        add_poisson_noise=True,
-        noise_seed=1,
-        normalize_psf=False,
-    )
-
-    dataset = simulator.via_image_from(image=image)
-
-    assert dataset.data.native == pytest.approx(
-        np.array([[4.1, 6.65, 4.45], [6.15, 8.15, 6.5], [4.1, 6.7, 4.25]]), 1e-2
-    )
+import numpy as np
+import pytest
+
+import autoarray as aa
+
+
+@pytest.fixture(name="image_central_delta_3x3")
+def make_array_2d_7x7():
+    return aa.Array2D.no_mask(
+        values=np.array([[0.0, 0.0, 0.0], [0.0, 1.0, 0.0], [0.0, 0.0, 0.0]]),
+        pixel_scales=0.1,
+    )
+
+
+def test__via_image_from__all_features_off(image_central_delta_3x3):
+    simulator = aa.SimulatorImaging(exposure_time=1.0, add_poisson_noise=False)
+
+    dataset = simulator.via_image_from(image=image_central_delta_3x3)
+
+    assert (
+        dataset.data.native
+        == np.array([[0.0, 0.0, 0.0], [0.0, 1.0, 0.0], [0.0, 0.0, 0.0]])
+    ).all()
+    assert dataset.pixel_scales == (0.1, 0.1)
+
+
+def test__via_image_from__noise_off__noise_map_is_noise_value(image_central_delta_3x3):
+    simulator = aa.SimulatorImaging(
+        exposure_time=1.0,
+        add_poisson_noise=False,
+        noise_if_add_noise_false=0.2,
+        noise_seed=1,
+    )
+
+    dataset = simulator.via_image_from(image=image_central_delta_3x3)
+
+    assert (
+        dataset.data.native
+        == np.array([[0.0, 0.0, 0.0], [0.0, 1.0, 0.0], [0.0, 0.0, 0.0]])
+    ).all()
+
+    assert np.allclose(dataset.noise_map.native, 0.2 * np.ones((3, 3)))
+
+
+def test__via_image_from__psf_blurs_image_with_edge_trimming(image_central_delta_3x3):
+    psf = aa.Kernel2D.no_mask(
+        values=np.array([[0.0, 1.0, 0.0], [1.0, 2.0, 1.0], [0.0, 1.0, 0.0]]),
+        pixel_scales=1.0,
+    )
+
+    simulator = aa.SimulatorImaging(
+        exposure_time=1.0, psf=psf, add_poisson_noise=False, normalize_psf=False
+    )
+
+    dataset = simulator.via_image_from(image=image_central_delta_3x3)
+
+    assert (
+        dataset.data.native
+        == np.array([[0.0, 1.0, 0.0], [1.0, 2.0, 1.0], [0.0, 1.0, 0.0]])
+    ).all()
+
+
+def test__via_image_from__setup_with_noise(image_central_delta_3x3):
+    image = image_central_delta_3x3 + 1.0
+
+    simulator = aa.SimulatorImaging(
+        exposure_time=20.0, add_poisson_noise=True, noise_seed=1
+    )
+
+    dataset = simulator.via_image_from(image=image)
+
+    assert dataset.data.native == pytest.approx(
+        np.array([[1.05, 1.3, 1.25], [1.05, 2.1, 1.2], [1.05, 1.3, 1.15]]), 1e-2
+    )
+
+    assert dataset.noise_map.native == pytest.approx(
+        np.array([[0.229, 0.255, 0.25], [0.229, 0.324, 0.245], [0.229, 0.255, 0.240]]),
+        1e-2,
+    )
+
+
+def test__via_image_from__background_sky_on(image_central_delta_3x3):
+    simulator = aa.SimulatorImaging(
+        exposure_time=1.0,
+        background_sky_level=16.0,
+        add_poisson_noise=True,
+        noise_seed=1,
+    )
+
+    dataset = simulator.via_image_from(image=image_central_delta_3x3)
+
+    assert (
+        dataset.data.native
+        == np.array([[1.0, 5.0, 4.0], [1.0, 2.0, 1.0], [5.0, 2.0, 7.0]])
+    ).all()
+
+    assert dataset.noise_map.native[0, 0] == pytest.approx(4.12310, 1.0e-4)
+
+
+def test__via_image_from__psf_and_noise_both_on(image_central_delta_3x3):
+    image = image_central_delta_3x3 + 1.0
+
+    psf = aa.Kernel2D.no_mask(
+        values=np.array([[0.0, 1.0, 0.0], [1.0, 2.0, 1.0], [0.0, 1.0, 0.0]]),
+        pixel_scales=1.0,
+    )
+
+    simulator = aa.SimulatorImaging(
+        exposure_time=20.0,
+        psf=psf,
+        add_poisson_noise=True,
+        noise_seed=1,
+        normalize_psf=False,
+    )
+
+    dataset = simulator.via_image_from(image=image)
+
+    assert dataset.data.native == pytest.approx(
+        np.array([[4.1, 6.65, 4.45], [6.15, 8.15, 6.5], [4.1, 6.7, 4.25]]), 1e-2
+    )