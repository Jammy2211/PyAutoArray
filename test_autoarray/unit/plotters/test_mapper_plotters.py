--- conflicted
+++ resolved
@@ -23,11 +23,7 @@
 
 @pytest.fixture(name="mask")
 def make_mask():
-<<<<<<< HEAD
-    return aa.mask.circular(shape_2d=((3, 3)), pixel_scales=0.1, radius_scaled=0.1)
-=======
     return aa.mask.circular(shape_2d=((3, 3)), pixel_scales=0.1, radius=0.1)
->>>>>>> 8994cd9f
 
 
 @pytest.fixture(name="grid")
