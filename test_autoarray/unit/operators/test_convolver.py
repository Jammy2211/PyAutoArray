--- conflicted
+++ resolved
@@ -1184,11 +1184,7 @@
         blurred_image = aa.array.manual_2d(array=blurred_image)
 
         mask = aa.mask.circular(
-<<<<<<< HEAD
-            shape_2d=(30, 30), pixel_scales=(1.0, 1.0), sub_size=1, radius_scaled=4.0
-=======
             shape_2d=(30, 30), pixel_scales=(1.0, 1.0), sub_size=1, radius=4.0
->>>>>>> 8994cd9f
         )
 
         masked_image = mask.mapping.array_from_array_2d(array_2d=image.in_2d)
