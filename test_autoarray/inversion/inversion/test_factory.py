import copy
import numpy as np
import pytest

import autoarray as aa

# TODO : NEed to figure out how we blur linear light profile with blurring gird.


def test__inversion_imaging__via_linear_obj_func_list(masked_imaging_7x7_no_blur):

    mask = masked_imaging_7x7_no_blur.mask

    grid = aa.Grid2D.from_mask(mask=mask)

    linear_obj = aa.m.MockLinearObjFuncList(
        pixels=1, grid=grid, mapping_matrix=np.full(fill_value=0.5, shape=(9, 1))
    )

    inversion = aa.Inversion(
        dataset=masked_imaging_7x7_no_blur,
        linear_obj_list=[linear_obj],
        settings=aa.SettingsInversion(use_w_tilde=False, check_solution=False),
    )

    assert isinstance(inversion.linear_obj_list[0], aa.m.MockLinearObjFuncList)
    assert isinstance(inversion, aa.InversionImagingMapping)
    assert inversion.mapped_reconstructed_image == pytest.approx(np.ones(9), 1.0e-4)
    assert inversion.reconstruction == pytest.approx(np.array([2.0]), 1.0e-4)

    # Overwrites use_w_tilde to false.

    inversion = aa.Inversion(
        dataset=masked_imaging_7x7_no_blur,
        linear_obj_list=[linear_obj],
        settings=aa.SettingsInversion(use_w_tilde=True, check_solution=False),
    )

    assert isinstance(inversion.linear_obj_list[0], aa.m.MockLinearObjFuncList)
    assert isinstance(inversion, aa.InversionImagingMapping)
    assert inversion.mapped_reconstructed_image == pytest.approx(np.ones(9), 1.0e-4)
    assert inversion.reconstruction == pytest.approx(np.array([2.0]), 1.0e-4)

    # Works with multiple pixels

    linear_obj = aa.m.MockLinearObjFuncList(
        pixels=2, grid=grid, mapping_matrix=np.full(fill_value=0.5, shape=(9, 2))
    )

    inversion = aa.Inversion(
        dataset=masked_imaging_7x7_no_blur,
        linear_obj_list=[linear_obj],
        settings=aa.SettingsInversion(use_w_tilde=False, check_solution=False),
    )

    assert isinstance(inversion.linear_obj_list[0], aa.m.MockLinearObjFuncList)
    assert isinstance(inversion, aa.InversionImagingMapping)
    assert inversion.mapped_reconstructed_image == pytest.approx(np.ones(9), 1.0e-4)
    assert inversion.reconstruction == pytest.approx(np.array([1.0, 1.0]), 1.0e-4)


def test__inversion_imaging__via_mapper(
    masked_imaging_7x7_no_blur,
    rectangular_mapper_7x7_3x3,
    delaunay_mapper_9_3x3,
    voronoi_mapper_9_3x3,
):

    inversion = aa.Inversion(
        dataset=masked_imaging_7x7_no_blur,
        linear_obj_list=[rectangular_mapper_7x7_3x3],
        settings=aa.SettingsInversion(use_w_tilde=False, check_solution=False),
    )

    assert isinstance(inversion.linear_obj_list[0], aa.MapperRectangularNoInterp)
    assert isinstance(inversion, aa.InversionImagingMapping)
    assert inversion.log_det_curvature_reg_matrix_term == pytest.approx(6.9546, 1.0e-4)
    assert inversion.mapped_reconstructed_image == pytest.approx(np.ones(9), 1.0e-4)

    inversion = aa.Inversion(
        dataset=masked_imaging_7x7_no_blur,
        linear_obj_list=[rectangular_mapper_7x7_3x3],
        settings=aa.SettingsInversion(use_w_tilde=True, check_solution=False),
    )

    assert isinstance(inversion.linear_obj_list[0], aa.MapperRectangularNoInterp)
    assert isinstance(inversion, aa.InversionImagingWTilde)
    assert inversion.log_det_curvature_reg_matrix_term == pytest.approx(6.9546, 1.0e-4)
    assert inversion.mapped_reconstructed_image == pytest.approx(np.ones(9), 1.0e-4)

    inversion = aa.Inversion(
        dataset=masked_imaging_7x7_no_blur,
        linear_obj_list=[delaunay_mapper_9_3x3],
        settings=aa.SettingsInversion(use_w_tilde=False, check_solution=False),
    )

    assert isinstance(inversion.linear_obj_list[0], aa.MapperDelaunay)
    assert isinstance(inversion, aa.InversionImagingMapping)
    assert inversion.log_det_curvature_reg_matrix_term == pytest.approx(10.6674, 1.0e-4)
    assert inversion.mapped_reconstructed_image == pytest.approx(np.ones(9), 1.0e-4)

    inversion = aa.Inversion(
        dataset=masked_imaging_7x7_no_blur,
        linear_obj_list=[delaunay_mapper_9_3x3],
        settings=aa.SettingsInversion(use_w_tilde=True, check_solution=False),
    )

    assert isinstance(inversion.linear_obj_list[0], aa.MapperDelaunay)
    assert isinstance(inversion, aa.InversionImagingWTilde)
    assert inversion.log_det_curvature_reg_matrix_term == pytest.approx(10.6674, 1.0e-4)
    assert inversion.mapped_reconstructed_image == pytest.approx(np.ones(9), 1.0e-4)

    inversion = aa.Inversion(
        dataset=masked_imaging_7x7_no_blur,
        linear_obj_list=[voronoi_mapper_9_3x3],
        settings=aa.SettingsInversion(use_w_tilde=False, check_solution=False),
    )

    assert isinstance(inversion.linear_obj_list[0], aa.MapperVoronoiNoInterp)
    assert isinstance(inversion, aa.InversionImagingMapping)
    assert inversion.log_det_curvature_reg_matrix_term == pytest.approx(10.6763, 1.0e-4)
    assert inversion.mapped_reconstructed_image == pytest.approx(np.ones(9), 1.0e-4)

    inversion = aa.Inversion(
        dataset=masked_imaging_7x7_no_blur,
        linear_obj_list=[voronoi_mapper_9_3x3],
        settings=aa.SettingsInversion(use_w_tilde=True, check_solution=False),
    )

    assert isinstance(inversion.linear_obj_list[0], aa.MapperVoronoiNoInterp)
    assert isinstance(inversion, aa.InversionImagingWTilde)
    assert inversion.log_det_curvature_reg_matrix_term == pytest.approx(10.6763, 1.0e-4)
    assert inversion.mapped_reconstructed_image == pytest.approx(np.ones(9), 1.0e-4)


def test__inversion_imaging__via_regularizations(
    masked_imaging_7x7_no_blur,
    delaunay_mapper_9_3x3,
    voronoi_mapper_9_3x3,
    regularization_constant,
    regularization_constant_split,
    regularization_adaptive_brightness,
    regularization_adaptive_brightness_split,
):

    delaunay_mapper = copy.copy(delaunay_mapper_9_3x3)
    delaunay_mapper.regularization = regularization_constant

    inversion = aa.Inversion(
        dataset=masked_imaging_7x7_no_blur,
        linear_obj_list=[delaunay_mapper],
        settings=aa.SettingsInversion(use_w_tilde=True, check_solution=False),
    )

    assert isinstance(inversion.linear_obj_list[0], aa.MapperDelaunay)
    assert isinstance(inversion, aa.InversionImagingWTilde)
    assert inversion.log_det_curvature_reg_matrix_term == pytest.approx(
        10.66747, 1.0e-4
    )
    assert inversion.mapped_reconstructed_image == pytest.approx(np.ones(9), 1.0e-4)

    delaunay_mapper.regularization = regularization_constant_split

    inversion = aa.Inversion(
        dataset=masked_imaging_7x7_no_blur,
<<<<<<< HEAD
        linear_obj_list=[delaunay_mapper],
        settings=aa.SettingsInversion(use_w_tilde=True, check_solution=False),
    )

    assert isinstance(inversion.linear_obj_list[0], aa.MapperDelaunay)
    assert isinstance(inversion, aa.InversionImagingWTilde)
    assert inversion.log_det_curvature_reg_matrix_term == pytest.approx(
        10.52745, 1.0e-4
    )
    assert inversion.mapped_reconstructed_image == pytest.approx(np.ones(9), 1.0e-4)

    delaunay_mapper.regularization = regularization_adaptive_brightness

    inversion = aa.Inversion(
        dataset=masked_imaging_7x7_no_blur,
        linear_obj_list=[delaunay_mapper],
=======
        linear_obj_list=[delaunay_mapper_9_3x3],
        regularization_list=[regularization_adaptive_brightness],
>>>>>>> f7ee8c29
        settings=aa.SettingsInversion(use_w_tilde=True, check_solution=False),
    )

    assert isinstance(inversion.linear_obj_list[0], aa.MapperDelaunay)
    assert isinstance(inversion, aa.InversionImagingWTilde)
    assert inversion.log_det_curvature_reg_matrix_term == pytest.approx(
        47.410169, 1.0e-4
    )
    assert inversion.mapped_reconstructed_image == pytest.approx(np.ones(9), 1.0e-4)

    delaunay_mapper.regularization = regularization_adaptive_brightness_split

    inversion = aa.Inversion(
        dataset=masked_imaging_7x7_no_blur,
<<<<<<< HEAD
        linear_obj_list=[delaunay_mapper],
        settings=aa.SettingsInversion(use_w_tilde=True, check_solution=False),
    )

    assert isinstance(inversion.linear_obj_list[0], aa.MapperDelaunay)
    assert isinstance(inversion, aa.InversionImagingWTilde)
    assert inversion.log_det_curvature_reg_matrix_term == pytest.approx(
        38.956734, 1.0e-4
    )
    assert inversion.mapped_reconstructed_image == pytest.approx(np.ones(9), 1.0e-4)

    voronoi_mapper = copy.copy(voronoi_mapper_9_3x3)
    voronoi_mapper.regularization = regularization_constant

    inversion = aa.Inversion(
        dataset=masked_imaging_7x7_no_blur,
        linear_obj_list=[voronoi_mapper],
=======
        linear_obj_list=[voronoi_mapper_9_3x3],
        regularization_list=[regularization_constant],
>>>>>>> f7ee8c29
        settings=aa.SettingsInversion(use_w_tilde=True, check_solution=False),
    )

    assert isinstance(inversion.linear_obj_list[0], aa.MapperVoronoiNoInterp)
    assert isinstance(inversion, aa.InversionImagingWTilde)
    assert inversion.log_det_curvature_reg_matrix_term == pytest.approx(10.6763, 1.0e-4)
    assert inversion.mapped_reconstructed_image == pytest.approx(np.ones(9), 1.0e-4)

<<<<<<< HEAD
    voronoi_mapper.regularization = regularization_adaptive_brightness

    inversion = aa.Inversion(
        dataset=masked_imaging_7x7_no_blur,
        linear_obj_list=[voronoi_mapper],
=======
    inversion = aa.Inversion(
        dataset=masked_imaging_7x7_no_blur,
        linear_obj_list=[voronoi_mapper_9_3x3],
        regularization_list=[regularization_adaptive_brightness],
>>>>>>> f7ee8c29
        settings=aa.SettingsInversion(use_w_tilde=True, check_solution=False),
    )

    assert isinstance(inversion.linear_obj_list[0], aa.MapperVoronoiNoInterp)
    assert isinstance(inversion, aa.InversionImagingWTilde)
    assert inversion.log_det_curvature_reg_matrix_term == pytest.approx(
        -25.71476, 1.0e-4
    )
    assert inversion.mapped_reconstructed_image == pytest.approx(np.ones(9), 1.0e-4)

<<<<<<< HEAD
=======
    inversion = aa.Inversion(
        dataset=masked_imaging_7x7_no_blur,
        linear_obj_list=[delaunay_mapper_9_3x3],
        regularization_list=[regularization_constant_split],
        settings=aa.SettingsInversion(use_w_tilde=True, check_solution=False),
    )

    assert isinstance(inversion.mapper_list[0], aa.MapperDelaunay)
    assert isinstance(inversion.leq, aa.LEqImagingWTilde)
    assert inversion.log_det_curvature_reg_matrix_term == pytest.approx(
        10.52745, 1.0e-4
    )
    assert inversion.mapped_reconstructed_image == pytest.approx(np.ones(9), 1.0e-4)

    inversion = aa.Inversion(
        dataset=masked_imaging_7x7_no_blur,
        linear_obj_list=[delaunay_mapper_9_3x3],
        regularization_list=[regularization_adaptive_brightness_split],
        settings=aa.SettingsInversion(use_w_tilde=True, check_solution=False),
    )

    assert isinstance(inversion.mapper_list[0], aa.MapperDelaunay)
    assert isinstance(inversion.leq, aa.LEqImagingWTilde)
    assert inversion.log_det_curvature_reg_matrix_term == pytest.approx(
        38.956734, 1.0e-4
    )
    assert inversion.mapped_reconstructed_image == pytest.approx(np.ones(9), 1.0e-4)

    # Have to do this because NN library is optional.

    try:

        inversion = aa.Inversion(
            dataset=masked_imaging_7x7_no_blur,
            linear_obj_list=[voronoi_mapper_9_3x3],
            regularization_list=[regularization_constant_split],
            settings=aa.SettingsInversion(use_w_tilde=True, check_solution=False),
        )

        assert isinstance(inversion.mapper_list[0], aa.MapperVoronoiNoInterp)
        assert isinstance(inversion.leq, aa.LEqImagingWTilde)
        assert inversion.log_det_curvature_reg_matrix_term == pytest.approx(
            10.38417, 1.0e-4
        )
        assert inversion.mapped_reconstructed_image == pytest.approx(np.ones(9), 1.0e-4)

        inversion = aa.Inversion(
            dataset=masked_imaging_7x7_no_blur,
            linear_obj_list=[voronoi_mapper_9_3x3],
            regularization_list=[regularization_adaptive_brightness_split],
            settings=aa.SettingsInversion(use_w_tilde=True, check_solution=False),
        )

        assert isinstance(inversion.mapper_list[0], aa.MapperVoronoiNoInterp)
        assert isinstance(inversion.leq, aa.LEqImagingWTilde)
        assert inversion.log_det_curvature_reg_matrix_term == pytest.approx(
            -26.31747, 1.0e-4
        )
        assert inversion.mapped_reconstructed_image == pytest.approx(np.ones(9), 1.0e-4)

        inversion = aa.Inversion(
            dataset=masked_imaging_7x7_no_blur,
            linear_obj_list=[voronoi_mapper_nn_9_3x3],
            regularization_list=[regularization_constant],
            settings=aa.SettingsInversion(use_w_tilde=True, check_solution=False),
        )

        assert isinstance(inversion.mapper_list[0], aa.MapperVoronoi)
        assert isinstance(inversion.leq, aa.LEqImagingWTilde)
        assert inversion.log_det_curvature_reg_matrix_term == pytest.approx(
            10.66505, 1.0e-4
        )
        assert inversion.mapped_reconstructed_image == pytest.approx(np.ones(9), 1.0e-4)

        inversion = aa.Inversion(
            dataset=masked_imaging_7x7_no_blur,
            linear_obj_list=[voronoi_mapper_nn_9_3x3],
            regularization_list=[regularization_constant_split],
            settings=aa.SettingsInversion(use_w_tilde=True, check_solution=False),
        )

        assert isinstance(inversion.mapper_list[0], aa.MapperVoronoi)
        assert isinstance(inversion.leq, aa.LEqImagingWTilde)
        assert inversion.log_det_curvature_reg_matrix_term == pytest.approx(
            10.37955, 1.0e-4
        )
        assert inversion.mapped_reconstructed_image == pytest.approx(np.ones(9), 1.0e-4)

        inversion = aa.Inversion(
            dataset=masked_imaging_7x7_no_blur,
            linear_obj_list=[voronoi_mapper_nn_9_3x3],
            regularization_list=[regularization_adaptive_brightness],
            settings=aa.SettingsInversion(use_w_tilde=True, check_solution=False),
        )

        assert isinstance(inversion.mapper_list[0], aa.MapperVoronoi)
        assert isinstance(inversion.leq, aa.LEqImagingWTilde)
        assert inversion.log_det_curvature_reg_matrix_term == pytest.approx(
            49.63744, 1.0e-4
        )
        assert inversion.mapped_reconstructed_image == pytest.approx(np.ones(9), 1.0e-4)

        inversion = aa.Inversion(
            dataset=masked_imaging_7x7_no_blur,
            linear_obj_list=[voronoi_mapper_nn_9_3x3],
            regularization_list=[regularization_adaptive_brightness_split],
            settings=aa.SettingsInversion(use_w_tilde=True, check_solution=False),
        )

        assert isinstance(inversion.mapper_list[0], aa.MapperVoronoi)
        assert isinstance(inversion.leq, aa.LEqImagingWTilde)
        assert inversion.log_det_curvature_reg_matrix_term == pytest.approx(
            34.90782, 1.0e-4
        )
        assert inversion.mapped_reconstructed_image == pytest.approx(np.ones(9), 1.0e-4)

    except AttributeError:
        pass
>>>>>>> f7ee8c29

def test__inversion_imaging__via_linear_obj_func_and_mapper(
    masked_imaging_7x7_no_blur,
    rectangular_mapper_7x7_3x3,
    delaunay_mapper_9_3x3,
    voronoi_mapper_9_3x3,
):

    mask = masked_imaging_7x7_no_blur.mask

    grid = aa.Grid2D.from_mask(mask=mask)

    linear_obj = aa.m.MockLinearObj(
        pixels=1, grid=grid, mapping_matrix=np.full(fill_value=0.5, shape=(9, 1)), regularization=None
    )

    inversion = aa.Inversion(
        dataset=masked_imaging_7x7_no_blur,
        linear_obj_list=[linear_obj, rectangular_mapper_7x7_3x3],
        settings=aa.SettingsInversion(
            use_w_tilde=False,
            check_solution=False,
            no_regularization_add_to_curvature_diag=False,
        ),
    )

    assert isinstance(inversion.linear_obj_list[0], aa.m.MockLinearObj)
    assert isinstance(inversion.linear_obj_list[1], aa.MapperRectangularNoInterp)
    assert isinstance(inversion, aa.InversionImagingMapping)
    assert inversion.log_det_curvature_reg_matrix_term == pytest.approx(
        6.95465245, 1.0e-4
    )
    assert inversion.reconstruction_dict[linear_obj] == pytest.approx(
        np.array([2.0]), 1.0e-4
    )
    assert inversion.reconstruction_dict[rectangular_mapper_7x7_3x3][0] < 1.0e-4
    assert inversion.mapped_reconstructed_image == pytest.approx(np.ones(9), 1.0e-4)


def test__inversion_imaging__compare_mapping_and_w_tilde_values(
    masked_imaging_7x7, voronoi_mapper_9_3x3,
):

    inversion_w_tilde = aa.Inversion(
        dataset=masked_imaging_7x7,
        linear_obj_list=[voronoi_mapper_9_3x3],
        settings=aa.SettingsInversion(use_w_tilde=True),
    )

    inversion_mapping = aa.Inversion(
        dataset=masked_imaging_7x7,
        linear_obj_list=[voronoi_mapper_9_3x3],
        settings=aa.SettingsInversion(use_w_tilde=False),
    )

    assert inversion_w_tilde.reconstruction == pytest.approx(
        inversion_mapping.reconstruction, 1.0e-4
    )
    assert inversion_w_tilde.mapped_reconstructed_image == pytest.approx(
        inversion_mapping.mapped_reconstructed_image, 1.0e-4
    )
    assert (
        inversion_w_tilde.log_det_curvature_reg_matrix_term
        == inversion_mapping.log_det_curvature_reg_matrix_term
    )


def test__inversion_imaging__linear_obj_func_and_non_func_give_same_terms(
    masked_imaging_7x7_no_blur,
    rectangular_mapper_7x7_3x3,
    delaunay_mapper_9_3x3,
    voronoi_mapper_9_3x3,
):

    masked_imaging_7x7_no_blur = copy.copy(masked_imaging_7x7_no_blur)
    masked_imaging_7x7_no_blur.data[4] = 2.0

    mask = masked_imaging_7x7_no_blur.mask

    grid = aa.Grid2D.from_mask(mask=mask)

    linear_obj = aa.m.MockLinearObj(
        pixels=2, grid=grid, mapping_matrix=np.full(fill_value=0.5, shape=(9, 2))
    )

    inversion = aa.Inversion(
        dataset=masked_imaging_7x7_no_blur,
        linear_obj_list=[linear_obj, rectangular_mapper_7x7_3x3],
        settings=aa.SettingsInversion(use_w_tilde=False, check_solution=False),
    )

    masked_imaging_7x7_no_blur = copy.copy(masked_imaging_7x7_no_blur)

    masked_imaging_7x7_no_blur.data -= inversion.mapped_reconstructed_data_dict[
        linear_obj
    ]

    inversion_no_linear_func = aa.Inversion(
        dataset=masked_imaging_7x7_no_blur,
        linear_obj_list=[rectangular_mapper_7x7_3x3],
        settings=aa.SettingsInversion(use_w_tilde=False, check_solution=False),
    )

    assert inversion.regularization_term == pytest.approx(
        inversion_no_linear_func.regularization_term, 1.0e-4
    )
    assert inversion.log_det_curvature_reg_matrix_term == pytest.approx(
        inversion_no_linear_func.log_det_curvature_reg_matrix_term, 1.0e-4
    )
    assert inversion.log_det_regularization_matrix_term == pytest.approx(
        inversion_no_linear_func.log_det_regularization_matrix_term, 1.0e-4
    )


def test__inversion_interferometer__via_mapper(
    interferometer_7_no_fft,
    rectangular_mapper_7x7_3x3,
    delaunay_mapper_9_3x3,
    voronoi_mapper_9_3x3,
):

    inversion = aa.Inversion(
        dataset=interferometer_7_no_fft,
        linear_obj_list=[rectangular_mapper_7x7_3x3],
        settings=aa.SettingsInversion(use_w_tilde=False, check_solution=False),
    )

    assert isinstance(inversion.linear_obj_list[0], aa.MapperRectangularNoInterp)
    assert isinstance(inversion, aa.InversionInterferometerMapping)
    assert inversion.mapped_reconstructed_data == pytest.approx(
        1.0 + 0.0j * np.ones(shape=(7,)), 1.0e-4
    )
    assert (np.imag(inversion.mapped_reconstructed_data) < 0.0001).all()
    assert (np.imag(inversion.mapped_reconstructed_data) > 0.0).all()
    assert inversion.log_det_curvature_reg_matrix_term == pytest.approx(10.2116, 1.0e-4)

    inversion = aa.Inversion(
        dataset=interferometer_7_no_fft,
        linear_obj_list=[delaunay_mapper_9_3x3],
        settings=aa.SettingsInversion(use_w_tilde=False, check_solution=False),
    )

    assert isinstance(inversion.linear_obj_list[0], aa.MapperDelaunay)
    assert isinstance(inversion, aa.InversionInterferometerMapping)
    assert inversion.mapped_reconstructed_data == pytest.approx(
        1.0 + 0.0j * np.ones(shape=(7,)), 1.0e-4
    )
    assert (np.imag(inversion.mapped_reconstructed_data) < 0.0001).all()
    assert (np.imag(inversion.mapped_reconstructed_data) > 0.0).all()
    assert inversion.log_det_curvature_reg_matrix_term == pytest.approx(
        14.49772, 1.0e-4
    )

    inversion = aa.Inversion(
        dataset=interferometer_7_no_fft,
        linear_obj_list=[voronoi_mapper_9_3x3],
        settings=aa.SettingsInversion(use_w_tilde=False, check_solution=False),
    )

    assert isinstance(inversion.linear_obj_list[0], aa.MapperVoronoiNoInterp)
    assert isinstance(inversion, aa.InversionInterferometerMapping)
    assert inversion.mapped_reconstructed_data == pytest.approx(
        1.0 + 0.0j * np.ones(shape=(7,)), 1.0e-4
    )
    assert (np.imag(inversion.mapped_reconstructed_data) < 0.0001).all()
    assert (np.imag(inversion.mapped_reconstructed_data) > 0.0).all()
    assert inversion.log_det_curvature_reg_matrix_term == pytest.approx(14.4977, 1.0e-4)


def test__inversion_matrices__x2_mappers(
    masked_imaging_7x7_no_blur,
    rectangular_mapper_7x7_3x3,
    voronoi_mapper_9_3x3,
    regularization_constant,
):

    inversion = aa.Inversion(
        dataset=masked_imaging_7x7_no_blur,
        linear_obj_list=[rectangular_mapper_7x7_3x3, voronoi_mapper_9_3x3],
        settings=aa.SettingsInversion(check_solution=False),
    )

    assert (
        inversion.operated_mapping_matrix[0:9, 0:9]
        == rectangular_mapper_7x7_3x3.mapping_matrix
    ).all()
    assert (
        inversion.operated_mapping_matrix[0:9, 9:18]
        == voronoi_mapper_9_3x3.mapping_matrix
    ).all()

    operated_mapping_matrix = np.hstack(
        [rectangular_mapper_7x7_3x3.mapping_matrix, voronoi_mapper_9_3x3.mapping_matrix]
    )

    assert inversion.operated_mapping_matrix == pytest.approx(
        operated_mapping_matrix, 1.0e-4
    )

    curvature_matrix = aa.util.inversion.curvature_matrix_via_mapping_matrix_from(
        mapping_matrix=operated_mapping_matrix, noise_map=inversion.noise_map
    )

    assert inversion.curvature_matrix == pytest.approx(curvature_matrix, 1.0e-4)

    regularization_matrix_of_reg_0 = regularization_constant.regularization_matrix_from(
        linear_obj=rectangular_mapper_7x7_3x3
    )
    regularization_matrix_of_reg_1 = regularization_constant.regularization_matrix_from(
        linear_obj=voronoi_mapper_9_3x3
    )

    assert (
        inversion.regularization_matrix[0:9, 0:9] == regularization_matrix_of_reg_0
    ).all()
    assert (
        inversion.regularization_matrix[9:18, 9:18] == regularization_matrix_of_reg_1
    ).all()
    assert (inversion.regularization_matrix[0:9, 9:18] == np.zeros((9, 9))).all()
    assert (inversion.regularization_matrix[9:18, 0:9] == np.zeros((9, 9))).all()

    reconstruction_0 = 0.5 * np.ones(9)
    reconstruction_1 = 0.5 * np.ones(9)

    assert inversion.reconstruction_dict[rectangular_mapper_7x7_3x3] == pytest.approx(
        reconstruction_0, 1.0e-4
    )
    assert inversion.reconstruction_dict[voronoi_mapper_9_3x3] == pytest.approx(
        reconstruction_1, 1.0e-4
    )
    assert inversion.reconstruction == pytest.approx(
        np.concatenate([reconstruction_0, reconstruction_1]), 1.0e-4
    )

    assert inversion.mapped_reconstructed_data_dict[
        rectangular_mapper_7x7_3x3
    ] == pytest.approx(0.5 * np.ones(9), 1.0e-4)
    assert inversion.mapped_reconstructed_data_dict[
        voronoi_mapper_9_3x3
    ] == pytest.approx(0.5 * np.ones(9), 1.0e-4)
    assert inversion.mapped_reconstructed_image == pytest.approx(np.ones(9), 1.0e-4)
<|MERGE_RESOLUTION|>--- conflicted
+++ resolved
@@ -1,614 +1,528 @@
-import copy
-import numpy as np
-import pytest
-
-import autoarray as aa
-
-# TODO : NEed to figure out how we blur linear light profile with blurring gird.
-
-
-def test__inversion_imaging__via_linear_obj_func_list(masked_imaging_7x7_no_blur):
-
-    mask = masked_imaging_7x7_no_blur.mask
-
-    grid = aa.Grid2D.from_mask(mask=mask)
-
-    linear_obj = aa.m.MockLinearObjFuncList(
-        pixels=1, grid=grid, mapping_matrix=np.full(fill_value=0.5, shape=(9, 1))
-    )
-
-    inversion = aa.Inversion(
-        dataset=masked_imaging_7x7_no_blur,
-        linear_obj_list=[linear_obj],
-        settings=aa.SettingsInversion(use_w_tilde=False, check_solution=False),
-    )
-
-    assert isinstance(inversion.linear_obj_list[0], aa.m.MockLinearObjFuncList)
-    assert isinstance(inversion, aa.InversionImagingMapping)
-    assert inversion.mapped_reconstructed_image == pytest.approx(np.ones(9), 1.0e-4)
-    assert inversion.reconstruction == pytest.approx(np.array([2.0]), 1.0e-4)
-
-    # Overwrites use_w_tilde to false.
-
-    inversion = aa.Inversion(
-        dataset=masked_imaging_7x7_no_blur,
-        linear_obj_list=[linear_obj],
-        settings=aa.SettingsInversion(use_w_tilde=True, check_solution=False),
-    )
-
-    assert isinstance(inversion.linear_obj_list[0], aa.m.MockLinearObjFuncList)
-    assert isinstance(inversion, aa.InversionImagingMapping)
-    assert inversion.mapped_reconstructed_image == pytest.approx(np.ones(9), 1.0e-4)
-    assert inversion.reconstruction == pytest.approx(np.array([2.0]), 1.0e-4)
-
-    # Works with multiple pixels
-
-    linear_obj = aa.m.MockLinearObjFuncList(
-        pixels=2, grid=grid, mapping_matrix=np.full(fill_value=0.5, shape=(9, 2))
-    )
-
-    inversion = aa.Inversion(
-        dataset=masked_imaging_7x7_no_blur,
-        linear_obj_list=[linear_obj],
-        settings=aa.SettingsInversion(use_w_tilde=False, check_solution=False),
-    )
-
-    assert isinstance(inversion.linear_obj_list[0], aa.m.MockLinearObjFuncList)
-    assert isinstance(inversion, aa.InversionImagingMapping)
-    assert inversion.mapped_reconstructed_image == pytest.approx(np.ones(9), 1.0e-4)
-    assert inversion.reconstruction == pytest.approx(np.array([1.0, 1.0]), 1.0e-4)
-
-
-def test__inversion_imaging__via_mapper(
-    masked_imaging_7x7_no_blur,
-    rectangular_mapper_7x7_3x3,
-    delaunay_mapper_9_3x3,
-    voronoi_mapper_9_3x3,
-):
-
-    inversion = aa.Inversion(
-        dataset=masked_imaging_7x7_no_blur,
-        linear_obj_list=[rectangular_mapper_7x7_3x3],
-        settings=aa.SettingsInversion(use_w_tilde=False, check_solution=False),
-    )
-
-    assert isinstance(inversion.linear_obj_list[0], aa.MapperRectangularNoInterp)
-    assert isinstance(inversion, aa.InversionImagingMapping)
-    assert inversion.log_det_curvature_reg_matrix_term == pytest.approx(6.9546, 1.0e-4)
-    assert inversion.mapped_reconstructed_image == pytest.approx(np.ones(9), 1.0e-4)
-
-    inversion = aa.Inversion(
-        dataset=masked_imaging_7x7_no_blur,
-        linear_obj_list=[rectangular_mapper_7x7_3x3],
-        settings=aa.SettingsInversion(use_w_tilde=True, check_solution=False),
-    )
-
-    assert isinstance(inversion.linear_obj_list[0], aa.MapperRectangularNoInterp)
-    assert isinstance(inversion, aa.InversionImagingWTilde)
-    assert inversion.log_det_curvature_reg_matrix_term == pytest.approx(6.9546, 1.0e-4)
-    assert inversion.mapped_reconstructed_image == pytest.approx(np.ones(9), 1.0e-4)
-
-    inversion = aa.Inversion(
-        dataset=masked_imaging_7x7_no_blur,
-        linear_obj_list=[delaunay_mapper_9_3x3],
-        settings=aa.SettingsInversion(use_w_tilde=False, check_solution=False),
-    )
-
-    assert isinstance(inversion.linear_obj_list[0], aa.MapperDelaunay)
-    assert isinstance(inversion, aa.InversionImagingMapping)
-    assert inversion.log_det_curvature_reg_matrix_term == pytest.approx(10.6674, 1.0e-4)
-    assert inversion.mapped_reconstructed_image == pytest.approx(np.ones(9), 1.0e-4)
-
-    inversion = aa.Inversion(
-        dataset=masked_imaging_7x7_no_blur,
-        linear_obj_list=[delaunay_mapper_9_3x3],
-        settings=aa.SettingsInversion(use_w_tilde=True, check_solution=False),
-    )
-
-    assert isinstance(inversion.linear_obj_list[0], aa.MapperDelaunay)
-    assert isinstance(inversion, aa.InversionImagingWTilde)
-    assert inversion.log_det_curvature_reg_matrix_term == pytest.approx(10.6674, 1.0e-4)
-    assert inversion.mapped_reconstructed_image == pytest.approx(np.ones(9), 1.0e-4)
-
-    inversion = aa.Inversion(
-        dataset=masked_imaging_7x7_no_blur,
-        linear_obj_list=[voronoi_mapper_9_3x3],
-        settings=aa.SettingsInversion(use_w_tilde=False, check_solution=False),
-    )
-
-    assert isinstance(inversion.linear_obj_list[0], aa.MapperVoronoiNoInterp)
-    assert isinstance(inversion, aa.InversionImagingMapping)
-    assert inversion.log_det_curvature_reg_matrix_term == pytest.approx(10.6763, 1.0e-4)
-    assert inversion.mapped_reconstructed_image == pytest.approx(np.ones(9), 1.0e-4)
-
-    inversion = aa.Inversion(
-        dataset=masked_imaging_7x7_no_blur,
-        linear_obj_list=[voronoi_mapper_9_3x3],
-        settings=aa.SettingsInversion(use_w_tilde=True, check_solution=False),
-    )
-
-    assert isinstance(inversion.linear_obj_list[0], aa.MapperVoronoiNoInterp)
-    assert isinstance(inversion, aa.InversionImagingWTilde)
-    assert inversion.log_det_curvature_reg_matrix_term == pytest.approx(10.6763, 1.0e-4)
-    assert inversion.mapped_reconstructed_image == pytest.approx(np.ones(9), 1.0e-4)
-
-
-def test__inversion_imaging__via_regularizations(
-    masked_imaging_7x7_no_blur,
-    delaunay_mapper_9_3x3,
-    voronoi_mapper_9_3x3,
-    regularization_constant,
-    regularization_constant_split,
-    regularization_adaptive_brightness,
-    regularization_adaptive_brightness_split,
-):
-
-    delaunay_mapper = copy.copy(delaunay_mapper_9_3x3)
-    delaunay_mapper.regularization = regularization_constant
-
-    inversion = aa.Inversion(
-        dataset=masked_imaging_7x7_no_blur,
-        linear_obj_list=[delaunay_mapper],
-        settings=aa.SettingsInversion(use_w_tilde=True, check_solution=False),
-    )
-
-    assert isinstance(inversion.linear_obj_list[0], aa.MapperDelaunay)
-    assert isinstance(inversion, aa.InversionImagingWTilde)
-    assert inversion.log_det_curvature_reg_matrix_term == pytest.approx(
-        10.66747, 1.0e-4
-    )
-    assert inversion.mapped_reconstructed_image == pytest.approx(np.ones(9), 1.0e-4)
-
-    delaunay_mapper.regularization = regularization_constant_split
-
-    inversion = aa.Inversion(
-        dataset=masked_imaging_7x7_no_blur,
-<<<<<<< HEAD
-        linear_obj_list=[delaunay_mapper],
-        settings=aa.SettingsInversion(use_w_tilde=True, check_solution=False),
-    )
-
-    assert isinstance(inversion.linear_obj_list[0], aa.MapperDelaunay)
-    assert isinstance(inversion, aa.InversionImagingWTilde)
-    assert inversion.log_det_curvature_reg_matrix_term == pytest.approx(
-        10.52745, 1.0e-4
-    )
-    assert inversion.mapped_reconstructed_image == pytest.approx(np.ones(9), 1.0e-4)
-
-    delaunay_mapper.regularization = regularization_adaptive_brightness
-
-    inversion = aa.Inversion(
-        dataset=masked_imaging_7x7_no_blur,
-        linear_obj_list=[delaunay_mapper],
-=======
-        linear_obj_list=[delaunay_mapper_9_3x3],
-        regularization_list=[regularization_adaptive_brightness],
->>>>>>> f7ee8c29
-        settings=aa.SettingsInversion(use_w_tilde=True, check_solution=False),
-    )
-
-    assert isinstance(inversion.linear_obj_list[0], aa.MapperDelaunay)
-    assert isinstance(inversion, aa.InversionImagingWTilde)
-    assert inversion.log_det_curvature_reg_matrix_term == pytest.approx(
-        47.410169, 1.0e-4
-    )
-    assert inversion.mapped_reconstructed_image == pytest.approx(np.ones(9), 1.0e-4)
-
-    delaunay_mapper.regularization = regularization_adaptive_brightness_split
-
-    inversion = aa.Inversion(
-        dataset=masked_imaging_7x7_no_blur,
-<<<<<<< HEAD
-        linear_obj_list=[delaunay_mapper],
-        settings=aa.SettingsInversion(use_w_tilde=True, check_solution=False),
-    )
-
-    assert isinstance(inversion.linear_obj_list[0], aa.MapperDelaunay)
-    assert isinstance(inversion, aa.InversionImagingWTilde)
-    assert inversion.log_det_curvature_reg_matrix_term == pytest.approx(
-        38.956734, 1.0e-4
-    )
-    assert inversion.mapped_reconstructed_image == pytest.approx(np.ones(9), 1.0e-4)
-
-    voronoi_mapper = copy.copy(voronoi_mapper_9_3x3)
-    voronoi_mapper.regularization = regularization_constant
-
-    inversion = aa.Inversion(
-        dataset=masked_imaging_7x7_no_blur,
-        linear_obj_list=[voronoi_mapper],
-=======
-        linear_obj_list=[voronoi_mapper_9_3x3],
-        regularization_list=[regularization_constant],
->>>>>>> f7ee8c29
-        settings=aa.SettingsInversion(use_w_tilde=True, check_solution=False),
-    )
-
-    assert isinstance(inversion.linear_obj_list[0], aa.MapperVoronoiNoInterp)
-    assert isinstance(inversion, aa.InversionImagingWTilde)
-    assert inversion.log_det_curvature_reg_matrix_term == pytest.approx(10.6763, 1.0e-4)
-    assert inversion.mapped_reconstructed_image == pytest.approx(np.ones(9), 1.0e-4)
-
-<<<<<<< HEAD
-    voronoi_mapper.regularization = regularization_adaptive_brightness
-
-    inversion = aa.Inversion(
-        dataset=masked_imaging_7x7_no_blur,
-        linear_obj_list=[voronoi_mapper],
-=======
-    inversion = aa.Inversion(
-        dataset=masked_imaging_7x7_no_blur,
-        linear_obj_list=[voronoi_mapper_9_3x3],
-        regularization_list=[regularization_adaptive_brightness],
->>>>>>> f7ee8c29
-        settings=aa.SettingsInversion(use_w_tilde=True, check_solution=False),
-    )
-
-    assert isinstance(inversion.linear_obj_list[0], aa.MapperVoronoiNoInterp)
-    assert isinstance(inversion, aa.InversionImagingWTilde)
-    assert inversion.log_det_curvature_reg_matrix_term == pytest.approx(
-        -25.71476, 1.0e-4
-    )
-    assert inversion.mapped_reconstructed_image == pytest.approx(np.ones(9), 1.0e-4)
-
-<<<<<<< HEAD
-=======
-    inversion = aa.Inversion(
-        dataset=masked_imaging_7x7_no_blur,
-        linear_obj_list=[delaunay_mapper_9_3x3],
-        regularization_list=[regularization_constant_split],
-        settings=aa.SettingsInversion(use_w_tilde=True, check_solution=False),
-    )
-
-    assert isinstance(inversion.mapper_list[0], aa.MapperDelaunay)
-    assert isinstance(inversion.leq, aa.LEqImagingWTilde)
-    assert inversion.log_det_curvature_reg_matrix_term == pytest.approx(
-        10.52745, 1.0e-4
-    )
-    assert inversion.mapped_reconstructed_image == pytest.approx(np.ones(9), 1.0e-4)
-
-    inversion = aa.Inversion(
-        dataset=masked_imaging_7x7_no_blur,
-        linear_obj_list=[delaunay_mapper_9_3x3],
-        regularization_list=[regularization_adaptive_brightness_split],
-        settings=aa.SettingsInversion(use_w_tilde=True, check_solution=False),
-    )
-
-    assert isinstance(inversion.mapper_list[0], aa.MapperDelaunay)
-    assert isinstance(inversion.leq, aa.LEqImagingWTilde)
-    assert inversion.log_det_curvature_reg_matrix_term == pytest.approx(
-        38.956734, 1.0e-4
-    )
-    assert inversion.mapped_reconstructed_image == pytest.approx(np.ones(9), 1.0e-4)
-
-    # Have to do this because NN library is optional.
-
-    try:
-
-        inversion = aa.Inversion(
-            dataset=masked_imaging_7x7_no_blur,
-            linear_obj_list=[voronoi_mapper_9_3x3],
-            regularization_list=[regularization_constant_split],
-            settings=aa.SettingsInversion(use_w_tilde=True, check_solution=False),
-        )
-
-        assert isinstance(inversion.mapper_list[0], aa.MapperVoronoiNoInterp)
-        assert isinstance(inversion.leq, aa.LEqImagingWTilde)
-        assert inversion.log_det_curvature_reg_matrix_term == pytest.approx(
-            10.38417, 1.0e-4
-        )
-        assert inversion.mapped_reconstructed_image == pytest.approx(np.ones(9), 1.0e-4)
-
-        inversion = aa.Inversion(
-            dataset=masked_imaging_7x7_no_blur,
-            linear_obj_list=[voronoi_mapper_9_3x3],
-            regularization_list=[regularization_adaptive_brightness_split],
-            settings=aa.SettingsInversion(use_w_tilde=True, check_solution=False),
-        )
-
-        assert isinstance(inversion.mapper_list[0], aa.MapperVoronoiNoInterp)
-        assert isinstance(inversion.leq, aa.LEqImagingWTilde)
-        assert inversion.log_det_curvature_reg_matrix_term == pytest.approx(
-            -26.31747, 1.0e-4
-        )
-        assert inversion.mapped_reconstructed_image == pytest.approx(np.ones(9), 1.0e-4)
-
-        inversion = aa.Inversion(
-            dataset=masked_imaging_7x7_no_blur,
-            linear_obj_list=[voronoi_mapper_nn_9_3x3],
-            regularization_list=[regularization_constant],
-            settings=aa.SettingsInversion(use_w_tilde=True, check_solution=False),
-        )
-
-        assert isinstance(inversion.mapper_list[0], aa.MapperVoronoi)
-        assert isinstance(inversion.leq, aa.LEqImagingWTilde)
-        assert inversion.log_det_curvature_reg_matrix_term == pytest.approx(
-            10.66505, 1.0e-4
-        )
-        assert inversion.mapped_reconstructed_image == pytest.approx(np.ones(9), 1.0e-4)
-
-        inversion = aa.Inversion(
-            dataset=masked_imaging_7x7_no_blur,
-            linear_obj_list=[voronoi_mapper_nn_9_3x3],
-            regularization_list=[regularization_constant_split],
-            settings=aa.SettingsInversion(use_w_tilde=True, check_solution=False),
-        )
-
-        assert isinstance(inversion.mapper_list[0], aa.MapperVoronoi)
-        assert isinstance(inversion.leq, aa.LEqImagingWTilde)
-        assert inversion.log_det_curvature_reg_matrix_term == pytest.approx(
-            10.37955, 1.0e-4
-        )
-        assert inversion.mapped_reconstructed_image == pytest.approx(np.ones(9), 1.0e-4)
-
-        inversion = aa.Inversion(
-            dataset=masked_imaging_7x7_no_blur,
-            linear_obj_list=[voronoi_mapper_nn_9_3x3],
-            regularization_list=[regularization_adaptive_brightness],
-            settings=aa.SettingsInversion(use_w_tilde=True, check_solution=False),
-        )
-
-        assert isinstance(inversion.mapper_list[0], aa.MapperVoronoi)
-        assert isinstance(inversion.leq, aa.LEqImagingWTilde)
-        assert inversion.log_det_curvature_reg_matrix_term == pytest.approx(
-            49.63744, 1.0e-4
-        )
-        assert inversion.mapped_reconstructed_image == pytest.approx(np.ones(9), 1.0e-4)
-
-        inversion = aa.Inversion(
-            dataset=masked_imaging_7x7_no_blur,
-            linear_obj_list=[voronoi_mapper_nn_9_3x3],
-            regularization_list=[regularization_adaptive_brightness_split],
-            settings=aa.SettingsInversion(use_w_tilde=True, check_solution=False),
-        )
-
-        assert isinstance(inversion.mapper_list[0], aa.MapperVoronoi)
-        assert isinstance(inversion.leq, aa.LEqImagingWTilde)
-        assert inversion.log_det_curvature_reg_matrix_term == pytest.approx(
-            34.90782, 1.0e-4
-        )
-        assert inversion.mapped_reconstructed_image == pytest.approx(np.ones(9), 1.0e-4)
-
-    except AttributeError:
-        pass
->>>>>>> f7ee8c29
-
-def test__inversion_imaging__via_linear_obj_func_and_mapper(
-    masked_imaging_7x7_no_blur,
-    rectangular_mapper_7x7_3x3,
-    delaunay_mapper_9_3x3,
-    voronoi_mapper_9_3x3,
-):
-
-    mask = masked_imaging_7x7_no_blur.mask
-
-    grid = aa.Grid2D.from_mask(mask=mask)
-
-    linear_obj = aa.m.MockLinearObj(
-        pixels=1, grid=grid, mapping_matrix=np.full(fill_value=0.5, shape=(9, 1)), regularization=None
-    )
-
-    inversion = aa.Inversion(
-        dataset=masked_imaging_7x7_no_blur,
-        linear_obj_list=[linear_obj, rectangular_mapper_7x7_3x3],
-        settings=aa.SettingsInversion(
-            use_w_tilde=False,
-            check_solution=False,
-            no_regularization_add_to_curvature_diag=False,
-        ),
-    )
-
-    assert isinstance(inversion.linear_obj_list[0], aa.m.MockLinearObj)
-    assert isinstance(inversion.linear_obj_list[1], aa.MapperRectangularNoInterp)
-    assert isinstance(inversion, aa.InversionImagingMapping)
-    assert inversion.log_det_curvature_reg_matrix_term == pytest.approx(
-        6.95465245, 1.0e-4
-    )
-    assert inversion.reconstruction_dict[linear_obj] == pytest.approx(
-        np.array([2.0]), 1.0e-4
-    )
-    assert inversion.reconstruction_dict[rectangular_mapper_7x7_3x3][0] < 1.0e-4
-    assert inversion.mapped_reconstructed_image == pytest.approx(np.ones(9), 1.0e-4)
-
-
-def test__inversion_imaging__compare_mapping_and_w_tilde_values(
-    masked_imaging_7x7, voronoi_mapper_9_3x3,
-):
-
-    inversion_w_tilde = aa.Inversion(
-        dataset=masked_imaging_7x7,
-        linear_obj_list=[voronoi_mapper_9_3x3],
-        settings=aa.SettingsInversion(use_w_tilde=True),
-    )
-
-    inversion_mapping = aa.Inversion(
-        dataset=masked_imaging_7x7,
-        linear_obj_list=[voronoi_mapper_9_3x3],
-        settings=aa.SettingsInversion(use_w_tilde=False),
-    )
-
-    assert inversion_w_tilde.reconstruction == pytest.approx(
-        inversion_mapping.reconstruction, 1.0e-4
-    )
-    assert inversion_w_tilde.mapped_reconstructed_image == pytest.approx(
-        inversion_mapping.mapped_reconstructed_image, 1.0e-4
-    )
-    assert (
-        inversion_w_tilde.log_det_curvature_reg_matrix_term
-        == inversion_mapping.log_det_curvature_reg_matrix_term
-    )
-
-
-def test__inversion_imaging__linear_obj_func_and_non_func_give_same_terms(
-    masked_imaging_7x7_no_blur,
-    rectangular_mapper_7x7_3x3,
-    delaunay_mapper_9_3x3,
-    voronoi_mapper_9_3x3,
-):
-
-    masked_imaging_7x7_no_blur = copy.copy(masked_imaging_7x7_no_blur)
-    masked_imaging_7x7_no_blur.data[4] = 2.0
-
-    mask = masked_imaging_7x7_no_blur.mask
-
-    grid = aa.Grid2D.from_mask(mask=mask)
-
-    linear_obj = aa.m.MockLinearObj(
-        pixels=2, grid=grid, mapping_matrix=np.full(fill_value=0.5, shape=(9, 2))
-    )
-
-    inversion = aa.Inversion(
-        dataset=masked_imaging_7x7_no_blur,
-        linear_obj_list=[linear_obj, rectangular_mapper_7x7_3x3],
-        settings=aa.SettingsInversion(use_w_tilde=False, check_solution=False),
-    )
-
-    masked_imaging_7x7_no_blur = copy.copy(masked_imaging_7x7_no_blur)
-
-    masked_imaging_7x7_no_blur.data -= inversion.mapped_reconstructed_data_dict[
-        linear_obj
-    ]
-
-    inversion_no_linear_func = aa.Inversion(
-        dataset=masked_imaging_7x7_no_blur,
-        linear_obj_list=[rectangular_mapper_7x7_3x3],
-        settings=aa.SettingsInversion(use_w_tilde=False, check_solution=False),
-    )
-
-    assert inversion.regularization_term == pytest.approx(
-        inversion_no_linear_func.regularization_term, 1.0e-4
-    )
-    assert inversion.log_det_curvature_reg_matrix_term == pytest.approx(
-        inversion_no_linear_func.log_det_curvature_reg_matrix_term, 1.0e-4
-    )
-    assert inversion.log_det_regularization_matrix_term == pytest.approx(
-        inversion_no_linear_func.log_det_regularization_matrix_term, 1.0e-4
-    )
-
-
-def test__inversion_interferometer__via_mapper(
-    interferometer_7_no_fft,
-    rectangular_mapper_7x7_3x3,
-    delaunay_mapper_9_3x3,
-    voronoi_mapper_9_3x3,
-):
-
-    inversion = aa.Inversion(
-        dataset=interferometer_7_no_fft,
-        linear_obj_list=[rectangular_mapper_7x7_3x3],
-        settings=aa.SettingsInversion(use_w_tilde=False, check_solution=False),
-    )
-
-    assert isinstance(inversion.linear_obj_list[0], aa.MapperRectangularNoInterp)
-    assert isinstance(inversion, aa.InversionInterferometerMapping)
-    assert inversion.mapped_reconstructed_data == pytest.approx(
-        1.0 + 0.0j * np.ones(shape=(7,)), 1.0e-4
-    )
-    assert (np.imag(inversion.mapped_reconstructed_data) < 0.0001).all()
-    assert (np.imag(inversion.mapped_reconstructed_data) > 0.0).all()
-    assert inversion.log_det_curvature_reg_matrix_term == pytest.approx(10.2116, 1.0e-4)
-
-    inversion = aa.Inversion(
-        dataset=interferometer_7_no_fft,
-        linear_obj_list=[delaunay_mapper_9_3x3],
-        settings=aa.SettingsInversion(use_w_tilde=False, check_solution=False),
-    )
-
-    assert isinstance(inversion.linear_obj_list[0], aa.MapperDelaunay)
-    assert isinstance(inversion, aa.InversionInterferometerMapping)
-    assert inversion.mapped_reconstructed_data == pytest.approx(
-        1.0 + 0.0j * np.ones(shape=(7,)), 1.0e-4
-    )
-    assert (np.imag(inversion.mapped_reconstructed_data) < 0.0001).all()
-    assert (np.imag(inversion.mapped_reconstructed_data) > 0.0).all()
-    assert inversion.log_det_curvature_reg_matrix_term == pytest.approx(
-        14.49772, 1.0e-4
-    )
-
-    inversion = aa.Inversion(
-        dataset=interferometer_7_no_fft,
-        linear_obj_list=[voronoi_mapper_9_3x3],
-        settings=aa.SettingsInversion(use_w_tilde=False, check_solution=False),
-    )
-
-    assert isinstance(inversion.linear_obj_list[0], aa.MapperVoronoiNoInterp)
-    assert isinstance(inversion, aa.InversionInterferometerMapping)
-    assert inversion.mapped_reconstructed_data == pytest.approx(
-        1.0 + 0.0j * np.ones(shape=(7,)), 1.0e-4
-    )
-    assert (np.imag(inversion.mapped_reconstructed_data) < 0.0001).all()
-    assert (np.imag(inversion.mapped_reconstructed_data) > 0.0).all()
-    assert inversion.log_det_curvature_reg_matrix_term == pytest.approx(14.4977, 1.0e-4)
-
-
-def test__inversion_matrices__x2_mappers(
-    masked_imaging_7x7_no_blur,
-    rectangular_mapper_7x7_3x3,
-    voronoi_mapper_9_3x3,
-    regularization_constant,
-):
-
-    inversion = aa.Inversion(
-        dataset=masked_imaging_7x7_no_blur,
-        linear_obj_list=[rectangular_mapper_7x7_3x3, voronoi_mapper_9_3x3],
-        settings=aa.SettingsInversion(check_solution=False),
-    )
-
-    assert (
-        inversion.operated_mapping_matrix[0:9, 0:9]
-        == rectangular_mapper_7x7_3x3.mapping_matrix
-    ).all()
-    assert (
-        inversion.operated_mapping_matrix[0:9, 9:18]
-        == voronoi_mapper_9_3x3.mapping_matrix
-    ).all()
-
-    operated_mapping_matrix = np.hstack(
-        [rectangular_mapper_7x7_3x3.mapping_matrix, voronoi_mapper_9_3x3.mapping_matrix]
-    )
-
-    assert inversion.operated_mapping_matrix == pytest.approx(
-        operated_mapping_matrix, 1.0e-4
-    )
-
-    curvature_matrix = aa.util.inversion.curvature_matrix_via_mapping_matrix_from(
-        mapping_matrix=operated_mapping_matrix, noise_map=inversion.noise_map
-    )
-
-    assert inversion.curvature_matrix == pytest.approx(curvature_matrix, 1.0e-4)
-
-    regularization_matrix_of_reg_0 = regularization_constant.regularization_matrix_from(
-        linear_obj=rectangular_mapper_7x7_3x3
-    )
-    regularization_matrix_of_reg_1 = regularization_constant.regularization_matrix_from(
-        linear_obj=voronoi_mapper_9_3x3
-    )
-
-    assert (
-        inversion.regularization_matrix[0:9, 0:9] == regularization_matrix_of_reg_0
-    ).all()
-    assert (
-        inversion.regularization_matrix[9:18, 9:18] == regularization_matrix_of_reg_1
-    ).all()
-    assert (inversion.regularization_matrix[0:9, 9:18] == np.zeros((9, 9))).all()
-    assert (inversion.regularization_matrix[9:18, 0:9] == np.zeros((9, 9))).all()
-
-    reconstruction_0 = 0.5 * np.ones(9)
-    reconstruction_1 = 0.5 * np.ones(9)
-
-    assert inversion.reconstruction_dict[rectangular_mapper_7x7_3x3] == pytest.approx(
-        reconstruction_0, 1.0e-4
-    )
-    assert inversion.reconstruction_dict[voronoi_mapper_9_3x3] == pytest.approx(
-        reconstruction_1, 1.0e-4
-    )
-    assert inversion.reconstruction == pytest.approx(
-        np.concatenate([reconstruction_0, reconstruction_1]), 1.0e-4
-    )
-
-    assert inversion.mapped_reconstructed_data_dict[
-        rectangular_mapper_7x7_3x3
-    ] == pytest.approx(0.5 * np.ones(9), 1.0e-4)
-    assert inversion.mapped_reconstructed_data_dict[
-        voronoi_mapper_9_3x3
-    ] == pytest.approx(0.5 * np.ones(9), 1.0e-4)
-    assert inversion.mapped_reconstructed_image == pytest.approx(np.ones(9), 1.0e-4)
+import copy
+import numpy as np
+import pytest
+
+import autoarray as aa
+
+# TODO : NEed to figure out how we blur linear light profile with blurring gird.
+
+
+def test__inversion_imaging__via_linear_obj_func_list(masked_imaging_7x7_no_blur):
+
+    mask = masked_imaging_7x7_no_blur.mask
+
+    grid = aa.Grid2D.from_mask(mask=mask)
+
+    linear_obj = aa.m.MockLinearObjFuncList(
+        pixels=1, grid=grid, mapping_matrix=np.full(fill_value=0.5, shape=(9, 1))
+    )
+
+    inversion = aa.Inversion(
+        dataset=masked_imaging_7x7_no_blur,
+        linear_obj_list=[linear_obj],
+        settings=aa.SettingsInversion(use_w_tilde=False, check_solution=False),
+    )
+
+    assert isinstance(inversion.linear_obj_list[0], aa.m.MockLinearObjFuncList)
+    assert isinstance(inversion, aa.InversionImagingMapping)
+    assert inversion.mapped_reconstructed_image == pytest.approx(np.ones(9), 1.0e-4)
+    assert inversion.reconstruction == pytest.approx(np.array([2.0]), 1.0e-4)
+
+    # Overwrites use_w_tilde to false.
+
+    inversion = aa.Inversion(
+        dataset=masked_imaging_7x7_no_blur,
+        linear_obj_list=[linear_obj],
+        settings=aa.SettingsInversion(use_w_tilde=True, check_solution=False),
+    )
+
+    assert isinstance(inversion.linear_obj_list[0], aa.m.MockLinearObjFuncList)
+    assert isinstance(inversion, aa.InversionImagingMapping)
+    assert inversion.mapped_reconstructed_image == pytest.approx(np.ones(9), 1.0e-4)
+    assert inversion.reconstruction == pytest.approx(np.array([2.0]), 1.0e-4)
+
+    # Works with multiple pixels
+
+    linear_obj = aa.m.MockLinearObjFuncList(
+        pixels=2, grid=grid, mapping_matrix=np.full(fill_value=0.5, shape=(9, 2))
+    )
+
+    inversion = aa.Inversion(
+        dataset=masked_imaging_7x7_no_blur,
+        linear_obj_list=[linear_obj],
+        settings=aa.SettingsInversion(use_w_tilde=False, check_solution=False),
+    )
+
+    assert isinstance(inversion.linear_obj_list[0], aa.m.MockLinearObjFuncList)
+    assert isinstance(inversion, aa.InversionImagingMapping)
+    assert inversion.mapped_reconstructed_image == pytest.approx(np.ones(9), 1.0e-4)
+    assert inversion.reconstruction == pytest.approx(np.array([1.0, 1.0]), 1.0e-4)
+
+
+def test__inversion_imaging__via_mapper(
+    masked_imaging_7x7_no_blur,
+    rectangular_mapper_7x7_3x3,
+    delaunay_mapper_9_3x3,
+    voronoi_mapper_9_3x3,
+):
+
+    inversion = aa.Inversion(
+        dataset=masked_imaging_7x7_no_blur,
+        linear_obj_list=[rectangular_mapper_7x7_3x3],
+        settings=aa.SettingsInversion(use_w_tilde=False, check_solution=False),
+    )
+
+    assert isinstance(inversion.linear_obj_list[0], aa.MapperRectangularNoInterp)
+    assert isinstance(inversion, aa.InversionImagingMapping)
+    assert inversion.log_det_curvature_reg_matrix_term == pytest.approx(6.9546, 1.0e-4)
+    assert inversion.mapped_reconstructed_image == pytest.approx(np.ones(9), 1.0e-4)
+
+    inversion = aa.Inversion(
+        dataset=masked_imaging_7x7_no_blur,
+        linear_obj_list=[rectangular_mapper_7x7_3x3],
+        settings=aa.SettingsInversion(use_w_tilde=True, check_solution=False),
+    )
+
+    assert isinstance(inversion.linear_obj_list[0], aa.MapperRectangularNoInterp)
+    assert isinstance(inversion, aa.InversionImagingWTilde)
+    assert inversion.log_det_curvature_reg_matrix_term == pytest.approx(6.9546, 1.0e-4)
+    assert inversion.mapped_reconstructed_image == pytest.approx(np.ones(9), 1.0e-4)
+
+    inversion = aa.Inversion(
+        dataset=masked_imaging_7x7_no_blur,
+        linear_obj_list=[delaunay_mapper_9_3x3],
+        settings=aa.SettingsInversion(use_w_tilde=False, check_solution=False),
+    )
+
+    assert isinstance(inversion.linear_obj_list[0], aa.MapperDelaunay)
+    assert isinstance(inversion, aa.InversionImagingMapping)
+    assert inversion.log_det_curvature_reg_matrix_term == pytest.approx(10.6674, 1.0e-4)
+    assert inversion.mapped_reconstructed_image == pytest.approx(np.ones(9), 1.0e-4)
+
+    inversion = aa.Inversion(
+        dataset=masked_imaging_7x7_no_blur,
+        linear_obj_list=[delaunay_mapper_9_3x3],
+        settings=aa.SettingsInversion(use_w_tilde=True, check_solution=False),
+    )
+
+    assert isinstance(inversion.linear_obj_list[0], aa.MapperDelaunay)
+    assert isinstance(inversion, aa.InversionImagingWTilde)
+    assert inversion.log_det_curvature_reg_matrix_term == pytest.approx(10.6674, 1.0e-4)
+    assert inversion.mapped_reconstructed_image == pytest.approx(np.ones(9), 1.0e-4)
+
+    inversion = aa.Inversion(
+        dataset=masked_imaging_7x7_no_blur,
+        linear_obj_list=[voronoi_mapper_9_3x3],
+        settings=aa.SettingsInversion(use_w_tilde=False, check_solution=False),
+    )
+
+    assert isinstance(inversion.linear_obj_list[0], aa.MapperVoronoiNoInterp)
+    assert isinstance(inversion, aa.InversionImagingMapping)
+    assert inversion.log_det_curvature_reg_matrix_term == pytest.approx(10.6763, 1.0e-4)
+    assert inversion.mapped_reconstructed_image == pytest.approx(np.ones(9), 1.0e-4)
+
+    inversion = aa.Inversion(
+        dataset=masked_imaging_7x7_no_blur,
+        linear_obj_list=[voronoi_mapper_9_3x3],
+        settings=aa.SettingsInversion(use_w_tilde=True, check_solution=False),
+    )
+
+    assert isinstance(inversion.linear_obj_list[0], aa.MapperVoronoiNoInterp)
+    assert isinstance(inversion, aa.InversionImagingWTilde)
+    assert inversion.log_det_curvature_reg_matrix_term == pytest.approx(10.6763, 1.0e-4)
+    assert inversion.mapped_reconstructed_image == pytest.approx(np.ones(9), 1.0e-4)
+
+
+
+
+def test__inversion_imaging__via_regularizations(
+    masked_imaging_7x7_no_blur,
+    delaunay_mapper_9_3x3,
+    voronoi_mapper_9_3x3,
+    voronoi_mapper_nn_9_3x3,
+    regularization_constant,
+    regularization_constant_split,
+    regularization_adaptive_brightness,
+    regularization_adaptive_brightness_split,
+):
+
+    mapper = copy.copy(delaunay_mapper_9_3x3)
+    mapper.regularization = regularization_constant
+
+    inversion = aa.Inversion(
+        dataset=masked_imaging_7x7_no_blur,
+        linear_obj_list=[mapper],
+        settings=aa.SettingsInversion(use_w_tilde=True, check_solution=False),
+    )
+
+    assert isinstance(inversion.linear_obj_list[0], aa.MapperDelaunay)
+    assert inversion.log_det_curvature_reg_matrix_term == pytest.approx(
+        10.66747, 1.0e-4
+    )
+    assert inversion.mapped_reconstructed_image == pytest.approx(np.ones(9), 1.0e-4)
+
+    mapper = copy.copy(delaunay_mapper_9_3x3)
+    mapper.regularization = regularization_adaptive_brightness
+
+    inversion = aa.Inversion(
+        dataset=masked_imaging_7x7_no_blur,            linear_obj_list=[mapper],
+        settings=aa.SettingsInversion(use_w_tilde=True, check_solution=False),
+    )
+
+    assert isinstance(inversion.linear_obj_list[0], aa.MapperDelaunay)
+    assert inversion.log_det_curvature_reg_matrix_term == pytest.approx(
+        47.410169, 1.0e-4
+    )
+    assert inversion.mapped_reconstructed_image == pytest.approx(np.ones(9), 1.0e-4)
+
+    mapper = copy.copy(voronoi_mapper_9_3x3)
+    mapper.regularization = regularization_constant
+
+    inversion = aa.Inversion(
+        dataset=masked_imaging_7x7_no_blur,
+        linear_obj_list=[mapper],
+        settings=aa.SettingsInversion(use_w_tilde=True, check_solution=False),
+    )
+
+    assert isinstance(inversion.linear_obj_list[0], aa.MapperVoronoiNoInterp)
+    assert inversion.log_det_curvature_reg_matrix_term == pytest.approx(10.6763, 1.0e-4)
+    assert inversion.mapped_reconstructed_image == pytest.approx(np.ones(9), 1.0e-4)
+
+    mapper = copy.copy(voronoi_mapper_9_3x3)
+    mapper.regularization = regularization_adaptive_brightness
+
+    inversion = aa.Inversion(
+        dataset=masked_imaging_7x7_no_blur,
+        linear_obj_list=[mapper],
+        settings=aa.SettingsInversion(use_w_tilde=True, check_solution=False),
+    )
+
+    assert isinstance(inversion.linear_obj_list[0], aa.MapperVoronoiNoInterp)
+    assert inversion.log_det_curvature_reg_matrix_term == pytest.approx(
+        -25.71476, 1.0e-4
+    )
+    assert inversion.mapped_reconstructed_image == pytest.approx(np.ones(9), 1.0e-4)
+
+    # Have to do this because NN library is optional.
+
+    try:
+
+        mapper = copy.copy(voronoi_mapper_9_3x3)
+        mapper.regularization = regularization_constant_split
+
+        inversion = aa.Inversion(
+            dataset=masked_imaging_7x7_no_blur,
+            linear_obj_list=[mapper],
+            settings=aa.SettingsInversion(use_w_tilde=True, check_solution=False),
+        )
+
+        assert isinstance(inversion.linear_obj_list[0], aa.MapperVoronoiNoInterp)
+        assert inversion.log_det_curvature_reg_matrix_term == pytest.approx(
+            10.38417, 1.0e-4
+        )
+        assert inversion.mapped_reconstructed_image == pytest.approx(np.ones(9), 1.0e-4)
+
+        mapper = copy.copy(voronoi_mapper_nn_9_3x3)
+        mapper.regularization = regularization_constant
+
+        inversion = aa.Inversion(
+            dataset=masked_imaging_7x7_no_blur,
+            linear_obj_list=[mapper],
+            settings=aa.SettingsInversion(use_w_tilde=True, check_solution=False),
+        )
+
+        assert isinstance(inversion.linear_obj_list[0], aa.MapperVoronoi)
+        assert inversion.log_det_curvature_reg_matrix_term == pytest.approx(
+            10.66505, 1.0e-4
+        )
+        assert inversion.mapped_reconstructed_image == pytest.approx(np.ones(9), 1.0e-4)
+
+        mapper = copy.copy(voronoi_mapper_nn_9_3x3)
+        mapper.regularization = regularization_constant_split
+
+        inversion = aa.Inversion(
+            dataset=masked_imaging_7x7_no_blur,
+            linear_obj_list=[mapper],
+            settings=aa.SettingsInversion(use_w_tilde=True, check_solution=False),
+        )
+
+        assert isinstance(inversion.linear_obj_list[0], aa.MapperVoronoi)
+        assert inversion.log_det_curvature_reg_matrix_term == pytest.approx(
+            10.37955, 1.0e-4
+        )
+        assert inversion.mapped_reconstructed_image == pytest.approx(np.ones(9), 1.0e-4)
+
+        mapper = copy.copy(voronoi_mapper_nn_9_3x3)
+        mapper.regularization = regularization_adaptive_brightness
+
+        inversion = aa.Inversion(
+            dataset=masked_imaging_7x7_no_blur,
+            linear_obj_list=[mapper],
+            settings=aa.SettingsInversion(use_w_tilde=True, check_solution=False),
+        )
+
+        assert isinstance(inversion.linear_obj_list[0], aa.MapperVoronoi)
+        assert inversion.log_det_curvature_reg_matrix_term == pytest.approx(
+            49.63744, 1.0e-4
+        )
+        assert inversion.mapped_reconstructed_image == pytest.approx(np.ones(9), 1.0e-4)
+
+        mapper = copy.copy(voronoi_mapper_nn_9_3x3)
+        mapper.regularization = regularization_adaptive_brightness_split
+
+        inversion = aa.Inversion(
+            dataset=masked_imaging_7x7_no_blur,
+            linear_obj_list=[mapper],
+            settings=aa.SettingsInversion(use_w_tilde=True, check_solution=False),
+        )
+
+        assert isinstance(inversion.linear_obj_list[0], aa.MapperVoronoi)
+        assert inversion.log_det_curvature_reg_matrix_term == pytest.approx(
+            34.90782, 1.0e-4
+        )
+        assert inversion.mapped_reconstructed_image == pytest.approx(np.ones(9), 1.0e-4)
+
+    except AttributeError:
+        pass
+
+
+def test__inversion_imaging__via_linear_obj_func_and_mapper(
+    masked_imaging_7x7_no_blur,
+    rectangular_mapper_7x7_3x3,
+    delaunay_mapper_9_3x3,
+    voronoi_mapper_9_3x3,
+):
+
+    mask = masked_imaging_7x7_no_blur.mask
+
+    grid = aa.Grid2D.from_mask(mask=mask)
+
+    linear_obj = aa.m.MockLinearObj(
+        pixels=1, grid=grid, mapping_matrix=np.full(fill_value=0.5, shape=(9, 1)), regularization=None
+    )
+
+    inversion = aa.Inversion(
+        dataset=masked_imaging_7x7_no_blur,
+        linear_obj_list=[linear_obj, rectangular_mapper_7x7_3x3],
+        settings=aa.SettingsInversion(
+            use_w_tilde=False,
+            check_solution=False,
+            no_regularization_add_to_curvature_diag=False,
+        ),
+    )
+
+    assert isinstance(inversion.linear_obj_list[0], aa.m.MockLinearObj)
+    assert isinstance(inversion.linear_obj_list[1], aa.MapperRectangularNoInterp)
+    assert isinstance(inversion, aa.InversionImagingMapping)
+    assert inversion.log_det_curvature_reg_matrix_term == pytest.approx(
+        6.95465245, 1.0e-4
+    )
+    assert inversion.reconstruction_dict[linear_obj] == pytest.approx(
+        np.array([2.0]), 1.0e-4
+    )
+    assert inversion.reconstruction_dict[rectangular_mapper_7x7_3x3][0] < 1.0e-4
+    assert inversion.mapped_reconstructed_image == pytest.approx(np.ones(9), 1.0e-4)
+
+
+def test__inversion_imaging__compare_mapping_and_w_tilde_values(
+    masked_imaging_7x7, voronoi_mapper_9_3x3,
+):
+
+    inversion_w_tilde = aa.Inversion(
+        dataset=masked_imaging_7x7,
+        linear_obj_list=[voronoi_mapper_9_3x3],
+        settings=aa.SettingsInversion(use_w_tilde=True),
+    )
+
+    inversion_mapping = aa.Inversion(
+        dataset=masked_imaging_7x7,
+        linear_obj_list=[voronoi_mapper_9_3x3],
+        settings=aa.SettingsInversion(use_w_tilde=False),
+    )
+
+    assert inversion_w_tilde.reconstruction == pytest.approx(
+        inversion_mapping.reconstruction, 1.0e-4
+    )
+    assert inversion_w_tilde.mapped_reconstructed_image == pytest.approx(
+        inversion_mapping.mapped_reconstructed_image, 1.0e-4
+    )
+    assert (
+        inversion_w_tilde.log_det_curvature_reg_matrix_term
+        == inversion_mapping.log_det_curvature_reg_matrix_term
+    )
+
+
+def test__inversion_imaging__linear_obj_func_and_non_func_give_same_terms(
+    masked_imaging_7x7_no_blur,
+    rectangular_mapper_7x7_3x3,
+    delaunay_mapper_9_3x3,
+    voronoi_mapper_9_3x3,
+):
+
+    masked_imaging_7x7_no_blur = copy.copy(masked_imaging_7x7_no_blur)
+    masked_imaging_7x7_no_blur.data[4] = 2.0
+
+    mask = masked_imaging_7x7_no_blur.mask
+
+    grid = aa.Grid2D.from_mask(mask=mask)
+
+    linear_obj = aa.m.MockLinearObj(
+        pixels=2, grid=grid, mapping_matrix=np.full(fill_value=0.5, shape=(9, 2))
+    )
+
+    inversion = aa.Inversion(
+        dataset=masked_imaging_7x7_no_blur,
+        linear_obj_list=[linear_obj, rectangular_mapper_7x7_3x3],
+        settings=aa.SettingsInversion(use_w_tilde=False, check_solution=False),
+    )
+
+    masked_imaging_7x7_no_blur = copy.copy(masked_imaging_7x7_no_blur)
+
+    masked_imaging_7x7_no_blur.data -= inversion.mapped_reconstructed_data_dict[
+        linear_obj
+    ]
+
+    inversion_no_linear_func = aa.Inversion(
+        dataset=masked_imaging_7x7_no_blur,
+        linear_obj_list=[rectangular_mapper_7x7_3x3],
+        settings=aa.SettingsInversion(use_w_tilde=False, check_solution=False),
+    )
+
+    assert inversion.regularization_term == pytest.approx(
+        inversion_no_linear_func.regularization_term, 1.0e-4
+    )
+    assert inversion.log_det_curvature_reg_matrix_term == pytest.approx(
+        inversion_no_linear_func.log_det_curvature_reg_matrix_term, 1.0e-4
+    )
+    assert inversion.log_det_regularization_matrix_term == pytest.approx(
+        inversion_no_linear_func.log_det_regularization_matrix_term, 1.0e-4
+    )
+
+
+def test__inversion_interferometer__via_mapper(
+    interferometer_7_no_fft,
+    rectangular_mapper_7x7_3x3,
+    delaunay_mapper_9_3x3,
+    voronoi_mapper_9_3x3,
+):
+
+    inversion = aa.Inversion(
+        dataset=interferometer_7_no_fft,
+        linear_obj_list=[rectangular_mapper_7x7_3x3],
+        settings=aa.SettingsInversion(use_w_tilde=False, check_solution=False),
+    )
+
+    assert isinstance(inversion.linear_obj_list[0], aa.MapperRectangularNoInterp)
+    assert isinstance(inversion, aa.InversionInterferometerMapping)
+    assert inversion.mapped_reconstructed_data == pytest.approx(
+        1.0 + 0.0j * np.ones(shape=(7,)), 1.0e-4
+    )
+    assert (np.imag(inversion.mapped_reconstructed_data) < 0.0001).all()
+    assert (np.imag(inversion.mapped_reconstructed_data) > 0.0).all()
+    assert inversion.log_det_curvature_reg_matrix_term == pytest.approx(10.2116, 1.0e-4)
+
+    inversion = aa.Inversion(
+        dataset=interferometer_7_no_fft,
+        linear_obj_list=[delaunay_mapper_9_3x3],
+        settings=aa.SettingsInversion(use_w_tilde=False, check_solution=False),
+    )
+
+    assert isinstance(inversion.linear_obj_list[0], aa.MapperDelaunay)
+    assert isinstance(inversion, aa.InversionInterferometerMapping)
+    assert inversion.mapped_reconstructed_data == pytest.approx(
+        1.0 + 0.0j * np.ones(shape=(7,)), 1.0e-4
+    )
+    assert (np.imag(inversion.mapped_reconstructed_data) < 0.0001).all()
+    assert (np.imag(inversion.mapped_reconstructed_data) > 0.0).all()
+    assert inversion.log_det_curvature_reg_matrix_term == pytest.approx(
+        14.49772, 1.0e-4
+    )
+
+    inversion = aa.Inversion(
+        dataset=interferometer_7_no_fft,
+        linear_obj_list=[voronoi_mapper_9_3x3],
+        settings=aa.SettingsInversion(use_w_tilde=False, check_solution=False),
+    )
+
+    assert isinstance(inversion.linear_obj_list[0], aa.MapperVoronoiNoInterp)
+    assert isinstance(inversion, aa.InversionInterferometerMapping)
+    assert inversion.mapped_reconstructed_data == pytest.approx(
+        1.0 + 0.0j * np.ones(shape=(7,)), 1.0e-4
+    )
+    assert (np.imag(inversion.mapped_reconstructed_data) < 0.0001).all()
+    assert (np.imag(inversion.mapped_reconstructed_data) > 0.0).all()
+    assert inversion.log_det_curvature_reg_matrix_term == pytest.approx(14.4977, 1.0e-4)
+
+
+def test__inversion_matrices__x2_mappers(
+    masked_imaging_7x7_no_blur,
+    rectangular_mapper_7x7_3x3,
+    voronoi_mapper_9_3x3,
+    regularization_constant,
+):
+
+    inversion = aa.Inversion(
+        dataset=masked_imaging_7x7_no_blur,
+        linear_obj_list=[rectangular_mapper_7x7_3x3, voronoi_mapper_9_3x3],
+        settings=aa.SettingsInversion(check_solution=False),
+    )
+
+    assert (
+        inversion.operated_mapping_matrix[0:9, 0:9]
+        == rectangular_mapper_7x7_3x3.mapping_matrix
+    ).all()
+    assert (
+        inversion.operated_mapping_matrix[0:9, 9:18]
+        == voronoi_mapper_9_3x3.mapping_matrix
+    ).all()
+
+    operated_mapping_matrix = np.hstack(
+        [rectangular_mapper_7x7_3x3.mapping_matrix, voronoi_mapper_9_3x3.mapping_matrix]
+    )
+
+    assert inversion.operated_mapping_matrix == pytest.approx(
+        operated_mapping_matrix, 1.0e-4
+    )
+
+    curvature_matrix = aa.util.inversion.curvature_matrix_via_mapping_matrix_from(
+        mapping_matrix=operated_mapping_matrix, noise_map=inversion.noise_map
+    )
+
+    assert inversion.curvature_matrix == pytest.approx(curvature_matrix, 1.0e-4)
+
+    regularization_matrix_of_reg_0 = regularization_constant.regularization_matrix_from(
+        linear_obj=rectangular_mapper_7x7_3x3
+    )
+    regularization_matrix_of_reg_1 = regularization_constant.regularization_matrix_from(
+        linear_obj=voronoi_mapper_9_3x3
+    )
+
+    assert (
+        inversion.regularization_matrix[0:9, 0:9] == regularization_matrix_of_reg_0
+    ).all()
+    assert (
+        inversion.regularization_matrix[9:18, 9:18] == regularization_matrix_of_reg_1
+    ).all()
+    assert (inversion.regularization_matrix[0:9, 9:18] == np.zeros((9, 9))).all()
+    assert (inversion.regularization_matrix[9:18, 0:9] == np.zeros((9, 9))).all()
+
+    reconstruction_0 = 0.5 * np.ones(9)
+    reconstruction_1 = 0.5 * np.ones(9)
+
+    assert inversion.reconstruction_dict[rectangular_mapper_7x7_3x3] == pytest.approx(
+        reconstruction_0, 1.0e-4
+    )
+    assert inversion.reconstruction_dict[voronoi_mapper_9_3x3] == pytest.approx(
+        reconstruction_1, 1.0e-4
+    )
+    assert inversion.reconstruction == pytest.approx(
+        np.concatenate([reconstruction_0, reconstruction_1]), 1.0e-4
+    )
+
+    assert inversion.mapped_reconstructed_data_dict[
+        rectangular_mapper_7x7_3x3
+    ] == pytest.approx(0.5 * np.ones(9), 1.0e-4)
+    assert inversion.mapped_reconstructed_data_dict[
+        voronoi_mapper_9_3x3
+    ] == pytest.approx(0.5 * np.ones(9), 1.0e-4)
+    assert inversion.mapped_reconstructed_image == pytest.approx(np.ones(9), 1.0e-4)