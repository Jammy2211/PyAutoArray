--- conflicted
+++ resolved
@@ -137,83 +137,12 @@
 
     P[d <= tolerance] = False  # update the P
 
-<<<<<<< HEAD
-    # P_inorder is similar as P. They are both used to select solutions in the passive set.
-    # P_inorder saves the `indexes` of those passive solutions. 
-    # P saves [True/False] for all solutions. True indicates a solution in the passive set while False
-    #     indicates it's in the active set.
-    # The benifit of P_inorder is that we are able to not only select out solutions in the passive set
-    #     and can sort them in the order of added to the passive set. This will make updating the
-    #     Cholesky factorisation simpler and thus save time. 
-                                                                                                     
-    while (not np.all(P))  and np.max(w[~P]) > tolerance:
-        current_P = P.copy()
-        # make copy of passive set to check for change at end of loop
-        idmax = np.argmax(w * ~P)                                                                    
-        P_inorder = np.append(P_inorder, int(idmax))                                                 
-        if loop_count == 0:                                                                          
-            U = slg.cholesky(ZTZ[P_inorder][:, P_inorder])
-            # We need to initialize the Cholesky factorisation, U, for the first loop.
-        else:                                                                                        
-            U = cholinsertlast(U, ZTZ[idmax][P_inorder])
-        s_chol[P_inorder] = slg.cho_solve((U, False), ZTx[P_inorder])
-        # solve the lstsq problem by cho_solve
-        P[idmax] = True
-        while np.any(P) and np.min(s_chol[P]) <= tolerance:                                          
-            s_chol, d, P, P_inorder, U = fix_constraint_Cholesky(
-                        ZTZ=ZTZ, 
-                        ZTx=ZTx,
-                        s_chol=s_chol,
-                        d=d,
-                        P=P,
-                        P_inorder=P_inorder,
-                        U=U,
-                        tolerance=tolerance)
-                                                                                                     
-        d = s_chol.copy()
-        w = ZTx - (ZTZ) @ d
-        loop_count += 1                                                                              
-        if(np.all(current_P == P)):                                                                  
-            no_update += 1                                                                           
-        else:                                                                                        
-            no_update = 0
-        if no_update >= max_repetitions:                                                             
-            break                                                                                    
-                                                                                                     
-    return d                    
-
-def fix_constraint_Cholesky(ZTZ, ZTx, s_chol, d, P, P_inorder, U, tolerance):        
-    """
-        Similar to fix_constraint, but solve the lstsq by Cholesky factorisation.
-        If this function is called, it means some solutions in the current passive sets needed to be
-            taken out and put into the active set.
-        So, this function involves 3 procedure:
-            1. Identifying what solutions should be taken out of the current passive set.
-            2. Updating the P, P_inorder and the Cholesky factorisation U.
-            3. Solving the lstsq by using the new Cholesky factorisation U.
-        As some solutions are taken out from the passive set, the Cholesky factorisation needs to be
-                updated by choldeleteindexes. To realize that, we call the `choldeleteindexes` from
-                cholesky_funcs.
-    """                                                                                          
-    q = P * (s_chol <= tolerance)                                                                    
-    alpha = np.min(d[q] / (d[q] - s_chol[q]))
-    d = d + alpha * (s_chol - d) #set d as close to s as possible while maintaining non-negativity
-
-    id_delete = np.where(d[P_inorder] <= tolerance)[0]
-    U = choldeleteindexes(U, id_delete) # update the Cholesky factorisation
-    P_inorder = np.delete(P_inorder, id_delete) # update the P_inorder                        
-    P[d <= tolerance] = False # update the P
+    # solve the lstsq problem by cho_solve
 
     if len(P_inorder):
+        # there could be a case where P_inorder is empty.
         s_chol[P_inorder] = slg.cho_solve((U, False), ZTx[P_inorder])
 
     s_chol[~P] = 0.0 # set solutions taken out of the passive set to be 0
-=======
-    # solve the lstsq problem by cho_solve
->>>>>>> 81e5f830
 
-    s_chol[P_inorder] = slg.cho_solve((U, False), ZTx[P_inorder])
-
-    s_chol[~P] = 0.0  # set solutions taken out of the passive set to be 0
-
-    return s_chol, d, P, P_inorder, U+    return s_chol, d, P, P_inorder, U       
