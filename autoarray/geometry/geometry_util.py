from typing import Tuple, Union
from autoarray.numpy_wrapper import np, use_jax

from autoarray import numba_util
from autoarray import type as ty


def convert_shape_native_1d(shape_native: Union[int, Tuple[int]]) -> Tuple[int]:
    """
    Converts an input `shape_native` of type int to a tuple (int,). If the input is already a (int, ) tuple it
    is unchanged

    This enables users to input `shape_native` as a single value and have the type automatically converted to type
    (int,) which is used internally for data structures.

    Parameters
    ----------
    pixel_scales
        The input pixel

    Returns
    -------
    pixel_scales
        The `shape_native` as a tuple of format (int,).
    """

    if type(shape_native) is int:
        shape_native = (shape_native,)

    return shape_native


def convert_pixel_scales_1d(pixel_scales: ty.PixelScales) -> Tuple[float]:
    """
    Converts an input pixel-scale of type float to a tuple (float,). If the input is already a (float, ) it is
    unchanged

    This enables users to input the pixel scale as a single value and have the type automatically converted to type
    (float, float) which is used for rectangular grids.

    Parameters
    ----------
    pixel_scales
        The input pixel

    Returns
    -------
    pixel_scales
        The pixel_scales as a tuple of format (float,).
    """

    if type(pixel_scales) is float:
        pixel_scales = (pixel_scales,)

    return pixel_scales


@numba_util.jit()
def central_pixel_coordinates_1d_from(
    shape_slim: Tuple[int],
) -> Union[Tuple[float], Tuple[float]]:
    """
    Returns the central pixel coordinates of a data structure of any dimension (e.g. in 1D a `Line`, 1d an `Array2D`,
    1d a `Frame2D`, etc.) from the shape of that data structure.

    Examples of the central pixels are as follows:

    - For a 3x3 image, the central pixel is pixel [1, 1].
    - For a 4x4 image, the central pixel is [1.5, 1.5].

    Parameters
    ----------
    shape_slim : tuple(int)
        The dimensions of the data structure, which can be in 1D, 1d or higher dimensions.

    Returns
    -------
    central_pixel_coordinates : tuple(float)
        The central pixel coordinates of the data structure.

    """

    return (float(shape_slim[0] - 1) / 2,)


@numba_util.jit()
def central_scaled_coordinate_1d_from(
    shape_slim: Tuple[float],
    pixel_scales: ty.PixelScales,
    origin: Tuple[float] = (0.0, 0.0),
):
    """
    Returns the central coordinates of a 1d data structure (e.g. a`Grid1D`) in scaled units.

    This is computed by using the data structure's shape and converting it to scaled units using an input
    pixel-coordinates to scaled-coordinate conversion factor `pixel_scales`.

    The origin of the scaled grid can also be input and moved from (0.0,).

    Parameters
    ----------
    shape_slim
        The 1d shape of the data structure whose central scaled coordinates are computed.
    pixel_scales
        The (y,x) scaled units to pixel units conversion factor of the 1d data structure.
    origin
        The (y,x) scaled units origin of the coordinate system the central scaled coordinate is computed on.

    Returns
    -------
    central_scaled_coordinates_1d
        The central coordinates of the 1d data structure in scaled units.
    """

    central_pixel_coordinates = central_pixel_coordinates_1d_from(shape_slim=shape_slim)

    x_pixel = central_pixel_coordinates[0] - (origin[0] / pixel_scales[0])

    return (x_pixel,)


@numba_util.jit()
def pixel_coordinates_1d_from(
    scaled_coordinates_1d: Tuple[float],
    shape_slim: Tuple[int],
    pixel_scales: ty.PixelScales,
    origins: Tuple[float] = (0.0, 0.0),
) -> Union[Tuple[float], Tuple[float]]:
    central_pixel_coordinates = central_pixel_coordinates_1d_from(shape_slim=shape_slim)

    x_pixel = int(
        (scaled_coordinates_1d[0] - origins[0]) / pixel_scales[0]
        + central_pixel_coordinates[0]
        + 0.5
    )

    return (x_pixel,)


@numba_util.jit()
def scaled_coordinates_1d_from(
    pixel_coordinates_1d: Tuple[float],
    shape_slim: Tuple[int],
    pixel_scales: ty.PixelScales,
    origins: Tuple[float] = (0.0, 0.0),
) -> Union[Tuple[float], Tuple[float]]:
    central_scaled_coordinates = central_scaled_coordinate_1d_from(
        shape_slim=shape_slim, pixel_scales=pixel_scales, origin=origins
    )

    x_pixel = pixel_scales[0] * (
        pixel_coordinates_1d[0] - central_scaled_coordinates[0]
    )

    return (x_pixel,)


def convert_pixel_scales_2d(pixel_scales: ty.PixelScales) -> Tuple[float, float]:
    """
    Converts an input pixel-scale of type float to a pixel-scale of tuple (float, float). If the input is already
    type (float, float) it is unchanged

    This enables users to input the pixel scale as a single value and have the type automatically converted to type
    (float, float) which is used for rectangular grids.

    Parameters
    ----------
    pixel_scales or (float, float)
        The input pixel

    Returns
    -------
    pixel_scales
        The pixel_scales of type (float, float).
    """

    if type(pixel_scales) is float:
        pixel_scales = (pixel_scales, pixel_scales)

    return pixel_scales


@numba_util.jit()
def central_pixel_coordinates_2d_from(
    shape_native: Tuple[int, int]
) -> Tuple[float, float]:
    """
    Returns the central pixel coordinates of a 2D geometry (and therefore a 2D data structure like an ``Array2D``)
    from the shape of that data structure.

    Examples of the central pixels are as follows:

    - For a 3x3 image, the central pixel is pixel [1, 1].
    - For a 4x4 image, the central pixel is [1.5, 1.5].

    Parameters
    ----------
    shape_native
        The dimensions of the data structure, which can be in 1D, 2D or higher dimensions.

    Returns
    -------
    The central pixel coordinates of the data structure.
    """
    return (float(shape_native[0] - 1) / 2, float(shape_native[1] - 1) / 2)


@numba_util.jit()
def central_scaled_coordinate_2d_from(
    shape_native: Tuple[int, int],
    pixel_scales: ty.PixelScales,
    origin: Tuple[float, float] = (0.0, 0.0),
) -> Tuple[float, float]:
    """
    Returns the central scaled coordinates of a 2D geometry (and therefore a 2D data structure like an ``Array2D``)
    from the shape of that data structure.

    This is computed by using the data structure's shape and converting it to scaled units using an input
    pixel-coordinates to scaled-coordinate conversion factor `pixel_scales`.

    The origin of the scaled grid can also be input and moved from (0.0, 0.0).

    Parameters
    ----------
    shape_native
        The 2D shape of the data structure whose central scaled coordinates are computed.
    pixel_scales
        The (y,x) scaled units to pixel units conversion factor of the 2D data structure.
    origin
        The (y,x) scaled units origin of the coordinate system the central scaled coordinate is computed on.

    Returns
    -------
    The central coordinates of the 2D data structure in scaled units.
    """

    central_pixel_coordinates = central_pixel_coordinates_2d_from(
        shape_native=shape_native
    )

    y_pixel = central_pixel_coordinates[0] + (origin[0] / pixel_scales[0])
    x_pixel = central_pixel_coordinates[1] - (origin[1] / pixel_scales[1])

    return (y_pixel, x_pixel)


@numba_util.jit()
def pixel_coordinates_2d_from(
    scaled_coordinates_2d: Tuple[float, float],
    shape_native: Tuple[int, int],
    pixel_scales: ty.PixelScales,
    origins: Tuple[float, float] = (0.0, 0.0),
) -> Tuple[float, float]:
    """
    Convert a 2D (y,x) scaled coordinate to a 2D (y,x) pixel coordinate, which are returned as floats such that they
    include the decimal offset from each pixel's top-left corner relative to the input scaled coordinate.

    The conversion is performed according to a 2D geometry on a uniform grid, where the pixel coordinate origin is at
    the top left corner, such that the pixel [0,0] corresponds to the highest (most positive) y scaled coordinate
    and lowest (most negative) x scaled coordinate on the gird.

    The scaled coordinate is defined by an origin and coordinates are shifted to this origin before computing their
    1D grid pixel coordinate values.

    Parameters
    ----------
    scaled_coordinates_2d
        The 2D (y,x) coordinates in scaled units which are converted to pixel coordinates.
    shape_native
        The (y,x) shape of the original 2D array the scaled coordinates were computed on.
    pixel_scales
        The (y,x) scaled units to pixel units conversion factor of the original 2D array.
    origin
        The (y,x) origin of the grid, which the scaled grid is shifted to.

    Returns
    -------
    A 2D (y,x) pixel-value coordinate.

    Examples
    --------

    scaled_coordinates_2d = (1.0, 1.0)

    grid_pixels_2d_slim = pixel_coordinates_2d_from(
        scaled_coordinates_2d=scaled_coordinates_2d,
        shape=(2,2),
        pixel_scales=(0.5, 0.5),
        origin=(0.0, 0.0)
    )
    """

    central_pixel_coordinates = central_pixel_coordinates_2d_from(
        shape_native=shape_native
    )

    y_pixel = int(
        (-scaled_coordinates_2d[0] + origins[0]) / pixel_scales[0]
        + central_pixel_coordinates[0]
        + 0.5
    )
    x_pixel = int(
        (scaled_coordinates_2d[1] - origins[1]) / pixel_scales[1]
        + central_pixel_coordinates[1]
        + 0.5
    )

    return (y_pixel, x_pixel)


@numba_util.jit()
def scaled_coordinates_2d_from(
    pixel_coordinates_2d: Tuple[float, float],
    shape_native: Tuple[int, int],
    pixel_scales: ty.PixelScales,
    origins: Tuple[float, float] = (0.0, 0.0),
) -> Tuple[float, float]:
    """
    Convert a 2D (y,x) pixel coordinates to a 2D (y,x) scaled values.

    The conversion is performed according to a 2D geometry on a uniform grid, where the pixel coordinate origin is at
    the top left corner, such that the pixel [0,0] corresponds to the highest (most positive) y scaled coordinate
    and lowest (most negative) x scaled coordinate on the gird.

    The scaled coordinate is defined by an origin and coordinates are shifted to this origin before computing their
    1D grid pixel coordinate values.

    Parameters
    ----------
    scaled_coordinates_2d
        The 2D (y,x) coordinates in scaled units which are converted to pixel coordinates.
    shape_native
        The (y,x) shape of the original 2D array the scaled coordinates were computed on.
    pixel_scales
        The (y,x) scaled units to pixel units conversion factor of the original 2D array.
    origin
        The (y,x) origin of the grid, which the scaled grid is shifted to.

    Returns
    -------
    A 2D (y,x) pixel-value coordinate.

    Examples
    --------

    scaled_coordinates_2d = (1.0, 1.0)

    grid_pixels_2d_slim = pixel_coordinates_2d_from(
        scaled_coordinates_2d=scaled_coordinates_2d,
        shape=(2,2),
        pixel_scales=(0.5, 0.5),
        origin=(0.0, 0.0)
    )
    """
    central_scaled_coordinates = central_scaled_coordinate_2d_from(
        shape_native=shape_native, pixel_scales=pixel_scales, origin=origins
    )

    y_pixel = pixel_scales[0] * -(
        pixel_coordinates_2d[0] - central_scaled_coordinates[0]
    )
    x_pixel = pixel_scales[1] * (
        pixel_coordinates_2d[1] - central_scaled_coordinates[1]
    )

    return (y_pixel, x_pixel)


def transform_grid_2d_to_reference_frame(
    grid_2d: np.ndarray, centre: Tuple[float, float], angle: float
) -> np.ndarray:
    """
    Transform a 2D grid of (y,x) coordinates to a new reference frame.

    This transformation includes:

     1) A translation to a new (y,x) centre value, by subtracting the centre from every coordinate on the grid.
     2) A rotation of the grid around this new centre, which is performed clockwise from an input angle.

    Parameters
    ----------
    grid
        The 2d grid of (y, x) coordinates which are transformed to a new reference frame.
    """
    if use_jax:
        shifted_grid_2d = grid_2d.array - np.array(centre)
    else:
        shifted_grid_2d = grid_2d - np.array(centre)
    radius = np.sqrt(np.sum(shifted_grid_2d**2.0, axis=1))
    theta_coordinate_to_profile = np.arctan2(
        shifted_grid_2d[:, 0], shifted_grid_2d[:, 1]
    ) - np.radians(angle)
<<<<<<< HEAD
    return np.vstack([
        radius * np.sin(theta_coordinate_to_profile),
        radius * np.cos(theta_coordinate_to_profile)
    ]).T
=======
    return np.vstack(
        [
            radius * np.sin(theta_coordinate_to_profile),
            radius * np.cos(theta_coordinate_to_profile),
        ]
    ).T
>>>>>>> 280d5747


def transform_grid_2d_from_reference_frame(
    grid_2d: np.ndarray, centre: Tuple[float, float], angle: float
) -> np.ndarray:
    """
    Transform a 2D grid of (y,x) coordinates to a new reference frame, which is the reverse frame computed via the
    method `transform_grid_2d_to_reference_frame`.

    This transformation includes:

     1) A translation to a new (y,x) centre value, by adding the centre to every coordinate on the grid.
     2) A rotation of the grid around this new centre, which is performed counter-clockwise from an input angle.

    Parameters
    ----------
    grid
        The 2d grid of (y, x) coordinates which are transformed to a new reference frame.
    """

    cos_angle = np.cos(np.radians(angle))
    sin_angle = np.sin(np.radians(angle))

    y = np.add(
        np.add(
            np.multiply(grid_2d[:, 1], sin_angle), np.multiply(grid_2d[:, 0], cos_angle)
        ),
        centre[0],
    )
    x = np.add(
        np.add(
            np.multiply(grid_2d[:, 1], cos_angle),
            -np.multiply(grid_2d[:, 0], sin_angle),
        ),
        centre[1],
    )
    return np.vstack((y, x)).T


@numba_util.jit()
def grid_pixels_2d_slim_from(
    grid_scaled_2d_slim: np.ndarray,
    shape_native: Tuple[int, int],
    pixel_scales: ty.PixelScales,
    origin: Tuple[float, float] = (0.0, 0.0),
) -> np.ndarray:
    """
    Convert a slimmed grid of 2d (y,x) scaled coordinates to a slimmed grid of 2d (y,x) pixel coordinate values. Pixel
    coordinates are returned as floats such that they include the decimal offset from each pixel's top-left corner
    relative to the input scaled coordinate.

    The input and output grids are both slimmed and therefore shape (total_pixels, 2).

    The pixel coordinate origin is at the top left corner of the grid, such that the pixel [0,0] corresponds to
    the highest (most positive) y scaled coordinate and lowest (most negative) x scaled coordinate on the gird.

    The scaled grid is defined by an origin and coordinates are shifted to this origin before computing their
    1D grid pixel coordinate values.

    Parameters
    ----------
    grid_scaled_2d_slim
        The slimmed grid of 2D (y,x) coordinates in scaled units which are converted to pixel value coordinates.
    shape_native
        The (y,x) shape of the original 2D array the scaled coordinates were computed on.
    pixel_scales
        The (y,x) scaled units to pixel units conversion factor of the original 2D array.
    origin
        The (y,x) origin of the grid, which the scaled grid is shifted to.

    Returns
    -------
    A slimmed grid of 2D (y,x) pixel-value coordinates with dimensions (total_pixels, 2).

    Examples
    --------
    grid_scaled_2d_slim = np.array([[1.0, 1.0], [2.0, 2.0], [3.0, 3.0], [4.0, 4.0]])
    grid_pixels_2d_slim = grid_scaled_2d_slim_from(grid_scaled_2d_slim=grid_scaled_2d_slim, shape=(2,2),
                                                           pixel_scales=(0.5, 0.5), origin=(0.0, 0.0))
    """

    grid_pixels_2d_slim = np.zeros((grid_scaled_2d_slim.shape[0], 2))

    centres_scaled = central_scaled_coordinate_2d_from(
        shape_native=shape_native, pixel_scales=pixel_scales, origin=origin
    )

    for slim_index in range(grid_scaled_2d_slim.shape[0]):
        grid_pixels_2d_slim[slim_index, 0] = (
            (-grid_scaled_2d_slim[slim_index, 0] / pixel_scales[0])
            + centres_scaled[0]
            + 0.5
        )
        grid_pixels_2d_slim[slim_index, 1] = (
            (grid_scaled_2d_slim[slim_index, 1] / pixel_scales[1])
            + centres_scaled[1]
            + 0.5
        )

    return grid_pixels_2d_slim


@numba_util.jit()
def grid_pixel_centres_2d_slim_from(
    grid_scaled_2d_slim: np.ndarray,
    shape_native: Tuple[int, int],
    pixel_scales: ty.PixelScales,
    origin: Tuple[float, float] = (0.0, 0.0),
) -> np.ndarray:
    """
    Convert a slimmed grid of 2D (y,x) scaled coordinates to a slimmed grid of 2D (y,x) pixel values. Pixel coordinates
    are returned as integers such that they map directly to the pixel they are contained within.

    The input and output grids are both slimmed and therefore shape (total_pixels, 2).

    The pixel coordinate origin is at the top left corner of the grid, such that the pixel [0,0] corresponds to
    the highest (most positive) y scaled coordinate and lowest (most negative) x scaled coordinate on the gird.

    The scaled coordinate grid is defined by the class attribute origin, and coordinates are shifted to this
    origin before computing their 1D grid pixel indexes.

    Parameters
    ----------
    grid_scaled_2d_slim
        The slimmed grid of 2D (y,x) coordinates in scaled units which is converted to pixel indexes.
    shape_native
        The (y,x) shape of the original 2D array the scaled coordinates were computed on.
    pixel_scales
        The (y,x) scaled units to pixel units conversion factor of the original 2D array.
    origin
        The (y,x) origin of the grid, which the scaled grid is shifted

    Returns
    -------
    A slimmed grid of 2D (y,x) pixel indexes with dimensions (total_pixels, 2).

    Examples
    --------
    grid_scaled_2d_slim = np.array([[1.0, 1.0], [2.0, 2.0], [3.0, 3.0], [4.0, 4.0]])
    grid_pixels_2d_slim = grid_scaled_2d_slim_from(grid_scaled_2d_slim=grid_scaled_2d_slim, shape=(2,2),
                                                           pixel_scales=(0.5, 0.5), origin=(0.0, 0.0))
    """

    grid_pixels_2d_slim = np.zeros((grid_scaled_2d_slim.shape[0], 2))

    centres_scaled = central_scaled_coordinate_2d_from(
        shape_native=shape_native, pixel_scales=pixel_scales, origin=origin
    )

    for slim_index in range(grid_scaled_2d_slim.shape[0]):
        grid_pixels_2d_slim[slim_index, 0] = int(
            (-grid_scaled_2d_slim[slim_index, 0] / pixel_scales[0])
            + centres_scaled[0]
            + 0.5
        )
        grid_pixels_2d_slim[slim_index, 1] = int(
            (grid_scaled_2d_slim[slim_index, 1] / pixel_scales[1])
            + centres_scaled[1]
            + 0.5
        )

    return grid_pixels_2d_slim


@numba_util.jit()
def grid_pixel_indexes_2d_slim_from(
    grid_scaled_2d_slim: np.ndarray,
    shape_native: Tuple[int, int],
    pixel_scales: ty.PixelScales,
    origin: Tuple[float, float] = (0.0, 0.0),
) -> np.ndarray:
    """
    Convert a slimmed grid of 2D (y,x) scaled coordinates to a slimmed grid of pixel indexes. Pixel coordinates are
    returned as integers such that they are the pixel from the top-left of the 2D grid going rights and then downwards.

    The input and output grids are both slimmed and have shapes (total_pixels, 2) and (total_pixels,).

    For example:

    The pixel at the top-left, whose native index is [0,0], corresponds to slimmed pixel index 0.
    The fifth pixel on the top row, whose native index is [0,5], corresponds to slimmed pixel index 4.
    The first pixel on the second row, whose native index is [0,1], has slimmed pixel index 10 if a row has 10 pixels.

    The scaled coordinate grid is defined by the class attribute origin, and coordinates are shifted to this
    origin before computing their 1D grid pixel indexes.

    The input and output grids are both of shape (total_pixels, 2).

    Parameters
    ----------
    grid_scaled_2d_slim
        The slimmed grid of 2D (y,x) coordinates in scaled units which is converted to slimmed pixel indexes.
    shape_native
        The (y,x) shape of the original 2D array the scaled coordinates were computed on.
    pixel_scales
        The (y,x) scaled units to pixel units conversion factor of the original 2D array.
    origin
        The (y,x) origin of the grid, which the scaled grid is shifted.

    Returns
    -------
    A grid of slimmed pixel indexes with dimensions (total_pixels,).

    Examples
    --------
    grid_scaled_2d_slim = np.array([[1.0, 1.0], [2.0, 2.0], [3.0, 3.0], [4.0, 4.0]])
    grid_pixel_indexes_2d_slim = grid_pixel_indexes_2d_slim_from(grid_scaled_2d_slim=grid_scaled_2d_slim, shape=(2,2),
                                                           pixel_scales=(0.5, 0.5), origin=(0.0, 0.0))
    """

    grid_pixels_2d_slim = grid_pixel_centres_2d_slim_from(
        grid_scaled_2d_slim=grid_scaled_2d_slim,
        shape_native=shape_native,
        pixel_scales=pixel_scales,
        origin=origin,
    )

    grid_pixel_indexes_2d_slim = np.zeros(grid_pixels_2d_slim.shape[0])

    for slim_index in range(grid_pixels_2d_slim.shape[0]):
        grid_pixel_indexes_2d_slim[slim_index] = int(
            grid_pixels_2d_slim[slim_index, 0] * shape_native[1]
            + grid_pixels_2d_slim[slim_index, 1]
        )

    return grid_pixel_indexes_2d_slim


@numba_util.jit()
def grid_scaled_2d_slim_from(
    grid_pixels_2d_slim: np.ndarray,
    shape_native: Tuple[int, int],
    pixel_scales: ty.PixelScales,
    origin: Tuple[float, float] = (0.0, 0.0),
) -> np.ndarray:
    """
    Convert a slimmed grid of 2D (y,x) pixel coordinates to a slimmed grid of 2D (y,x) scaled values.

    The input and output grids are both slimmed and therefore shape (total_pixels, 2).

    The pixel coordinate origin is at the top left corner of the grid, such that the pixel [0,0] corresponds to
    the highest (most positive) y scaled coordinate and lowest (most negative) x scaled coordinate on the gird.

    The scaled coordinate origin is defined by the class attribute origin, and coordinates are shifted to this
    origin after computing their values from the 1D grid pixel indexes.

    Parameters
    ----------
    grid_pixels_2d_slim
        The slimmed grid of (y,x) coordinates in pixel values which is converted to scaled coordinates.
    shape_native
        The (y,x) shape of the original 2D array the scaled coordinates were computed on.
    pixel_scales
        The (y,x) scaled units to pixel units conversion factor of the original 2D array.
    origin
        The (y,x) origin of the grid, which the scaled grid is shifted.

    Returns
    -------
    A slimmed grid of 2d scaled coordinates with dimensions (total_pixels, 2).

    Examples
    --------
    grid_pixels_2d_slim = np.array([[0,0], [0,1], [1,0], [1,1])
    grid_pixels_2d_slim = grid_scaled_2d_slim_from(grid_pixels_2d_slim=grid_pixels_2d_slim, shape=(2,2),
                                                           pixel_scales=(0.5, 0.5), origin=(0.0, 0.0))
    """

    grid_scaled_2d_slim = np.zeros((grid_pixels_2d_slim.shape[0], 2))

    centres_scaled = central_scaled_coordinate_2d_from(
        shape_native=shape_native, pixel_scales=pixel_scales, origin=origin
    )

    for slim_index in range(grid_scaled_2d_slim.shape[0]):
        grid_scaled_2d_slim[slim_index, 0] = (
            -(grid_pixels_2d_slim[slim_index, 0] - centres_scaled[0] - 0.5)
            * pixel_scales[0]
        )
        grid_scaled_2d_slim[slim_index, 1] = (
            grid_pixels_2d_slim[slim_index, 1] - centres_scaled[1] - 0.5
        ) * pixel_scales[1]

    return grid_scaled_2d_slim


@numba_util.jit()
def grid_pixel_centres_2d_from(
    grid_scaled_2d: np.ndarray,
    shape_native: Tuple[int, int],
    pixel_scales: ty.PixelScales,
    origin: Tuple[float, float] = (0.0, 0.0),
) -> np.ndarray:
    """
    Convert a native grid of 2D (y,x) scaled coordinates to a native grid of 2D (y,x) pixel values. Pixel coordinates
    are returned as integers such that they map directly to the pixel they are contained within.

    The input and output grids are both native resolution and therefore have shape (y_pixels, x_pixels, 2).

    The pixel coordinate origin is at the top left corner of the grid, such that the pixel [0,0] corresponds to
    the highest (most positive) y scaled coordinate and lowest (most negative) x scaled coordinate on the gird.

    The scaled coordinate grid is defined by the class attribute origin, and coordinates are shifted to this
    origin before computing their 1D grid pixel indexes.

    Parameters
    ----------
    grid_scaled_2d
        The native grid of 2D (y,x) coordinates in scaled units which is converted to pixel indexes.
    shape_native
        The (y,x) shape of the original 2D array the scaled coordinates were computed on.
    pixel_scales
        The (y,x) scaled units to pixel units conversion factor of the original 2D array.
    origin
        The (y,x) origin of the grid, which the scaled grid is shifted

    Returns
    -------
    A native grid of 2D (y,x) pixel indexes with dimensions (y_pixels, x_pixels, 2).

    Examples
    --------
    grid_scaled_2d = np.array([[1.0, 1.0], [2.0, 2.0], [3.0, 3.0], [4.0, 4.0]])
    grid_pixel_centres_2d = grid_pixel_centres_2d_from(grid_scaled_2d=grid_scaled_2d, shape=(2,2),
                                                           pixel_scales=(0.5, 0.5), origin=(0.0, 0.0))
    """

    grid_pixels_2d = np.zeros((grid_scaled_2d.shape[0], grid_scaled_2d.shape[1], 2))

    centres_scaled = central_scaled_coordinate_2d_from(
        shape_native=shape_native, pixel_scales=pixel_scales, origin=origin
    )

    for y in range(grid_scaled_2d.shape[0]):
        for x in range(grid_scaled_2d.shape[1]):
            grid_pixels_2d[y, x, 0] = int(
                (-grid_scaled_2d[y, x, 0] / pixel_scales[0]) + centres_scaled[0] + 0.5
            )
            grid_pixels_2d[y, x, 1] = int(
                (grid_scaled_2d[y, x, 1] / pixel_scales[1]) + centres_scaled[1] + 0.5
            )

    return grid_pixels_2d


def extent_symmetric_from(
    extent: Tuple[float, float, float, float]
) -> Tuple[float, float, float, float]:
    """
    Given an input extent of the form (x_min, x_max, y_min, y_max), this function returns an extent which is
    symmetric about the origin.

    For example, if the sepration from x_min to x_max is 2.0 and the separation from y_min to y_max is 1.0, the
    returned extent expands the y-axis to also have a separation of 2.0.

    Parameters
    ----------
    extent
        The extent which is to be made symmetric about the origin.

    Returns
    -------
    The new extent which is symmetric about the origin.
    """

    y_min = extent[2]
    y_max = extent[3]
    x_min = extent[0]
    x_max = extent[1]

    y_sep = y_max - y_min
    x_sep = x_max - x_min

    if y_sep > x_sep:
        x_min -= (y_sep - x_sep) / 2
        x_max += (y_sep - x_sep) / 2
    elif x_sep > y_sep:
        y_min -= (x_sep - y_sep) / 2
        y_max += (x_sep - y_sep) / 2

    return (x_min, x_max, y_min, y_max)
<|MERGE_RESOLUTION|>--- conflicted
+++ resolved
@@ -1,786 +1,779 @@
-from typing import Tuple, Union
-from autoarray.numpy_wrapper import np, use_jax
-
-from autoarray import numba_util
-from autoarray import type as ty
-
-
-def convert_shape_native_1d(shape_native: Union[int, Tuple[int]]) -> Tuple[int]:
-    """
-    Converts an input `shape_native` of type int to a tuple (int,). If the input is already a (int, ) tuple it
-    is unchanged
-
-    This enables users to input `shape_native` as a single value and have the type automatically converted to type
-    (int,) which is used internally for data structures.
-
-    Parameters
-    ----------
-    pixel_scales
-        The input pixel
-
-    Returns
-    -------
-    pixel_scales
-        The `shape_native` as a tuple of format (int,).
-    """
-
-    if type(shape_native) is int:
-        shape_native = (shape_native,)
-
-    return shape_native
-
-
-def convert_pixel_scales_1d(pixel_scales: ty.PixelScales) -> Tuple[float]:
-    """
-    Converts an input pixel-scale of type float to a tuple (float,). If the input is already a (float, ) it is
-    unchanged
-
-    This enables users to input the pixel scale as a single value and have the type automatically converted to type
-    (float, float) which is used for rectangular grids.
-
-    Parameters
-    ----------
-    pixel_scales
-        The input pixel
-
-    Returns
-    -------
-    pixel_scales
-        The pixel_scales as a tuple of format (float,).
-    """
-
-    if type(pixel_scales) is float:
-        pixel_scales = (pixel_scales,)
-
-    return pixel_scales
-
-
-@numba_util.jit()
-def central_pixel_coordinates_1d_from(
-    shape_slim: Tuple[int],
-) -> Union[Tuple[float], Tuple[float]]:
-    """
-    Returns the central pixel coordinates of a data structure of any dimension (e.g. in 1D a `Line`, 1d an `Array2D`,
-    1d a `Frame2D`, etc.) from the shape of that data structure.
-
-    Examples of the central pixels are as follows:
-
-    - For a 3x3 image, the central pixel is pixel [1, 1].
-    - For a 4x4 image, the central pixel is [1.5, 1.5].
-
-    Parameters
-    ----------
-    shape_slim : tuple(int)
-        The dimensions of the data structure, which can be in 1D, 1d or higher dimensions.
-
-    Returns
-    -------
-    central_pixel_coordinates : tuple(float)
-        The central pixel coordinates of the data structure.
-
-    """
-
-    return (float(shape_slim[0] - 1) / 2,)
-
-
-@numba_util.jit()
-def central_scaled_coordinate_1d_from(
-    shape_slim: Tuple[float],
-    pixel_scales: ty.PixelScales,
-    origin: Tuple[float] = (0.0, 0.0),
-):
-    """
-    Returns the central coordinates of a 1d data structure (e.g. a`Grid1D`) in scaled units.
-
-    This is computed by using the data structure's shape and converting it to scaled units using an input
-    pixel-coordinates to scaled-coordinate conversion factor `pixel_scales`.
-
-    The origin of the scaled grid can also be input and moved from (0.0,).
-
-    Parameters
-    ----------
-    shape_slim
-        The 1d shape of the data structure whose central scaled coordinates are computed.
-    pixel_scales
-        The (y,x) scaled units to pixel units conversion factor of the 1d data structure.
-    origin
-        The (y,x) scaled units origin of the coordinate system the central scaled coordinate is computed on.
-
-    Returns
-    -------
-    central_scaled_coordinates_1d
-        The central coordinates of the 1d data structure in scaled units.
-    """
-
-    central_pixel_coordinates = central_pixel_coordinates_1d_from(shape_slim=shape_slim)
-
-    x_pixel = central_pixel_coordinates[0] - (origin[0] / pixel_scales[0])
-
-    return (x_pixel,)
-
-
-@numba_util.jit()
-def pixel_coordinates_1d_from(
-    scaled_coordinates_1d: Tuple[float],
-    shape_slim: Tuple[int],
-    pixel_scales: ty.PixelScales,
-    origins: Tuple[float] = (0.0, 0.0),
-) -> Union[Tuple[float], Tuple[float]]:
-    central_pixel_coordinates = central_pixel_coordinates_1d_from(shape_slim=shape_slim)
-
-    x_pixel = int(
-        (scaled_coordinates_1d[0] - origins[0]) / pixel_scales[0]
-        + central_pixel_coordinates[0]
-        + 0.5
-    )
-
-    return (x_pixel,)
-
-
-@numba_util.jit()
-def scaled_coordinates_1d_from(
-    pixel_coordinates_1d: Tuple[float],
-    shape_slim: Tuple[int],
-    pixel_scales: ty.PixelScales,
-    origins: Tuple[float] = (0.0, 0.0),
-) -> Union[Tuple[float], Tuple[float]]:
-    central_scaled_coordinates = central_scaled_coordinate_1d_from(
-        shape_slim=shape_slim, pixel_scales=pixel_scales, origin=origins
-    )
-
-    x_pixel = pixel_scales[0] * (
-        pixel_coordinates_1d[0] - central_scaled_coordinates[0]
-    )
-
-    return (x_pixel,)
-
-
-def convert_pixel_scales_2d(pixel_scales: ty.PixelScales) -> Tuple[float, float]:
-    """
-    Converts an input pixel-scale of type float to a pixel-scale of tuple (float, float). If the input is already
-    type (float, float) it is unchanged
-
-    This enables users to input the pixel scale as a single value and have the type automatically converted to type
-    (float, float) which is used for rectangular grids.
-
-    Parameters
-    ----------
-    pixel_scales or (float, float)
-        The input pixel
-
-    Returns
-    -------
-    pixel_scales
-        The pixel_scales of type (float, float).
-    """
-
-    if type(pixel_scales) is float:
-        pixel_scales = (pixel_scales, pixel_scales)
-
-    return pixel_scales
-
-
-@numba_util.jit()
-def central_pixel_coordinates_2d_from(
-    shape_native: Tuple[int, int]
-) -> Tuple[float, float]:
-    """
-    Returns the central pixel coordinates of a 2D geometry (and therefore a 2D data structure like an ``Array2D``)
-    from the shape of that data structure.
-
-    Examples of the central pixels are as follows:
-
-    - For a 3x3 image, the central pixel is pixel [1, 1].
-    - For a 4x4 image, the central pixel is [1.5, 1.5].
-
-    Parameters
-    ----------
-    shape_native
-        The dimensions of the data structure, which can be in 1D, 2D or higher dimensions.
-
-    Returns
-    -------
-    The central pixel coordinates of the data structure.
-    """
-    return (float(shape_native[0] - 1) / 2, float(shape_native[1] - 1) / 2)
-
-
-@numba_util.jit()
-def central_scaled_coordinate_2d_from(
-    shape_native: Tuple[int, int],
-    pixel_scales: ty.PixelScales,
-    origin: Tuple[float, float] = (0.0, 0.0),
-) -> Tuple[float, float]:
-    """
-    Returns the central scaled coordinates of a 2D geometry (and therefore a 2D data structure like an ``Array2D``)
-    from the shape of that data structure.
-
-    This is computed by using the data structure's shape and converting it to scaled units using an input
-    pixel-coordinates to scaled-coordinate conversion factor `pixel_scales`.
-
-    The origin of the scaled grid can also be input and moved from (0.0, 0.0).
-
-    Parameters
-    ----------
-    shape_native
-        The 2D shape of the data structure whose central scaled coordinates are computed.
-    pixel_scales
-        The (y,x) scaled units to pixel units conversion factor of the 2D data structure.
-    origin
-        The (y,x) scaled units origin of the coordinate system the central scaled coordinate is computed on.
-
-    Returns
-    -------
-    The central coordinates of the 2D data structure in scaled units.
-    """
-
-    central_pixel_coordinates = central_pixel_coordinates_2d_from(
-        shape_native=shape_native
-    )
-
-    y_pixel = central_pixel_coordinates[0] + (origin[0] / pixel_scales[0])
-    x_pixel = central_pixel_coordinates[1] - (origin[1] / pixel_scales[1])
-
-    return (y_pixel, x_pixel)
-
-
-@numba_util.jit()
-def pixel_coordinates_2d_from(
-    scaled_coordinates_2d: Tuple[float, float],
-    shape_native: Tuple[int, int],
-    pixel_scales: ty.PixelScales,
-    origins: Tuple[float, float] = (0.0, 0.0),
-) -> Tuple[float, float]:
-    """
-    Convert a 2D (y,x) scaled coordinate to a 2D (y,x) pixel coordinate, which are returned as floats such that they
-    include the decimal offset from each pixel's top-left corner relative to the input scaled coordinate.
-
-    The conversion is performed according to a 2D geometry on a uniform grid, where the pixel coordinate origin is at
-    the top left corner, such that the pixel [0,0] corresponds to the highest (most positive) y scaled coordinate
-    and lowest (most negative) x scaled coordinate on the gird.
-
-    The scaled coordinate is defined by an origin and coordinates are shifted to this origin before computing their
-    1D grid pixel coordinate values.
-
-    Parameters
-    ----------
-    scaled_coordinates_2d
-        The 2D (y,x) coordinates in scaled units which are converted to pixel coordinates.
-    shape_native
-        The (y,x) shape of the original 2D array the scaled coordinates were computed on.
-    pixel_scales
-        The (y,x) scaled units to pixel units conversion factor of the original 2D array.
-    origin
-        The (y,x) origin of the grid, which the scaled grid is shifted to.
-
-    Returns
-    -------
-    A 2D (y,x) pixel-value coordinate.
-
-    Examples
-    --------
-
-    scaled_coordinates_2d = (1.0, 1.0)
-
-    grid_pixels_2d_slim = pixel_coordinates_2d_from(
-        scaled_coordinates_2d=scaled_coordinates_2d,
-        shape=(2,2),
-        pixel_scales=(0.5, 0.5),
-        origin=(0.0, 0.0)
-    )
-    """
-
-    central_pixel_coordinates = central_pixel_coordinates_2d_from(
-        shape_native=shape_native
-    )
-
-    y_pixel = int(
-        (-scaled_coordinates_2d[0] + origins[0]) / pixel_scales[0]
-        + central_pixel_coordinates[0]
-        + 0.5
-    )
-    x_pixel = int(
-        (scaled_coordinates_2d[1] - origins[1]) / pixel_scales[1]
-        + central_pixel_coordinates[1]
-        + 0.5
-    )
-
-    return (y_pixel, x_pixel)
-
-
-@numba_util.jit()
-def scaled_coordinates_2d_from(
-    pixel_coordinates_2d: Tuple[float, float],
-    shape_native: Tuple[int, int],
-    pixel_scales: ty.PixelScales,
-    origins: Tuple[float, float] = (0.0, 0.0),
-) -> Tuple[float, float]:
-    """
-    Convert a 2D (y,x) pixel coordinates to a 2D (y,x) scaled values.
-
-    The conversion is performed according to a 2D geometry on a uniform grid, where the pixel coordinate origin is at
-    the top left corner, such that the pixel [0,0] corresponds to the highest (most positive) y scaled coordinate
-    and lowest (most negative) x scaled coordinate on the gird.
-
-    The scaled coordinate is defined by an origin and coordinates are shifted to this origin before computing their
-    1D grid pixel coordinate values.
-
-    Parameters
-    ----------
-    scaled_coordinates_2d
-        The 2D (y,x) coordinates in scaled units which are converted to pixel coordinates.
-    shape_native
-        The (y,x) shape of the original 2D array the scaled coordinates were computed on.
-    pixel_scales
-        The (y,x) scaled units to pixel units conversion factor of the original 2D array.
-    origin
-        The (y,x) origin of the grid, which the scaled grid is shifted to.
-
-    Returns
-    -------
-    A 2D (y,x) pixel-value coordinate.
-
-    Examples
-    --------
-
-    scaled_coordinates_2d = (1.0, 1.0)
-
-    grid_pixels_2d_slim = pixel_coordinates_2d_from(
-        scaled_coordinates_2d=scaled_coordinates_2d,
-        shape=(2,2),
-        pixel_scales=(0.5, 0.5),
-        origin=(0.0, 0.0)
-    )
-    """
-    central_scaled_coordinates = central_scaled_coordinate_2d_from(
-        shape_native=shape_native, pixel_scales=pixel_scales, origin=origins
-    )
-
-    y_pixel = pixel_scales[0] * -(
-        pixel_coordinates_2d[0] - central_scaled_coordinates[0]
-    )
-    x_pixel = pixel_scales[1] * (
-        pixel_coordinates_2d[1] - central_scaled_coordinates[1]
-    )
-
-    return (y_pixel, x_pixel)
-
-
-def transform_grid_2d_to_reference_frame(
-    grid_2d: np.ndarray, centre: Tuple[float, float], angle: float
-) -> np.ndarray:
-    """
-    Transform a 2D grid of (y,x) coordinates to a new reference frame.
-
-    This transformation includes:
-
-     1) A translation to a new (y,x) centre value, by subtracting the centre from every coordinate on the grid.
-     2) A rotation of the grid around this new centre, which is performed clockwise from an input angle.
-
-    Parameters
-    ----------
-    grid
-        The 2d grid of (y, x) coordinates which are transformed to a new reference frame.
-    """
-    if use_jax:
-        shifted_grid_2d = grid_2d.array - np.array(centre)
-    else:
-        shifted_grid_2d = grid_2d - np.array(centre)
-    radius = np.sqrt(np.sum(shifted_grid_2d**2.0, axis=1))
-    theta_coordinate_to_profile = np.arctan2(
-        shifted_grid_2d[:, 0], shifted_grid_2d[:, 1]
-    ) - np.radians(angle)
-<<<<<<< HEAD
-    return np.vstack([
-        radius * np.sin(theta_coordinate_to_profile),
-        radius * np.cos(theta_coordinate_to_profile)
-    ]).T
-=======
-    return np.vstack(
-        [
-            radius * np.sin(theta_coordinate_to_profile),
-            radius * np.cos(theta_coordinate_to_profile),
-        ]
-    ).T
->>>>>>> 280d5747
-
-
-def transform_grid_2d_from_reference_frame(
-    grid_2d: np.ndarray, centre: Tuple[float, float], angle: float
-) -> np.ndarray:
-    """
-    Transform a 2D grid of (y,x) coordinates to a new reference frame, which is the reverse frame computed via the
-    method `transform_grid_2d_to_reference_frame`.
-
-    This transformation includes:
-
-     1) A translation to a new (y,x) centre value, by adding the centre to every coordinate on the grid.
-     2) A rotation of the grid around this new centre, which is performed counter-clockwise from an input angle.
-
-    Parameters
-    ----------
-    grid
-        The 2d grid of (y, x) coordinates which are transformed to a new reference frame.
-    """
-
-    cos_angle = np.cos(np.radians(angle))
-    sin_angle = np.sin(np.radians(angle))
-
-    y = np.add(
-        np.add(
-            np.multiply(grid_2d[:, 1], sin_angle), np.multiply(grid_2d[:, 0], cos_angle)
-        ),
-        centre[0],
-    )
-    x = np.add(
-        np.add(
-            np.multiply(grid_2d[:, 1], cos_angle),
-            -np.multiply(grid_2d[:, 0], sin_angle),
-        ),
-        centre[1],
-    )
-    return np.vstack((y, x)).T
-
-
-@numba_util.jit()
-def grid_pixels_2d_slim_from(
-    grid_scaled_2d_slim: np.ndarray,
-    shape_native: Tuple[int, int],
-    pixel_scales: ty.PixelScales,
-    origin: Tuple[float, float] = (0.0, 0.0),
-) -> np.ndarray:
-    """
-    Convert a slimmed grid of 2d (y,x) scaled coordinates to a slimmed grid of 2d (y,x) pixel coordinate values. Pixel
-    coordinates are returned as floats such that they include the decimal offset from each pixel's top-left corner
-    relative to the input scaled coordinate.
-
-    The input and output grids are both slimmed and therefore shape (total_pixels, 2).
-
-    The pixel coordinate origin is at the top left corner of the grid, such that the pixel [0,0] corresponds to
-    the highest (most positive) y scaled coordinate and lowest (most negative) x scaled coordinate on the gird.
-
-    The scaled grid is defined by an origin and coordinates are shifted to this origin before computing their
-    1D grid pixel coordinate values.
-
-    Parameters
-    ----------
-    grid_scaled_2d_slim
-        The slimmed grid of 2D (y,x) coordinates in scaled units which are converted to pixel value coordinates.
-    shape_native
-        The (y,x) shape of the original 2D array the scaled coordinates were computed on.
-    pixel_scales
-        The (y,x) scaled units to pixel units conversion factor of the original 2D array.
-    origin
-        The (y,x) origin of the grid, which the scaled grid is shifted to.
-
-    Returns
-    -------
-    A slimmed grid of 2D (y,x) pixel-value coordinates with dimensions (total_pixels, 2).
-
-    Examples
-    --------
-    grid_scaled_2d_slim = np.array([[1.0, 1.0], [2.0, 2.0], [3.0, 3.0], [4.0, 4.0]])
-    grid_pixels_2d_slim = grid_scaled_2d_slim_from(grid_scaled_2d_slim=grid_scaled_2d_slim, shape=(2,2),
-                                                           pixel_scales=(0.5, 0.5), origin=(0.0, 0.0))
-    """
-
-    grid_pixels_2d_slim = np.zeros((grid_scaled_2d_slim.shape[0], 2))
-
-    centres_scaled = central_scaled_coordinate_2d_from(
-        shape_native=shape_native, pixel_scales=pixel_scales, origin=origin
-    )
-
-    for slim_index in range(grid_scaled_2d_slim.shape[0]):
-        grid_pixels_2d_slim[slim_index, 0] = (
-            (-grid_scaled_2d_slim[slim_index, 0] / pixel_scales[0])
-            + centres_scaled[0]
-            + 0.5
-        )
-        grid_pixels_2d_slim[slim_index, 1] = (
-            (grid_scaled_2d_slim[slim_index, 1] / pixel_scales[1])
-            + centres_scaled[1]
-            + 0.5
-        )
-
-    return grid_pixels_2d_slim
-
-
-@numba_util.jit()
-def grid_pixel_centres_2d_slim_from(
-    grid_scaled_2d_slim: np.ndarray,
-    shape_native: Tuple[int, int],
-    pixel_scales: ty.PixelScales,
-    origin: Tuple[float, float] = (0.0, 0.0),
-) -> np.ndarray:
-    """
-    Convert a slimmed grid of 2D (y,x) scaled coordinates to a slimmed grid of 2D (y,x) pixel values. Pixel coordinates
-    are returned as integers such that they map directly to the pixel they are contained within.
-
-    The input and output grids are both slimmed and therefore shape (total_pixels, 2).
-
-    The pixel coordinate origin is at the top left corner of the grid, such that the pixel [0,0] corresponds to
-    the highest (most positive) y scaled coordinate and lowest (most negative) x scaled coordinate on the gird.
-
-    The scaled coordinate grid is defined by the class attribute origin, and coordinates are shifted to this
-    origin before computing their 1D grid pixel indexes.
-
-    Parameters
-    ----------
-    grid_scaled_2d_slim
-        The slimmed grid of 2D (y,x) coordinates in scaled units which is converted to pixel indexes.
-    shape_native
-        The (y,x) shape of the original 2D array the scaled coordinates were computed on.
-    pixel_scales
-        The (y,x) scaled units to pixel units conversion factor of the original 2D array.
-    origin
-        The (y,x) origin of the grid, which the scaled grid is shifted
-
-    Returns
-    -------
-    A slimmed grid of 2D (y,x) pixel indexes with dimensions (total_pixels, 2).
-
-    Examples
-    --------
-    grid_scaled_2d_slim = np.array([[1.0, 1.0], [2.0, 2.0], [3.0, 3.0], [4.0, 4.0]])
-    grid_pixels_2d_slim = grid_scaled_2d_slim_from(grid_scaled_2d_slim=grid_scaled_2d_slim, shape=(2,2),
-                                                           pixel_scales=(0.5, 0.5), origin=(0.0, 0.0))
-    """
-
-    grid_pixels_2d_slim = np.zeros((grid_scaled_2d_slim.shape[0], 2))
-
-    centres_scaled = central_scaled_coordinate_2d_from(
-        shape_native=shape_native, pixel_scales=pixel_scales, origin=origin
-    )
-
-    for slim_index in range(grid_scaled_2d_slim.shape[0]):
-        grid_pixels_2d_slim[slim_index, 0] = int(
-            (-grid_scaled_2d_slim[slim_index, 0] / pixel_scales[0])
-            + centres_scaled[0]
-            + 0.5
-        )
-        grid_pixels_2d_slim[slim_index, 1] = int(
-            (grid_scaled_2d_slim[slim_index, 1] / pixel_scales[1])
-            + centres_scaled[1]
-            + 0.5
-        )
-
-    return grid_pixels_2d_slim
-
-
-@numba_util.jit()
-def grid_pixel_indexes_2d_slim_from(
-    grid_scaled_2d_slim: np.ndarray,
-    shape_native: Tuple[int, int],
-    pixel_scales: ty.PixelScales,
-    origin: Tuple[float, float] = (0.0, 0.0),
-) -> np.ndarray:
-    """
-    Convert a slimmed grid of 2D (y,x) scaled coordinates to a slimmed grid of pixel indexes. Pixel coordinates are
-    returned as integers such that they are the pixel from the top-left of the 2D grid going rights and then downwards.
-
-    The input and output grids are both slimmed and have shapes (total_pixels, 2) and (total_pixels,).
-
-    For example:
-
-    The pixel at the top-left, whose native index is [0,0], corresponds to slimmed pixel index 0.
-    The fifth pixel on the top row, whose native index is [0,5], corresponds to slimmed pixel index 4.
-    The first pixel on the second row, whose native index is [0,1], has slimmed pixel index 10 if a row has 10 pixels.
-
-    The scaled coordinate grid is defined by the class attribute origin, and coordinates are shifted to this
-    origin before computing their 1D grid pixel indexes.
-
-    The input and output grids are both of shape (total_pixels, 2).
-
-    Parameters
-    ----------
-    grid_scaled_2d_slim
-        The slimmed grid of 2D (y,x) coordinates in scaled units which is converted to slimmed pixel indexes.
-    shape_native
-        The (y,x) shape of the original 2D array the scaled coordinates were computed on.
-    pixel_scales
-        The (y,x) scaled units to pixel units conversion factor of the original 2D array.
-    origin
-        The (y,x) origin of the grid, which the scaled grid is shifted.
-
-    Returns
-    -------
-    A grid of slimmed pixel indexes with dimensions (total_pixels,).
-
-    Examples
-    --------
-    grid_scaled_2d_slim = np.array([[1.0, 1.0], [2.0, 2.0], [3.0, 3.0], [4.0, 4.0]])
-    grid_pixel_indexes_2d_slim = grid_pixel_indexes_2d_slim_from(grid_scaled_2d_slim=grid_scaled_2d_slim, shape=(2,2),
-                                                           pixel_scales=(0.5, 0.5), origin=(0.0, 0.0))
-    """
-
-    grid_pixels_2d_slim = grid_pixel_centres_2d_slim_from(
-        grid_scaled_2d_slim=grid_scaled_2d_slim,
-        shape_native=shape_native,
-        pixel_scales=pixel_scales,
-        origin=origin,
-    )
-
-    grid_pixel_indexes_2d_slim = np.zeros(grid_pixels_2d_slim.shape[0])
-
-    for slim_index in range(grid_pixels_2d_slim.shape[0]):
-        grid_pixel_indexes_2d_slim[slim_index] = int(
-            grid_pixels_2d_slim[slim_index, 0] * shape_native[1]
-            + grid_pixels_2d_slim[slim_index, 1]
-        )
-
-    return grid_pixel_indexes_2d_slim
-
-
-@numba_util.jit()
-def grid_scaled_2d_slim_from(
-    grid_pixels_2d_slim: np.ndarray,
-    shape_native: Tuple[int, int],
-    pixel_scales: ty.PixelScales,
-    origin: Tuple[float, float] = (0.0, 0.0),
-) -> np.ndarray:
-    """
-    Convert a slimmed grid of 2D (y,x) pixel coordinates to a slimmed grid of 2D (y,x) scaled values.
-
-    The input and output grids are both slimmed and therefore shape (total_pixels, 2).
-
-    The pixel coordinate origin is at the top left corner of the grid, such that the pixel [0,0] corresponds to
-    the highest (most positive) y scaled coordinate and lowest (most negative) x scaled coordinate on the gird.
-
-    The scaled coordinate origin is defined by the class attribute origin, and coordinates are shifted to this
-    origin after computing their values from the 1D grid pixel indexes.
-
-    Parameters
-    ----------
-    grid_pixels_2d_slim
-        The slimmed grid of (y,x) coordinates in pixel values which is converted to scaled coordinates.
-    shape_native
-        The (y,x) shape of the original 2D array the scaled coordinates were computed on.
-    pixel_scales
-        The (y,x) scaled units to pixel units conversion factor of the original 2D array.
-    origin
-        The (y,x) origin of the grid, which the scaled grid is shifted.
-
-    Returns
-    -------
-    A slimmed grid of 2d scaled coordinates with dimensions (total_pixels, 2).
-
-    Examples
-    --------
-    grid_pixels_2d_slim = np.array([[0,0], [0,1], [1,0], [1,1])
-    grid_pixels_2d_slim = grid_scaled_2d_slim_from(grid_pixels_2d_slim=grid_pixels_2d_slim, shape=(2,2),
-                                                           pixel_scales=(0.5, 0.5), origin=(0.0, 0.0))
-    """
-
-    grid_scaled_2d_slim = np.zeros((grid_pixels_2d_slim.shape[0], 2))
-
-    centres_scaled = central_scaled_coordinate_2d_from(
-        shape_native=shape_native, pixel_scales=pixel_scales, origin=origin
-    )
-
-    for slim_index in range(grid_scaled_2d_slim.shape[0]):
-        grid_scaled_2d_slim[slim_index, 0] = (
-            -(grid_pixels_2d_slim[slim_index, 0] - centres_scaled[0] - 0.5)
-            * pixel_scales[0]
-        )
-        grid_scaled_2d_slim[slim_index, 1] = (
-            grid_pixels_2d_slim[slim_index, 1] - centres_scaled[1] - 0.5
-        ) * pixel_scales[1]
-
-    return grid_scaled_2d_slim
-
-
-@numba_util.jit()
-def grid_pixel_centres_2d_from(
-    grid_scaled_2d: np.ndarray,
-    shape_native: Tuple[int, int],
-    pixel_scales: ty.PixelScales,
-    origin: Tuple[float, float] = (0.0, 0.0),
-) -> np.ndarray:
-    """
-    Convert a native grid of 2D (y,x) scaled coordinates to a native grid of 2D (y,x) pixel values. Pixel coordinates
-    are returned as integers such that they map directly to the pixel they are contained within.
-
-    The input and output grids are both native resolution and therefore have shape (y_pixels, x_pixels, 2).
-
-    The pixel coordinate origin is at the top left corner of the grid, such that the pixel [0,0] corresponds to
-    the highest (most positive) y scaled coordinate and lowest (most negative) x scaled coordinate on the gird.
-
-    The scaled coordinate grid is defined by the class attribute origin, and coordinates are shifted to this
-    origin before computing their 1D grid pixel indexes.
-
-    Parameters
-    ----------
-    grid_scaled_2d
-        The native grid of 2D (y,x) coordinates in scaled units which is converted to pixel indexes.
-    shape_native
-        The (y,x) shape of the original 2D array the scaled coordinates were computed on.
-    pixel_scales
-        The (y,x) scaled units to pixel units conversion factor of the original 2D array.
-    origin
-        The (y,x) origin of the grid, which the scaled grid is shifted
-
-    Returns
-    -------
-    A native grid of 2D (y,x) pixel indexes with dimensions (y_pixels, x_pixels, 2).
-
-    Examples
-    --------
-    grid_scaled_2d = np.array([[1.0, 1.0], [2.0, 2.0], [3.0, 3.0], [4.0, 4.0]])
-    grid_pixel_centres_2d = grid_pixel_centres_2d_from(grid_scaled_2d=grid_scaled_2d, shape=(2,2),
-                                                           pixel_scales=(0.5, 0.5), origin=(0.0, 0.0))
-    """
-
-    grid_pixels_2d = np.zeros((grid_scaled_2d.shape[0], grid_scaled_2d.shape[1], 2))
-
-    centres_scaled = central_scaled_coordinate_2d_from(
-        shape_native=shape_native, pixel_scales=pixel_scales, origin=origin
-    )
-
-    for y in range(grid_scaled_2d.shape[0]):
-        for x in range(grid_scaled_2d.shape[1]):
-            grid_pixels_2d[y, x, 0] = int(
-                (-grid_scaled_2d[y, x, 0] / pixel_scales[0]) + centres_scaled[0] + 0.5
-            )
-            grid_pixels_2d[y, x, 1] = int(
-                (grid_scaled_2d[y, x, 1] / pixel_scales[1]) + centres_scaled[1] + 0.5
-            )
-
-    return grid_pixels_2d
-
-
-def extent_symmetric_from(
-    extent: Tuple[float, float, float, float]
-) -> Tuple[float, float, float, float]:
-    """
-    Given an input extent of the form (x_min, x_max, y_min, y_max), this function returns an extent which is
-    symmetric about the origin.
-
-    For example, if the sepration from x_min to x_max is 2.0 and the separation from y_min to y_max is 1.0, the
-    returned extent expands the y-axis to also have a separation of 2.0.
-
-    Parameters
-    ----------
-    extent
-        The extent which is to be made symmetric about the origin.
-
-    Returns
-    -------
-    The new extent which is symmetric about the origin.
-    """
-
-    y_min = extent[2]
-    y_max = extent[3]
-    x_min = extent[0]
-    x_max = extent[1]
-
-    y_sep = y_max - y_min
-    x_sep = x_max - x_min
-
-    if y_sep > x_sep:
-        x_min -= (y_sep - x_sep) / 2
-        x_max += (y_sep - x_sep) / 2
-    elif x_sep > y_sep:
-        y_min -= (x_sep - y_sep) / 2
-        y_max += (x_sep - y_sep) / 2
-
-    return (x_min, x_max, y_min, y_max)
+from typing import Tuple, Union
+from autoarray.numpy_wrapper import np, use_jax
+
+from autoarray import numba_util
+from autoarray import type as ty
+
+
+def convert_shape_native_1d(shape_native: Union[int, Tuple[int]]) -> Tuple[int]:
+    """
+    Converts an input `shape_native` of type int to a tuple (int,). If the input is already a (int, ) tuple it
+    is unchanged
+
+    This enables users to input `shape_native` as a single value and have the type automatically converted to type
+    (int,) which is used internally for data structures.
+
+    Parameters
+    ----------
+    pixel_scales
+        The input pixel
+
+    Returns
+    -------
+    pixel_scales
+        The `shape_native` as a tuple of format (int,).
+    """
+
+    if type(shape_native) is int:
+        shape_native = (shape_native,)
+
+    return shape_native
+
+
+def convert_pixel_scales_1d(pixel_scales: ty.PixelScales) -> Tuple[float]:
+    """
+    Converts an input pixel-scale of type float to a tuple (float,). If the input is already a (float, ) it is
+    unchanged
+
+    This enables users to input the pixel scale as a single value and have the type automatically converted to type
+    (float, float) which is used for rectangular grids.
+
+    Parameters
+    ----------
+    pixel_scales
+        The input pixel
+
+    Returns
+    -------
+    pixel_scales
+        The pixel_scales as a tuple of format (float,).
+    """
+
+    if type(pixel_scales) is float:
+        pixel_scales = (pixel_scales,)
+
+    return pixel_scales
+
+
+@numba_util.jit()
+def central_pixel_coordinates_1d_from(
+    shape_slim: Tuple[int],
+) -> Union[Tuple[float], Tuple[float]]:
+    """
+    Returns the central pixel coordinates of a data structure of any dimension (e.g. in 1D a `Line`, 1d an `Array2D`,
+    1d a `Frame2D`, etc.) from the shape of that data structure.
+
+    Examples of the central pixels are as follows:
+
+    - For a 3x3 image, the central pixel is pixel [1, 1].
+    - For a 4x4 image, the central pixel is [1.5, 1.5].
+
+    Parameters
+    ----------
+    shape_slim : tuple(int)
+        The dimensions of the data structure, which can be in 1D, 1d or higher dimensions.
+
+    Returns
+    -------
+    central_pixel_coordinates : tuple(float)
+        The central pixel coordinates of the data structure.
+
+    """
+
+    return (float(shape_slim[0] - 1) / 2,)
+
+
+@numba_util.jit()
+def central_scaled_coordinate_1d_from(
+    shape_slim: Tuple[float],
+    pixel_scales: ty.PixelScales,
+    origin: Tuple[float] = (0.0, 0.0),
+):
+    """
+    Returns the central coordinates of a 1d data structure (e.g. a`Grid1D`) in scaled units.
+
+    This is computed by using the data structure's shape and converting it to scaled units using an input
+    pixel-coordinates to scaled-coordinate conversion factor `pixel_scales`.
+
+    The origin of the scaled grid can also be input and moved from (0.0,).
+
+    Parameters
+    ----------
+    shape_slim
+        The 1d shape of the data structure whose central scaled coordinates are computed.
+    pixel_scales
+        The (y,x) scaled units to pixel units conversion factor of the 1d data structure.
+    origin
+        The (y,x) scaled units origin of the coordinate system the central scaled coordinate is computed on.
+
+    Returns
+    -------
+    central_scaled_coordinates_1d
+        The central coordinates of the 1d data structure in scaled units.
+    """
+
+    central_pixel_coordinates = central_pixel_coordinates_1d_from(shape_slim=shape_slim)
+
+    x_pixel = central_pixel_coordinates[0] - (origin[0] / pixel_scales[0])
+
+    return (x_pixel,)
+
+
+@numba_util.jit()
+def pixel_coordinates_1d_from(
+    scaled_coordinates_1d: Tuple[float],
+    shape_slim: Tuple[int],
+    pixel_scales: ty.PixelScales,
+    origins: Tuple[float] = (0.0, 0.0),
+) -> Union[Tuple[float], Tuple[float]]:
+    central_pixel_coordinates = central_pixel_coordinates_1d_from(shape_slim=shape_slim)
+
+    x_pixel = int(
+        (scaled_coordinates_1d[0] - origins[0]) / pixel_scales[0]
+        + central_pixel_coordinates[0]
+        + 0.5
+    )
+
+    return (x_pixel,)
+
+
+@numba_util.jit()
+def scaled_coordinates_1d_from(
+    pixel_coordinates_1d: Tuple[float],
+    shape_slim: Tuple[int],
+    pixel_scales: ty.PixelScales,
+    origins: Tuple[float] = (0.0, 0.0),
+) -> Union[Tuple[float], Tuple[float]]:
+    central_scaled_coordinates = central_scaled_coordinate_1d_from(
+        shape_slim=shape_slim, pixel_scales=pixel_scales, origin=origins
+    )
+
+    x_pixel = pixel_scales[0] * (
+        pixel_coordinates_1d[0] - central_scaled_coordinates[0]
+    )
+
+    return (x_pixel,)
+
+
+def convert_pixel_scales_2d(pixel_scales: ty.PixelScales) -> Tuple[float, float]:
+    """
+    Converts an input pixel-scale of type float to a pixel-scale of tuple (float, float). If the input is already
+    type (float, float) it is unchanged
+
+    This enables users to input the pixel scale as a single value and have the type automatically converted to type
+    (float, float) which is used for rectangular grids.
+
+    Parameters
+    ----------
+    pixel_scales or (float, float)
+        The input pixel
+
+    Returns
+    -------
+    pixel_scales
+        The pixel_scales of type (float, float).
+    """
+
+    if type(pixel_scales) is float:
+        pixel_scales = (pixel_scales, pixel_scales)
+
+    return pixel_scales
+
+
+@numba_util.jit()
+def central_pixel_coordinates_2d_from(
+    shape_native: Tuple[int, int]
+) -> Tuple[float, float]:
+    """
+    Returns the central pixel coordinates of a 2D geometry (and therefore a 2D data structure like an ``Array2D``)
+    from the shape of that data structure.
+
+    Examples of the central pixels are as follows:
+
+    - For a 3x3 image, the central pixel is pixel [1, 1].
+    - For a 4x4 image, the central pixel is [1.5, 1.5].
+
+    Parameters
+    ----------
+    shape_native
+        The dimensions of the data structure, which can be in 1D, 2D or higher dimensions.
+
+    Returns
+    -------
+    The central pixel coordinates of the data structure.
+    """
+    return (float(shape_native[0] - 1) / 2, float(shape_native[1] - 1) / 2)
+
+
+@numba_util.jit()
+def central_scaled_coordinate_2d_from(
+    shape_native: Tuple[int, int],
+    pixel_scales: ty.PixelScales,
+    origin: Tuple[float, float] = (0.0, 0.0),
+) -> Tuple[float, float]:
+    """
+    Returns the central scaled coordinates of a 2D geometry (and therefore a 2D data structure like an ``Array2D``)
+    from the shape of that data structure.
+
+    This is computed by using the data structure's shape and converting it to scaled units using an input
+    pixel-coordinates to scaled-coordinate conversion factor `pixel_scales`.
+
+    The origin of the scaled grid can also be input and moved from (0.0, 0.0).
+
+    Parameters
+    ----------
+    shape_native
+        The 2D shape of the data structure whose central scaled coordinates are computed.
+    pixel_scales
+        The (y,x) scaled units to pixel units conversion factor of the 2D data structure.
+    origin
+        The (y,x) scaled units origin of the coordinate system the central scaled coordinate is computed on.
+
+    Returns
+    -------
+    The central coordinates of the 2D data structure in scaled units.
+    """
+
+    central_pixel_coordinates = central_pixel_coordinates_2d_from(
+        shape_native=shape_native
+    )
+
+    y_pixel = central_pixel_coordinates[0] + (origin[0] / pixel_scales[0])
+    x_pixel = central_pixel_coordinates[1] - (origin[1] / pixel_scales[1])
+
+    return (y_pixel, x_pixel)
+
+
+@numba_util.jit()
+def pixel_coordinates_2d_from(
+    scaled_coordinates_2d: Tuple[float, float],
+    shape_native: Tuple[int, int],
+    pixel_scales: ty.PixelScales,
+    origins: Tuple[float, float] = (0.0, 0.0),
+) -> Tuple[float, float]:
+    """
+    Convert a 2D (y,x) scaled coordinate to a 2D (y,x) pixel coordinate, which are returned as floats such that they
+    include the decimal offset from each pixel's top-left corner relative to the input scaled coordinate.
+
+    The conversion is performed according to a 2D geometry on a uniform grid, where the pixel coordinate origin is at
+    the top left corner, such that the pixel [0,0] corresponds to the highest (most positive) y scaled coordinate
+    and lowest (most negative) x scaled coordinate on the gird.
+
+    The scaled coordinate is defined by an origin and coordinates are shifted to this origin before computing their
+    1D grid pixel coordinate values.
+
+    Parameters
+    ----------
+    scaled_coordinates_2d
+        The 2D (y,x) coordinates in scaled units which are converted to pixel coordinates.
+    shape_native
+        The (y,x) shape of the original 2D array the scaled coordinates were computed on.
+    pixel_scales
+        The (y,x) scaled units to pixel units conversion factor of the original 2D array.
+    origin
+        The (y,x) origin of the grid, which the scaled grid is shifted to.
+
+    Returns
+    -------
+    A 2D (y,x) pixel-value coordinate.
+
+    Examples
+    --------
+
+    scaled_coordinates_2d = (1.0, 1.0)
+
+    grid_pixels_2d_slim = pixel_coordinates_2d_from(
+        scaled_coordinates_2d=scaled_coordinates_2d,
+        shape=(2,2),
+        pixel_scales=(0.5, 0.5),
+        origin=(0.0, 0.0)
+    )
+    """
+
+    central_pixel_coordinates = central_pixel_coordinates_2d_from(
+        shape_native=shape_native
+    )
+
+    y_pixel = int(
+        (-scaled_coordinates_2d[0] + origins[0]) / pixel_scales[0]
+        + central_pixel_coordinates[0]
+        + 0.5
+    )
+    x_pixel = int(
+        (scaled_coordinates_2d[1] - origins[1]) / pixel_scales[1]
+        + central_pixel_coordinates[1]
+        + 0.5
+    )
+
+    return (y_pixel, x_pixel)
+
+
+@numba_util.jit()
+def scaled_coordinates_2d_from(
+    pixel_coordinates_2d: Tuple[float, float],
+    shape_native: Tuple[int, int],
+    pixel_scales: ty.PixelScales,
+    origins: Tuple[float, float] = (0.0, 0.0),
+) -> Tuple[float, float]:
+    """
+    Convert a 2D (y,x) pixel coordinates to a 2D (y,x) scaled values.
+
+    The conversion is performed according to a 2D geometry on a uniform grid, where the pixel coordinate origin is at
+    the top left corner, such that the pixel [0,0] corresponds to the highest (most positive) y scaled coordinate
+    and lowest (most negative) x scaled coordinate on the gird.
+
+    The scaled coordinate is defined by an origin and coordinates are shifted to this origin before computing their
+    1D grid pixel coordinate values.
+
+    Parameters
+    ----------
+    scaled_coordinates_2d
+        The 2D (y,x) coordinates in scaled units which are converted to pixel coordinates.
+    shape_native
+        The (y,x) shape of the original 2D array the scaled coordinates were computed on.
+    pixel_scales
+        The (y,x) scaled units to pixel units conversion factor of the original 2D array.
+    origin
+        The (y,x) origin of the grid, which the scaled grid is shifted to.
+
+    Returns
+    -------
+    A 2D (y,x) pixel-value coordinate.
+
+    Examples
+    --------
+
+    scaled_coordinates_2d = (1.0, 1.0)
+
+    grid_pixels_2d_slim = pixel_coordinates_2d_from(
+        scaled_coordinates_2d=scaled_coordinates_2d,
+        shape=(2,2),
+        pixel_scales=(0.5, 0.5),
+        origin=(0.0, 0.0)
+    )
+    """
+    central_scaled_coordinates = central_scaled_coordinate_2d_from(
+        shape_native=shape_native, pixel_scales=pixel_scales, origin=origins
+    )
+
+    y_pixel = pixel_scales[0] * -(
+        pixel_coordinates_2d[0] - central_scaled_coordinates[0]
+    )
+    x_pixel = pixel_scales[1] * (
+        pixel_coordinates_2d[1] - central_scaled_coordinates[1]
+    )
+
+    return (y_pixel, x_pixel)
+
+
+def transform_grid_2d_to_reference_frame(
+    grid_2d: np.ndarray, centre: Tuple[float, float], angle: float
+) -> np.ndarray:
+    """
+    Transform a 2D grid of (y,x) coordinates to a new reference frame.
+
+    This transformation includes:
+
+     1) A translation to a new (y,x) centre value, by subtracting the centre from every coordinate on the grid.
+     2) A rotation of the grid around this new centre, which is performed clockwise from an input angle.
+
+    Parameters
+    ----------
+    grid
+        The 2d grid of (y, x) coordinates which are transformed to a new reference frame.
+    """
+    if use_jax:
+        shifted_grid_2d = grid_2d.array - np.array(centre)
+    else:
+        shifted_grid_2d = grid_2d - np.array(centre)
+    radius = np.sqrt(np.sum(shifted_grid_2d**2.0, axis=1))
+    theta_coordinate_to_profile = np.arctan2(
+        shifted_grid_2d[:, 0], shifted_grid_2d[:, 1]
+    ) - np.radians(angle)
+    return np.vstack(
+        [
+            radius * np.sin(theta_coordinate_to_profile),
+            radius * np.cos(theta_coordinate_to_profile),
+        ]
+    ).T
+
+
+def transform_grid_2d_from_reference_frame(
+    grid_2d: np.ndarray, centre: Tuple[float, float], angle: float
+) -> np.ndarray:
+    """
+    Transform a 2D grid of (y,x) coordinates to a new reference frame, which is the reverse frame computed via the
+    method `transform_grid_2d_to_reference_frame`.
+
+    This transformation includes:
+
+     1) A translation to a new (y,x) centre value, by adding the centre to every coordinate on the grid.
+     2) A rotation of the grid around this new centre, which is performed counter-clockwise from an input angle.
+
+    Parameters
+    ----------
+    grid
+        The 2d grid of (y, x) coordinates which are transformed to a new reference frame.
+    """
+
+    cos_angle = np.cos(np.radians(angle))
+    sin_angle = np.sin(np.radians(angle))
+
+    y = np.add(
+        np.add(
+            np.multiply(grid_2d[:, 1], sin_angle), np.multiply(grid_2d[:, 0], cos_angle)
+        ),
+        centre[0],
+    )
+    x = np.add(
+        np.add(
+            np.multiply(grid_2d[:, 1], cos_angle),
+            -np.multiply(grid_2d[:, 0], sin_angle),
+        ),
+        centre[1],
+    )
+    return np.vstack((y, x)).T
+
+
+@numba_util.jit()
+def grid_pixels_2d_slim_from(
+    grid_scaled_2d_slim: np.ndarray,
+    shape_native: Tuple[int, int],
+    pixel_scales: ty.PixelScales,
+    origin: Tuple[float, float] = (0.0, 0.0),
+) -> np.ndarray:
+    """
+    Convert a slimmed grid of 2d (y,x) scaled coordinates to a slimmed grid of 2d (y,x) pixel coordinate values. Pixel
+    coordinates are returned as floats such that they include the decimal offset from each pixel's top-left corner
+    relative to the input scaled coordinate.
+
+    The input and output grids are both slimmed and therefore shape (total_pixels, 2).
+
+    The pixel coordinate origin is at the top left corner of the grid, such that the pixel [0,0] corresponds to
+    the highest (most positive) y scaled coordinate and lowest (most negative) x scaled coordinate on the gird.
+
+    The scaled grid is defined by an origin and coordinates are shifted to this origin before computing their
+    1D grid pixel coordinate values.
+
+    Parameters
+    ----------
+    grid_scaled_2d_slim
+        The slimmed grid of 2D (y,x) coordinates in scaled units which are converted to pixel value coordinates.
+    shape_native
+        The (y,x) shape of the original 2D array the scaled coordinates were computed on.
+    pixel_scales
+        The (y,x) scaled units to pixel units conversion factor of the original 2D array.
+    origin
+        The (y,x) origin of the grid, which the scaled grid is shifted to.
+
+    Returns
+    -------
+    A slimmed grid of 2D (y,x) pixel-value coordinates with dimensions (total_pixels, 2).
+
+    Examples
+    --------
+    grid_scaled_2d_slim = np.array([[1.0, 1.0], [2.0, 2.0], [3.0, 3.0], [4.0, 4.0]])
+    grid_pixels_2d_slim = grid_scaled_2d_slim_from(grid_scaled_2d_slim=grid_scaled_2d_slim, shape=(2,2),
+                                                           pixel_scales=(0.5, 0.5), origin=(0.0, 0.0))
+    """
+
+    grid_pixels_2d_slim = np.zeros((grid_scaled_2d_slim.shape[0], 2))
+
+    centres_scaled = central_scaled_coordinate_2d_from(
+        shape_native=shape_native, pixel_scales=pixel_scales, origin=origin
+    )
+
+    for slim_index in range(grid_scaled_2d_slim.shape[0]):
+        grid_pixels_2d_slim[slim_index, 0] = (
+            (-grid_scaled_2d_slim[slim_index, 0] / pixel_scales[0])
+            + centres_scaled[0]
+            + 0.5
+        )
+        grid_pixels_2d_slim[slim_index, 1] = (
+            (grid_scaled_2d_slim[slim_index, 1] / pixel_scales[1])
+            + centres_scaled[1]
+            + 0.5
+        )
+
+    return grid_pixels_2d_slim
+
+
+@numba_util.jit()
+def grid_pixel_centres_2d_slim_from(
+    grid_scaled_2d_slim: np.ndarray,
+    shape_native: Tuple[int, int],
+    pixel_scales: ty.PixelScales,
+    origin: Tuple[float, float] = (0.0, 0.0),
+) -> np.ndarray:
+    """
+    Convert a slimmed grid of 2D (y,x) scaled coordinates to a slimmed grid of 2D (y,x) pixel values. Pixel coordinates
+    are returned as integers such that they map directly to the pixel they are contained within.
+
+    The input and output grids are both slimmed and therefore shape (total_pixels, 2).
+
+    The pixel coordinate origin is at the top left corner of the grid, such that the pixel [0,0] corresponds to
+    the highest (most positive) y scaled coordinate and lowest (most negative) x scaled coordinate on the gird.
+
+    The scaled coordinate grid is defined by the class attribute origin, and coordinates are shifted to this
+    origin before computing their 1D grid pixel indexes.
+
+    Parameters
+    ----------
+    grid_scaled_2d_slim
+        The slimmed grid of 2D (y,x) coordinates in scaled units which is converted to pixel indexes.
+    shape_native
+        The (y,x) shape of the original 2D array the scaled coordinates were computed on.
+    pixel_scales
+        The (y,x) scaled units to pixel units conversion factor of the original 2D array.
+    origin
+        The (y,x) origin of the grid, which the scaled grid is shifted
+
+    Returns
+    -------
+    A slimmed grid of 2D (y,x) pixel indexes with dimensions (total_pixels, 2).
+
+    Examples
+    --------
+    grid_scaled_2d_slim = np.array([[1.0, 1.0], [2.0, 2.0], [3.0, 3.0], [4.0, 4.0]])
+    grid_pixels_2d_slim = grid_scaled_2d_slim_from(grid_scaled_2d_slim=grid_scaled_2d_slim, shape=(2,2),
+                                                           pixel_scales=(0.5, 0.5), origin=(0.0, 0.0))
+    """
+
+    grid_pixels_2d_slim = np.zeros((grid_scaled_2d_slim.shape[0], 2))
+
+    centres_scaled = central_scaled_coordinate_2d_from(
+        shape_native=shape_native, pixel_scales=pixel_scales, origin=origin
+    )
+
+    for slim_index in range(grid_scaled_2d_slim.shape[0]):
+        grid_pixels_2d_slim[slim_index, 0] = int(
+            (-grid_scaled_2d_slim[slim_index, 0] / pixel_scales[0])
+            + centres_scaled[0]
+            + 0.5
+        )
+        grid_pixels_2d_slim[slim_index, 1] = int(
+            (grid_scaled_2d_slim[slim_index, 1] / pixel_scales[1])
+            + centres_scaled[1]
+            + 0.5
+        )
+
+    return grid_pixels_2d_slim
+
+
+@numba_util.jit()
+def grid_pixel_indexes_2d_slim_from(
+    grid_scaled_2d_slim: np.ndarray,
+    shape_native: Tuple[int, int],
+    pixel_scales: ty.PixelScales,
+    origin: Tuple[float, float] = (0.0, 0.0),
+) -> np.ndarray:
+    """
+    Convert a slimmed grid of 2D (y,x) scaled coordinates to a slimmed grid of pixel indexes. Pixel coordinates are
+    returned as integers such that they are the pixel from the top-left of the 2D grid going rights and then downwards.
+
+    The input and output grids are both slimmed and have shapes (total_pixels, 2) and (total_pixels,).
+
+    For example:
+
+    The pixel at the top-left, whose native index is [0,0], corresponds to slimmed pixel index 0.
+    The fifth pixel on the top row, whose native index is [0,5], corresponds to slimmed pixel index 4.
+    The first pixel on the second row, whose native index is [0,1], has slimmed pixel index 10 if a row has 10 pixels.
+
+    The scaled coordinate grid is defined by the class attribute origin, and coordinates are shifted to this
+    origin before computing their 1D grid pixel indexes.
+
+    The input and output grids are both of shape (total_pixels, 2).
+
+    Parameters
+    ----------
+    grid_scaled_2d_slim
+        The slimmed grid of 2D (y,x) coordinates in scaled units which is converted to slimmed pixel indexes.
+    shape_native
+        The (y,x) shape of the original 2D array the scaled coordinates were computed on.
+    pixel_scales
+        The (y,x) scaled units to pixel units conversion factor of the original 2D array.
+    origin
+        The (y,x) origin of the grid, which the scaled grid is shifted.
+
+    Returns
+    -------
+    A grid of slimmed pixel indexes with dimensions (total_pixels,).
+
+    Examples
+    --------
+    grid_scaled_2d_slim = np.array([[1.0, 1.0], [2.0, 2.0], [3.0, 3.0], [4.0, 4.0]])
+    grid_pixel_indexes_2d_slim = grid_pixel_indexes_2d_slim_from(grid_scaled_2d_slim=grid_scaled_2d_slim, shape=(2,2),
+                                                           pixel_scales=(0.5, 0.5), origin=(0.0, 0.0))
+    """
+
+    grid_pixels_2d_slim = grid_pixel_centres_2d_slim_from(
+        grid_scaled_2d_slim=grid_scaled_2d_slim,
+        shape_native=shape_native,
+        pixel_scales=pixel_scales,
+        origin=origin,
+    )
+
+    grid_pixel_indexes_2d_slim = np.zeros(grid_pixels_2d_slim.shape[0])
+
+    for slim_index in range(grid_pixels_2d_slim.shape[0]):
+        grid_pixel_indexes_2d_slim[slim_index] = int(
+            grid_pixels_2d_slim[slim_index, 0] * shape_native[1]
+            + grid_pixels_2d_slim[slim_index, 1]
+        )
+
+    return grid_pixel_indexes_2d_slim
+
+
+@numba_util.jit()
+def grid_scaled_2d_slim_from(
+    grid_pixels_2d_slim: np.ndarray,
+    shape_native: Tuple[int, int],
+    pixel_scales: ty.PixelScales,
+    origin: Tuple[float, float] = (0.0, 0.0),
+) -> np.ndarray:
+    """
+    Convert a slimmed grid of 2D (y,x) pixel coordinates to a slimmed grid of 2D (y,x) scaled values.
+
+    The input and output grids are both slimmed and therefore shape (total_pixels, 2).
+
+    The pixel coordinate origin is at the top left corner of the grid, such that the pixel [0,0] corresponds to
+    the highest (most positive) y scaled coordinate and lowest (most negative) x scaled coordinate on the gird.
+
+    The scaled coordinate origin is defined by the class attribute origin, and coordinates are shifted to this
+    origin after computing their values from the 1D grid pixel indexes.
+
+    Parameters
+    ----------
+    grid_pixels_2d_slim
+        The slimmed grid of (y,x) coordinates in pixel values which is converted to scaled coordinates.
+    shape_native
+        The (y,x) shape of the original 2D array the scaled coordinates were computed on.
+    pixel_scales
+        The (y,x) scaled units to pixel units conversion factor of the original 2D array.
+    origin
+        The (y,x) origin of the grid, which the scaled grid is shifted.
+
+    Returns
+    -------
+    A slimmed grid of 2d scaled coordinates with dimensions (total_pixels, 2).
+
+    Examples
+    --------
+    grid_pixels_2d_slim = np.array([[0,0], [0,1], [1,0], [1,1])
+    grid_pixels_2d_slim = grid_scaled_2d_slim_from(grid_pixels_2d_slim=grid_pixels_2d_slim, shape=(2,2),
+                                                           pixel_scales=(0.5, 0.5), origin=(0.0, 0.0))
+    """
+
+    grid_scaled_2d_slim = np.zeros((grid_pixels_2d_slim.shape[0], 2))
+
+    centres_scaled = central_scaled_coordinate_2d_from(
+        shape_native=shape_native, pixel_scales=pixel_scales, origin=origin
+    )
+
+    for slim_index in range(grid_scaled_2d_slim.shape[0]):
+        grid_scaled_2d_slim[slim_index, 0] = (
+            -(grid_pixels_2d_slim[slim_index, 0] - centres_scaled[0] - 0.5)
+            * pixel_scales[0]
+        )
+        grid_scaled_2d_slim[slim_index, 1] = (
+            grid_pixels_2d_slim[slim_index, 1] - centres_scaled[1] - 0.5
+        ) * pixel_scales[1]
+
+    return grid_scaled_2d_slim
+
+
+@numba_util.jit()
+def grid_pixel_centres_2d_from(
+    grid_scaled_2d: np.ndarray,
+    shape_native: Tuple[int, int],
+    pixel_scales: ty.PixelScales,
+    origin: Tuple[float, float] = (0.0, 0.0),
+) -> np.ndarray:
+    """
+    Convert a native grid of 2D (y,x) scaled coordinates to a native grid of 2D (y,x) pixel values. Pixel coordinates
+    are returned as integers such that they map directly to the pixel they are contained within.
+
+    The input and output grids are both native resolution and therefore have shape (y_pixels, x_pixels, 2).
+
+    The pixel coordinate origin is at the top left corner of the grid, such that the pixel [0,0] corresponds to
+    the highest (most positive) y scaled coordinate and lowest (most negative) x scaled coordinate on the gird.
+
+    The scaled coordinate grid is defined by the class attribute origin, and coordinates are shifted to this
+    origin before computing their 1D grid pixel indexes.
+
+    Parameters
+    ----------
+    grid_scaled_2d
+        The native grid of 2D (y,x) coordinates in scaled units which is converted to pixel indexes.
+    shape_native
+        The (y,x) shape of the original 2D array the scaled coordinates were computed on.
+    pixel_scales
+        The (y,x) scaled units to pixel units conversion factor of the original 2D array.
+    origin
+        The (y,x) origin of the grid, which the scaled grid is shifted
+
+    Returns
+    -------
+    A native grid of 2D (y,x) pixel indexes with dimensions (y_pixels, x_pixels, 2).
+
+    Examples
+    --------
+    grid_scaled_2d = np.array([[1.0, 1.0], [2.0, 2.0], [3.0, 3.0], [4.0, 4.0]])
+    grid_pixel_centres_2d = grid_pixel_centres_2d_from(grid_scaled_2d=grid_scaled_2d, shape=(2,2),
+                                                           pixel_scales=(0.5, 0.5), origin=(0.0, 0.0))
+    """
+
+    grid_pixels_2d = np.zeros((grid_scaled_2d.shape[0], grid_scaled_2d.shape[1], 2))
+
+    centres_scaled = central_scaled_coordinate_2d_from(
+        shape_native=shape_native, pixel_scales=pixel_scales, origin=origin
+    )
+
+    for y in range(grid_scaled_2d.shape[0]):
+        for x in range(grid_scaled_2d.shape[1]):
+            grid_pixels_2d[y, x, 0] = int(
+                (-grid_scaled_2d[y, x, 0] / pixel_scales[0]) + centres_scaled[0] + 0.5
+            )
+            grid_pixels_2d[y, x, 1] = int(
+                (grid_scaled_2d[y, x, 1] / pixel_scales[1]) + centres_scaled[1] + 0.5
+            )
+
+    return grid_pixels_2d
+
+
+def extent_symmetric_from(
+    extent: Tuple[float, float, float, float]
+) -> Tuple[float, float, float, float]:
+    """
+    Given an input extent of the form (x_min, x_max, y_min, y_max), this function returns an extent which is
+    symmetric about the origin.
+
+    For example, if the sepration from x_min to x_max is 2.0 and the separation from y_min to y_max is 1.0, the
+    returned extent expands the y-axis to also have a separation of 2.0.
+
+    Parameters
+    ----------
+    extent
+        The extent which is to be made symmetric about the origin.
+
+    Returns
+    -------
+    The new extent which is symmetric about the origin.
+    """
+
+    y_min = extent[2]
+    y_max = extent[3]
+    x_min = extent[0]
+    x_max = extent[1]
+
+    y_sep = y_max - y_min
+    x_sep = x_max - x_min
+
+    if y_sep > x_sep:
+        x_min -= (y_sep - x_sep) / 2
+        x_max += (y_sep - x_sep) / 2
+    elif x_sep > y_sep:
+        y_min -= (x_sep - y_sep) / 2
+        y_max += (x_sep - y_sep) / 2
+
+    return (x_min, x_max, y_min, y_max)