--- conflicted
+++ resolved
@@ -1,1051 +1,1051 @@
-from __future__ import annotations
-from astropy.io import fits
-import logging
-import numpy as np
-from pathlib import Path
-from typing import TYPE_CHECKING, List, Tuple, Union
-
-from autoarray.structures.abstract_structure import Structure
-
-if TYPE_CHECKING:
-    from autoarray.structures.arrays.uniform_2d import Array2D
-
-from autoconf import cached_property
-
-from autoarray.mask.abstract_mask import Mask
-
-from autoarray import exc
-from autoarray import type as ty
-from autoarray.geometry.geometry_2d import Geometry2D
-from autoarray.mask.derive.mask_2d import DeriveMask2D
-from autoarray.mask.derive.grid_2d import DeriveGrid2D
-from autoarray.mask.derive.indexes_2d import DeriveIndexes2D
-
-from autoarray.structures.arrays import array_2d_util
-from autoarray.geometry import geometry_util
-from autoarray.structures.grids import grid_2d_util
-from autoarray.mask import mask_2d_util
-
-logging.basicConfig()
-logger = logging.getLogger(__name__)
-
-
-class Mask2D(Mask):
-<<<<<<< HEAD
-    @property
-    def native(self) -> Structure:
-        return self
-
-=======
->>>>>>> a433b99d
-    # noinspection PyUnusedLocal
-    def __init__(
-        self,
-        mask: Union[np.ndarray, List],
-        pixel_scales: ty.PixelScales,
-        sub_size: int = 1,
-        origin: Tuple[float, float] = (0.0, 0.0),
-        invert: bool = False,
-        *args,
-        **kwargs,
-    ):
-        """
-        A 2D mask, used for masking values which are associated with a a uniform rectangular grid of pixels.
-
-        When applied to 2D data with the same shape, values in the mask corresponding to ``False`` entries are
-        unmasked and therefore used in subsequent calculations. .
-
-        The ``Mask2D`, has in-built functionality which:
-
-        - Maps data structures between two data representations: `slim`` (all unmasked ``False`` values in
-          a 1D ``ndarray``) and ``native`` (all unmasked values in a 2D or 3D ``ndarray``).
-
-        - Has a ``Geometry2D`` object (defined by its (y,x) ``pixel scales``, (y,x) ``origin`` and ``sub_size``)
-          which defines how coordinates are converted from pixel units to scaled units.
-
-        - Associates Cartesian ``Grid2D`` objects of (y,x) coordinates with the data structure (e.g.
-          a (y,x) grid of all unmasked pixels) via the ``DeriveGrid2D`` object.
-
-        - This includes sub-grids, which perform calculations higher resolutions which are then binned up.
-
-        A detailed description of the 2D mask API is provided below.
-
-        **SLIM DATA REPRESENTATION (sub-size=1)**
-
-        Below is a visual illustration of a ``Mask2D``, where a total of 10 pixels are unmasked (values are ``False``):
-
-        ::
-
-             x x x x x x x x x x
-             x x x x x x x x x x     This is an example ``Mask2D``, where:
-             x x x x x x x x x x
-             x x x x O O x x x x     x = `True` (Pixel is masked and excluded from the array)
-             x x x O O O O x x x     O = `False` (Pixel is not masked and included in the array)
-             x x x O O O O x x x
-             x x x x x x x x x x
-             x x x x x x x x x x
-             x x x x x x x x x x
-             x x x x x x x x x x
-
-        The mask pixel index's are as follows (the positive / negative direction of the ``Grid2D`` objects associated
-        with the mask are also shown on the y and x axes).
-
-        ::
-
-            <--- -ve  x  +ve -->
-
-             x x x x x x x x x x  ^
-             x x x x x x x x x x  I
-             x x x x x x x x x x  I
-             x x x x 0 1 x x x x +ve
-             x x x 2 3 4 5 x x x  y
-             x x x 6 7 8 9 x x x -ve
-             x x x x x x x x x x  I
-             x x x x x x x x x x  I
-             x x x x x x x x x x \/
-             x x x x x x x x x x
-
-        The ``Mask2D``'s ``slim`` data representation is an ``ndarray`` of shape [total_unmasked_pixels].
-
-        For the ``Mask2D`` above the ``slim`` representation therefore contains 10 entries and two examples of these
-        entries are:
-
-        ::
-
-            mask[3] = the 4th unmasked pixel's value.
-            mask[6] = the 7th unmasked pixel's value.
-
-        A Cartesian grid of (y,x) coordinates, corresponding to all ``slim`` values (e.g. unmasked pixels) is given
-        by ``mask.derive_grid.masked.slim``.
-
-
-        **NATIVE DATA REPRESENTATION (sub_size=1)**
-
-        Masked data represented as an an ``ndarray`` of shape [total_y_values, total_x_values], where all masked
-        entries have values of 0.0.
-
-        For the following mask:
-
-        ::
-
-             x x x x x x x x x x
-             x x x x x x x x x x     This is an example ``Mask2D``, where:
-             x x x x x x x x x x
-             x x x x O O x x x x     x = `True` (Pixel is masked and excluded from the array)
-             x x x O O O O x x x     O = `False` (Pixel is not masked and included in the array)
-             x x x O O O O x x x
-             x x x x x x x x x x
-             x x x x x x x x x x
-             x x x x x x x x x x
-             x x x x x x x x x x
-
-        The mask has the following indexes:
-
-        ::
-
-            <--- -ve  x  +ve -->
-
-             x x x x x x x x x x  ^
-             x x x x x x x x x x  I
-             x x x x x x x x x x  I
-             x x x x 0 1 x x x x +ve
-             x x x 2 3 4 5 x x x  y
-             x x x 6 7 8 9 x x x -ve
-             x x x x x x x x x x  I
-             x x x x x x x x x x  I
-             x x x x x x x x x x  \/
-             x x x x x x x x x x
-
-        In the above array:
-
-        ::
-
-            - mask[0,0] = True (it is masked)
-            - mask[0,0] = True (it is masked)
-            - mask[3,3] = True (it is masked)
-            - mask[3,3] = True (it is masked)
-            - mask[3,4] = False (not masked)
-            - mask[3,5] = False (not masked)
-            - mask[4,5] = False (not masked)
-
-        **SLIM TO NATIVE MAPPING**
-
-        The ``Mask2D`` has functionality which maps data between the ``slim`` and ``native`` data representations.
-
-        For the example mask above, the 1D ``ndarray`` given by ``mask.derive_indexes.slim_to_native`` is:
-
-        ::
-
-            slim_to_native[0] = [3,4]
-            slim_to_native[1] = [3,5]
-            slim_to_native[2] = [4,3]
-            slim_to_native[3] = [4,4]
-            slim_to_native[4] = [4,5]
-            slim_to_native[5] = [4,6]
-            slim_to_native[6] = [5,3]
-            slim_to_native[7] = [5,4]
-            slim_to_native[8] = [5,5]
-            slim_to_native[9] = [5,6]
-
-        **SUB GRIDDING**
-
-        If the ``Mask2D`` ``sub_size`` is > 1, its ``slim`` and ``native`` data representations have entries
-        corresponding to the values at the centre of every sub-pixel of each unmasked pixel.
-
-        The sub-array indexes are ordered such that pixels begin from the first (top-left) sub-pixel in the first
-        unmasked pixel. Indexes then go over the sub-pixels in each unmasked pixel, for every unmasked pixel.
-
-        Therefore, the shapes of the sub-array are as follows:
-
-        - ``slim`` representation: an ``ndarray`` of shape [total_unmasked_pixels*sub_size**2].
-        - ``native`` representation: an ``ndarray`` of shape [total_y_values*sub_size, total_x_values*sub_size].
-
-        Below is a visual illustration of a sub array. Indexing of each sub-pixel goes from the top-left corner. In
-        contrast to the array above, our illustration below restricts the mask to just 2 pixels, to keep the
-        illustration brief.
-
-        ::
-
-             x x x x x x x x x x
-             x x x x x x x x x x     This is an example ``Mask2D``, where:
-             x x x x x x x x x x
-             x x x x x x x x x x     x = `True` (Pixel is masked and excluded from lens)
-             x 0 0 x x x x x x x     O = `False` (Pixel is not masked and included in lens)
-             x x x x x x x x x x
-             x x x x x x x x x x
-             x x x x x x x x x x
-             x x x x x x x x x x
-             x x x x x x x x x x
-
-        If ``sub_size=2``, each unmasked pixel has 4 (2x2) sub-pixel values. For the example above, pixels 0 and 1
-        each have 4 values which map to ``slim`` representation as follows:
-
-        ::
-
-            Pixel 0 - (2x2):
-
-                   slim[0] = value of first sub-pixel in pixel 0.
-             0 1   slim[1] = value of first sub-pixel in pixel 1.
-             2 3   slim[2] = value of first sub-pixel in pixel 2.
-                   slim[3] = value of first sub-pixel in pixel 3.
-
-            Pixel 1 - (2x2):
-
-                   slim[4] = value of first sub-pixel in pixel 0.
-             4 5   slim[5] = value of first sub-pixel in pixel 1.
-             6 7   slim[6] = value of first sub-pixel in pixel 2.
-                   slim[7] = value of first sub-pixel in pixel 3.
-
-        For the ``native`` data representation we get the following mappings:
-
-        ::
-
-            Pixel 0 - (2x2):
-
-                   native[8, 2] = value of first sub-pixel in pixel 0.
-             0 1   native[8, 3] = value of first sub-pixel in pixel 1.
-             2 3   native[9, 2] = value of first sub-pixel in pixel 2.
-                   native[9, 3] = value of first sub-pixel in pixel 3.
-
-            Pixel 1 - (2x2):
-
-                   native[10, 4] = value of first sub-pixel in pixel 0.
-             4 5   native[10, 5] = value of first sub-pixel in pixel 1.
-             6 7   native[11, 4] = value of first sub-pixel in pixel 2.
-                   native[11, 5] = value of first sub-pixel in pixel 3.
-
-            Other entries (all masked sub-pixels are zero):
-
-                   native[0, 0] = 0.0 (it is masked, thus zero)
-                   native[15, 12] = 0.0 (it is masked, thus zero)
-
-        If we used a sub_size of 3, for pixel 0 we we would create a 3x3 sub-array:
-
-        ::
-
-                     slim[0] = value of first sub-pixel in pixel 0.
-                     slim[1] = value of first sub-pixel in pixel 1.
-                     slim[2] = value of first sub-pixel in pixel 2.
-             0 1 2   slim[3] = value of first sub-pixel in pixel 3.
-             3 4 5   slim[4] = value of first sub-pixel in pixel 4.
-             6 7 8   slim[5] = value of first sub-pixel in pixel 5.
-                     slim[6] = value of first sub-pixel in pixel 6.
-                     slim[7] = value of first sub-pixel in pixel 7.
-                     slim[8] = value of first sub-pixel in pixel 8.
-
-        Parameters
-        ----------
-        mask
-            The `ndarray` of shape [total_y_pixels, total_x_pixels] containing the `bool`'s representing the
-            `mask`, where `False` signifies an entry is unmasked and used in calculations.
-        pixel_scales
-            The (y,x) scaled units to pixel units conversion factors of every pixel. If this is input as a `float`,
-            it is converted to a (float, float) structure.
-        origin
-            The (y,x) scaled units origin of the mask's coordinate system.
-        """
-
-        if type(mask) is list:
-            mask = np.asarray(mask).astype("bool")
-
-        if not isinstance(mask, np.ndarray):
-            mask = mask._array
-
-        if invert:
-            mask = np.invert(mask)
-
-        pixel_scales = geometry_util.convert_pixel_scales_2d(pixel_scales=pixel_scales)
-
-        if len(mask.shape) != 2:
-            raise exc.MaskException("The input mask is not a two dimensional array")
-
-        super().__init__(
-            mask=mask, origin=origin, pixel_scales=pixel_scales, sub_size=sub_size,
-        )
-
-    __no_flatten__ = ("derive_indexes",)
-
-    def __array_finalize__(self, obj):
-        super().__array_finalize__(obj=obj)
-
-        if not isinstance(obj, Mask2D):
-            self.origin = (0.0, 0.0)
-
-    @property
-    def geometry(self) -> Geometry2D:
-        """
-        Return the 2D geometry of the mask, representing its uniform rectangular grid of (y,x) coordinates defined by
-        its ``shape_native``.
-        """
-        return Geometry2D(
-            shape_native=self.shape_native,
-            pixel_scales=self.pixel_scales,
-            origin=self.origin,
-        )
-
-    @cached_property
-    def derive_indexes(self) -> DeriveIndexes2D:
-        return DeriveIndexes2D(mask=self)
-
-    @property
-    def derive_mask(self) -> DeriveMask2D:
-        return DeriveMask2D(mask=self)
-
-    @property
-    def derive_grid(self) -> DeriveGrid2D:
-        return DeriveGrid2D(mask=self)
-
-    @classmethod
-    def all_false(
-        cls,
-        shape_native: Tuple[int, int],
-        pixel_scales: ty.PixelScales,
-        sub_size: int = 1,
-        origin: Tuple[float, float] = (0.0, 0.0),
-        invert: bool = False,
-    ) -> "Mask2D":
-        """
-        Create a mask where all pixels are `False` and therefore unmasked.
-
-        Parameters
-        ----------
-        shape_native
-            The 2D shape of the mask that is created.
-        pixel_scales
-            The (y,x) scaled units to pixel units conversion factors of every pixel. If this is input as a `float`,
-            it is converted to a (float, float) structure.
-        sub_size
-            The size (sub_size x sub_size) of each unmasked pixels sub-array.
-        origin
-            The (y,x) scaled units origin of the mask's coordinate system.
-        invert
-            If `True`, the `bool`'s of the input `mask` are inverted, for example `False`'s become `True`
-            and visa versa.
-        """
-        return cls(
-            mask=np.full(shape=shape_native, fill_value=False),
-            pixel_scales=pixel_scales,
-            sub_size=sub_size,
-            origin=origin,
-            invert=invert,
-        )
-
-    @classmethod
-    def circular(
-        cls,
-        shape_native: Tuple[int, int],
-        radius: float,
-        pixel_scales: ty.PixelScales,
-        sub_size: int = 1,
-        origin: Tuple[float, float] = (0.0, 0.0),
-        centre: Tuple[float, float] = (0.0, 0.0),
-        invert: bool = False,
-    ) -> "Mask2D":
-        """
-        Returns a Mask2D (see *Mask2D.__new__*) where all `False` entries are within a circle of input radius.
-
-        The `radius` and `centre` are both input in scaled units.
-
-        Parameters
-        ----------
-        shape_native
-            The (y,x) shape of the mask in units of pixels.
-        radius
-            The radius in scaled units of the circle within which pixels are `False` and unmasked.
-        pixel_scales
-            The (y,x) scaled units to pixel units conversion factors of every pixel. If this is input as a `float`,
-            it is converted to a (float, float) structure.
-        sub_size
-            The size (sub_size x sub_size) of each unmasked pixels sub-array.
-        origin
-            The (y,x) scaled units origin of the mask's coordinate system.
-        centre
-            The (y,x) scaled units centre of the circle used to mask pixels.
-        invert
-            If `True`, the `bool`'s of the input `mask` are inverted, for example `False`'s become `True`
-            and visa versa.
-        """
-
-        pixel_scales = geometry_util.convert_pixel_scales_2d(pixel_scales=pixel_scales)
-
-        mask = mask_2d_util.mask_2d_circular_from(
-            shape_native=shape_native,
-            pixel_scales=pixel_scales,
-            radius=radius,
-            centre=centre,
-        )
-
-        return cls(
-            mask=mask,
-            pixel_scales=pixel_scales,
-            sub_size=sub_size,
-            origin=origin,
-            invert=invert,
-        )
-
-    @classmethod
-    def circular_annular(
-        cls,
-        shape_native: Tuple[int, int],
-        inner_radius: float,
-        outer_radius: float,
-        pixel_scales: ty.PixelScales,
-        sub_size: int = 1,
-        origin: Tuple[float, float] = (0.0, 0.0),
-        centre: Tuple[float, float] = (0.0, 0.0),
-        invert: bool = False,
-    ) -> "Mask2D":
-        """
-        Returns a Mask2D (see *Mask2D.__new__*) where all `False` entries are within an annulus of input
-        inner radius and outer radius.
-
-        The `inner_radius`, `outer_radius` and `centre` are all input in scaled units.
-
-        Parameters
-        ----------
-        shape_native
-            The (y,x) shape of the mask in units of pixels.
-        inner_radius
-            The inner radius in scaled units of the annulus within which pixels are `False` and unmasked.
-        outer_radius
-            The outer radius in scaled units of the annulus within which pixels are `False` and unmasked.
-        pixel_scales
-            The (y,x) scaled units to pixel units conversion factors of every pixel. If this is input as a `float`,
-            it is converted to a (float, float) structure.
-        sub_size
-            The size (sub_size x sub_size) of each unmasked pixels sub-array.
-        origin
-            The (y,x) scaled units origin of the mask's coordinate system.
-        centre
-            The (y,x) scaled units centre of the annulus used to mask pixels.
-        invert
-            If `True`, the `bool`'s of the input `mask` are inverted, for example `False`'s become `True`
-            and visa versa.
-        """
-
-        pixel_scales = geometry_util.convert_pixel_scales_2d(pixel_scales=pixel_scales)
-
-        mask = mask_2d_util.mask_2d_circular_annular_from(
-            shape_native=shape_native,
-            pixel_scales=pixel_scales,
-            inner_radius=inner_radius,
-            outer_radius=outer_radius,
-            centre=centre,
-        )
-
-        return cls(
-            mask=mask,
-            pixel_scales=pixel_scales,
-            sub_size=sub_size,
-            origin=origin,
-            invert=invert,
-        )
-
-    @classmethod
-    def circular_anti_annular(
-        cls,
-        shape_native: Tuple[int, int],
-        inner_radius: float,
-        outer_radius: float,
-        outer_radius_2: float,
-        pixel_scales: ty.PixelScales,
-        sub_size: int = 1,
-        origin: Tuple[float, float] = (0.0, 0.0),
-        centre: Tuple[float, float] = (0.0, 0.0),
-        invert: bool = False,
-    ) -> "Mask2D":
-        """
-        Returns a Mask2D (see *Mask2D.__new__*) where all `False` entries are within an inner circle and second
-        outer circle, forming an inverse annulus.
-
-        The `inner_radius`, `outer_radius`, `outer_radius_2` and `centre` are all input in scaled units.
-
-        Parameters
-        ----------
-        shape_native
-            The (y,x) shape of the mask in units of pixels.
-        inner_radius
-            The inner radius in scaled units of the annulus within which pixels are `False` and unmasked.
-        outer_radius
-            The first outer radius in scaled units of the annulus within which pixels are `True` and masked.
-        outer_radius_2
-            The second outer radius in scaled units of the annulus within which pixels are `False` and unmasked and
-            outside of which all entries are `True` and masked.
-        pixel_scales
-            The (y,x) scaled units to pixel units conversion factors of every pixel. If this is input as a `float`,
-            it is converted to a (float, float) structure.
-        sub_size
-            The size (sub_size x sub_size) of each unmasked pixels sub-array.
-        origin
-            The (y,x) scaled units origin of the mask's coordinate system.
-        centre
-            The (y,x) scaled units centre of the anti-annulus used to mask pixels.
-        invert
-            If `True`, the `bool`'s of the input `mask` are inverted, for example `False`'s become `True`
-            and visa versa.
-        """
-
-        pixel_scales = geometry_util.convert_pixel_scales_2d(pixel_scales=pixel_scales)
-
-        mask = mask_2d_util.mask_2d_circular_anti_annular_from(
-            shape_native=shape_native,
-            pixel_scales=pixel_scales,
-            inner_radius=inner_radius,
-            outer_radius=outer_radius,
-            outer_radius_2_scaled=outer_radius_2,
-            centre=centre,
-        )
-
-        return cls(
-            mask=mask,
-            pixel_scales=pixel_scales,
-            sub_size=sub_size,
-            origin=origin,
-            invert=invert,
-        )
-
-    @classmethod
-    def elliptical(
-        cls,
-        shape_native: Tuple[int, int],
-        major_axis_radius: float,
-        axis_ratio: float,
-        angle: float,
-        pixel_scales: ty.PixelScales,
-        sub_size: int = 1,
-        origin: Tuple[float, float] = (0.0, 0.0),
-        centre: Tuple[float, float] = (0.0, 0.0),
-        invert: bool = False,
-    ) -> "Mask2D":
-        """
-        Returns a Mask2D (see *Mask2D.__new__*) where all `False` entries are within an ellipse.
-
-        The `major_axis_radius`, and `centre` are all input in scaled units.
-
-        Parameters
-        ----------
-        shape_native
-            The (y,x) shape of the mask in units of pixels.
-        major_axis_radius
-            The major-axis in scaled units of the ellipse within which pixels are unmasked.
-        axis_ratio
-            The axis-ratio of the ellipse within which pixels are unmasked.
-        angle
-            The rotation angle of the ellipse within which pixels are unmasked, (counter-clockwise from the positive
-             x-axis).
-        pixel_scales
-            The (y,x) scaled units to pixel units conversion factors of every pixel. If this is input as a `float`,
-            it is converted to a (float, float) structure.
-        sub_size
-            The size (sub_size x sub_size) of each unmasked pixels sub-array.
-        origin
-            The (y,x) scaled units origin of the mask's coordinate system.
-        centre
-            The (y,x) scaled units centred of the ellipse used to mask pixels.
-        invert
-            If `True`, the `bool`'s of the input `mask` are inverted, for example `False`'s become `True`
-            and visa versa.
-        """
-        pixel_scales = geometry_util.convert_pixel_scales_2d(pixel_scales=pixel_scales)
-
-        mask = mask_2d_util.mask_2d_elliptical_from(
-            shape_native=shape_native,
-            pixel_scales=pixel_scales,
-            major_axis_radius=major_axis_radius,
-            axis_ratio=axis_ratio,
-            angle=angle,
-            centre=centre,
-        )
-
-        return cls(
-            mask=mask,
-            pixel_scales=pixel_scales,
-            sub_size=sub_size,
-            origin=origin,
-            invert=invert,
-        )
-
-    @classmethod
-    def elliptical_annular(
-        cls,
-        shape_native: Tuple[int, int],
-        inner_major_axis_radius: float,
-        inner_axis_ratio: float,
-        inner_phi: float,
-        outer_major_axis_radius: float,
-        outer_axis_ratio: float,
-        outer_phi: float,
-        pixel_scales: ty.PixelScales,
-        sub_size: int = 1,
-        origin: Tuple[float, float] = (0.0, 0.0),
-        centre: Tuple[float, float] = (0.0, 0.0),
-        invert: bool = False,
-    ) -> "Mask2D":
-        """
-        Returns a Mask2D (see *Mask2D.__new__*) where all `False` entries are within an elliptical annulus of input
-        inner and outer scaled major-axis and centre.
-
-        The `outer_major_axis_radius`, `inner_major_axis_radius` and `centre` are all input in scaled units.
-
-        Parameters
-        ----------
-        shape_native (int, int)
-            The (y,x) shape of the mask in units of pixels.
-        pixel_scales
-            The scaled units to pixel units conversion factor of each pixel.
-        inner_major_axis_radius
-            The major-axis in scaled units of the inner ellipse within which pixels are masked.
-        inner_axis_ratio
-            The axis-ratio of the inner ellipse within which pixels are masked.
-        inner_phi
-            The rotation angle of the inner ellipse within which pixels are masked, (counter-clockwise from the
-            positive x-axis).
-        outer_major_axis_radius
-            The major-axis in scaled units of the outer ellipse within which pixels are unmasked.
-        outer_axis_ratio
-            The axis-ratio of the outer ellipse within which pixels are unmasked.
-        outer_phi
-            The rotation angle of the outer ellipse within which pixels are unmasked, (counter-clockwise from the
-            positive x-axis).
-        sub_size
-            The size (sub_size x sub_size) of each unmasked pixels sub-array.
-        origin
-            The (y,x) scaled units origin of the mask's coordinate system.
-        centre
-            The (y,x) scaled units centre of the elliptical annuli used to mask pixels.
-        invert
-            If `True`, the `bool`'s of the input `mask` are inverted, for example `False`'s become `True`
-            and visa versa.
-        """
-        pixel_scales = geometry_util.convert_pixel_scales_2d(pixel_scales=pixel_scales)
-
-        mask = mask_2d_util.mask_2d_elliptical_annular_from(
-            shape_native=shape_native,
-            pixel_scales=pixel_scales,
-            inner_major_axis_radius=inner_major_axis_radius,
-            inner_axis_ratio=inner_axis_ratio,
-            inner_phi=inner_phi,
-            outer_major_axis_radius=outer_major_axis_radius,
-            outer_axis_ratio=outer_axis_ratio,
-            outer_phi=outer_phi,
-            centre=centre,
-        )
-
-        return cls(
-            mask=mask,
-            pixel_scales=pixel_scales,
-            sub_size=sub_size,
-            origin=origin,
-            invert=invert,
-        )
-
-    @classmethod
-    def from_pixel_coordinates(
-        cls,
-        shape_native: Tuple[int, int],
-        pixel_coordinates: [[int, int]],
-        pixel_scales: ty.PixelScales,
-        sub_size: int = 1,
-        origin: Tuple[float, float] = (0.0, 0.0),
-        buffer: int = 0,
-        invert: bool = False,
-    ) -> "Mask2D":
-        """
-        Returns a Mask2D (see *Mask2D.__new__*) where all `False` entries are defined from an input list of list of
-        pixel coordinates.
-
-        These may be buffed via an input `buffer`, whereby all entries in all 8 neighboring directions by this
-        amount.
-
-        Parameters
-        ----------
-        shape_native (int, int)
-            The (y,x) shape of the mask in units of pixels.
-        pixel_coordinates : [[int, int]]
-            The input lists of 2D pixel coordinates where `False` entries are created.
-        pixel_scales
-            The scaled units to pixel units conversion factor of each pixel.
-        sub_size
-            The size (sub_size x sub_size) of each unmasked pixels sub-array.
-        origin
-            The (y,x) scaled units origin of the mask's coordinate system.
-        buffer
-            All input `pixel_coordinates` are buffed with `False` entries in all 8 neighboring directions by this
-            amount.
-        invert
-            If `True`, the `bool`'s of the input `mask` are inverted, for example `False`'s become `True`
-            and visa versa.
-        """
-
-        mask = mask_2d_util.mask_2d_via_pixel_coordinates_from(
-            shape_native=shape_native,
-            pixel_coordinates=pixel_coordinates,
-            buffer=buffer,
-        )
-
-        return cls(
-            mask=mask,
-            pixel_scales=pixel_scales,
-            sub_size=sub_size,
-            origin=origin,
-            invert=invert,
-        )
-
-    @classmethod
-    def from_fits(
-        cls,
-        file_path: Union[Path, str],
-        pixel_scales: ty.PixelScales,
-        hdu: int = 0,
-        sub_size: int = 1,
-        origin: Tuple[float, float] = (0.0, 0.0),
-        resized_mask_shape: Tuple[int, int] = None,
-    ) -> "Mask2D":
-        """
-        Loads the image from a .fits file.
-
-        Parameters
-        ----------
-        file_path
-            The full path of the fits file.
-        hdu
-            The HDU number in the fits file containing the image image.
-        pixel_scales or (float, float)
-            The scaled units to pixel units conversion factor of each pixel.
-        sub_size
-            The size (sub_size x sub_size) of each unmasked pixels sub-array.
-        origin
-            The (y,x) scaled units origin of the mask's coordinate system.
-        """
-        pixel_scales = geometry_util.convert_pixel_scales_2d(pixel_scales=pixel_scales)
-
-        mask = Mask2D(
-            mask=array_2d_util.numpy_array_2d_via_fits_from(
-                file_path=file_path, hdu=hdu
-            ),
-            pixel_scales=pixel_scales,
-            sub_size=sub_size,
-            origin=origin,
-        )
-
-        if resized_mask_shape is not None:
-            mask = mask.derive_mask.resized_from(new_shape=resized_mask_shape)
-
-        return mask
-
-    @classmethod
-    def from_primary_hdu(
-        cls,
-        primary_hdu: fits.PrimaryHDU,
-        sub_size: int = 1,
-        origin: Tuple[float, float] = (0.0, 0.0),
-    ) -> "Mask2D":
-        """
-        Returns an ``Mask2D`` by from a `PrimaryHDU` object which has been loaded via `astropy.fits`
-
-        This assumes that the `header` of the `PrimaryHDU` contains an entry named `PIXSCALE` which gives the
-        pixel-scale of the array.
-
-        For a full description of ``Mask2D`` objects, including a description of the ``slim`` and ``native`` attribute
-        used by the API, see
-        the :meth:`Mask2D class API documentation <autoarray.structures.arrays.uniform_2d.AbstractMask2D.__new__>`.
-
-        Parameters
-        ----------
-        primary_hdu
-            The `PrimaryHDU` object which has already been loaded from a .fits file via `astropy.fits` and contains
-            the array data and the pixel-scale in the header with an entry named `PIXSCALE`.
-        sub_size
-            The size (sub_size x sub_size) of each unmasked pixels sub-array.
-        origin
-            The (y,x) scaled units origin of the coordinate system.
-
-        Examples
-        --------
-
-        .. code-block:: python
-
-            from astropy.io import fits
-            import autoarray as aa
-
-            # Make Mask2D with sub_size 1.
-
-            primary_hdu = fits.open("path/to/file.fits")
-
-            array_2d = aa.Mask2D.from_primary_hdu(
-                primary_hdu=primary_hdu,
-                sub_size=1
-            )
-
-        .. code-block:: python
-
-            import autoarray as aa
-
-            # Make Mask2D with sub_size 2.
-            # (It is uncommon that a sub-gridded array would be loaded from
-            # a .fits, but the API support its).
-
-             primary_hdu = fits.open("path/to/file.fits")
-
-            array_2d = aa.Mask2D.from_primary_hdu(
-                primary_hdu=primary_hdu,
-                sub_size=2
-            )
-        """
-        return cls(
-            mask=cls.flip_hdu_for_ds9(primary_hdu.data.astype("float")),
-            pixel_scales=primary_hdu.header["PIXSCALE"],
-            sub_size=sub_size,
-            origin=origin,
-        )
-
-    @property
-    def shape_native(self) -> Tuple[int, ...]:
-        return self.shape
-
-    @property
-    def sub_shape_native(self) -> Tuple[int, int]:
-        try:
-            return (self.shape[0] * self.sub_size, self.shape[1] * self.sub_size)
-        except AttributeError:
-            print("bleh")
-
-    def trimmed_array_from(self, padded_array, image_shape) -> Array2D:
-        """
-        Map a padded 1D array of values to its original 2D array, trimming all edge values.
-
-        Parameters
-        ----------
-        padded_array
-            A 1D array of values which were computed using a padded grid
-        """
-
-        from autoarray.structures.arrays.uniform_2d import Array2D
-
-        pad_size_0 = self.shape[0] - image_shape[0]
-        pad_size_1 = self.shape[1] - image_shape[1]
-        trimmed_array = padded_array.binned.native[
-            pad_size_0 // 2 : self.shape[0] - pad_size_0 // 2,
-            pad_size_1 // 2 : self.shape[1] - pad_size_1 // 2,
-        ]
-        return Array2D.no_mask(
-            values=trimmed_array,
-            pixel_scales=self.pixel_scales,
-            sub_size=1,
-            origin=self.origin,
-        )
-
-    def unmasked_blurred_array_from(self, padded_array, psf, image_shape) -> Array2D:
-        """
-        For a padded grid and psf, compute an unmasked blurred image from an unmasked unblurred image.
-
-        This relies on using the lens dataset's padded-grid, which is a grid of (y,x) coordinates which extends over
-        the entire image as opposed to just the masked region.
-
-        Parameters
-        ----------
-        psf : aa.Kernel2D
-            The PSF of the image used for convolution.
-        unmasked_image_1d
-            The 1D unmasked image which is blurred.
-        """
-
-        blurred_image = psf.convolved_array_from(array=padded_array)
-
-        return self.trimmed_array_from(
-            padded_array=blurred_image, image_shape=image_shape
-        )
-
-    @property
-    def hdu_for_output(self) -> fits.PrimaryHDU:
-        """
-        The mask as a HDU object, which can be output to a .fits file.
-
-        The header of the HDU is used to store the `pixel_scale` of the array, which is used by the `Array2D.from_hdu`.
-
-        This method is used in other projects (E.g. PyAutoGalaxy, PyAutoLens) to conveniently output the array to .fits
-        files.
-
-        Returns
-        -------
-        The HDU containing the data and its header which can then be written to .fits.
-        """
-        return array_2d_util.hdu_for_output_from(
-            array_2d=self.astype("float"), header_dict=self.pixel_scale_header
-        )
-
-    def output_to_fits(self, file_path, overwrite=False):
-        """
-        Write the 2D Mask to a .fits file.
-
-        Before outputting a NumPy array, the array may be flipped upside-down using np.flipud depending on the project
-        config files. This is for Astronomy projects so that structures appear the same orientation as `.fits` files
-        loaded in DS9.
-
-        Parameters
-        ----------
-        file_path
-            The full path of the file that is output, including the file name and `.fits` extension.
-        overwrite
-            If `True` and a file already exists with the input file_path the .fits file is overwritten. If `False`, an
-            error is raised.
-
-        Returns
-        -------
-        None
-
-        Examples
-        --------
-        mask = Mask2D(mask=np.full(shape=(5,5), fill_value=False))
-        mask.output_to_fits(file_path='/path/to/file/filename.fits', overwrite=True)
-        """
-        array_2d_util.numpy_array_2d_to_fits(
-            array_2d=self.astype("float"),
-            file_path=file_path,
-            overwrite=overwrite,
-            header_dict=self.pixel_scale_header,
-        )
-
-    @property
-    def mask_centre(self) -> Tuple[float, float]:
-        return grid_2d_util.grid_2d_centre_from(
-            grid_2d_slim=self.derive_grid.unmasked_sub_1
-        )
-
-    @property
-    def shape_native_masked_pixels(self) -> Tuple[int, int]:
-        """
-        The (y,x) shape corresponding to the extent of unmasked pixels that go vertically and horizontally across the
-        mask.
-
-        For example, if a mask is primarily surrounded by True entries, and there are 15 False entries going vertically
-        and 12 False entries going horizontally in the central regions of the mask, then shape_masked_pixels=(15,12).
-        """
-
-        where = np.array(np.where(np.invert(self.astype("bool"))))
-        y0, x0 = np.amin(where, axis=1)
-        y1, x1 = np.amax(where, axis=1)
-
-        return (y1 - y0 + 1, x1 - x0 + 1)
-
-    @property
-    def zoom_centre(self) -> Tuple[float, float]:
-        extraction_grid_1d = self.geometry.grid_pixels_2d_from(
-            grid_scaled_2d=self.derive_grid.unmasked_sub_1.slim
-        )
-        y_pixels_max = np.max(extraction_grid_1d[:, 0])
-        y_pixels_min = np.min(extraction_grid_1d[:, 0])
-        x_pixels_max = np.max(extraction_grid_1d[:, 1])
-        x_pixels_min = np.min(extraction_grid_1d[:, 1])
-
-        return (
-            ((y_pixels_max + y_pixels_min - 1.0) / 2.0),
-            ((x_pixels_max + x_pixels_min - 1.0) / 2.0),
-        )
-
-    @property
-    def zoom_offset_pixels(self) -> Tuple[float, float]:
-        if self.pixel_scales is None:
-            return self.geometry.central_pixel_coordinates
-
-        return (
-            self.zoom_centre[0] - self.geometry.central_pixel_coordinates[0],
-            self.zoom_centre[1] - self.geometry.central_pixel_coordinates[1],
-        )
-
-    @property
-    def zoom_offset_scaled(self) -> Tuple[float, float]:
-        return (
-            -self.pixel_scales[0] * self.zoom_offset_pixels[0],
-            self.pixel_scales[1] * self.zoom_offset_pixels[1],
-        )
-
-    @property
-    def zoom_region(self) -> List[int]:
-        """
-        The zoomed rectangular region corresponding to the square encompassing all unmasked values. This zoomed
-        extraction region is a squuare, even if the mask is rectangular.
-
-        This is used to zoom in on the region of an image that is used in an analysis for visualization.
-        """
-
-        where = np.array(np.where(np.invert(self.astype("bool"))))
-        y0, x0 = np.amin(where, axis=1)
-        y1, x1 = np.amax(where, axis=1)
-
-        # Have to convert mask to bool for invert function to work.
-
-        ylength = y1 - y0
-        xlength = x1 - x0
-
-        if ylength > xlength:
-            length_difference = ylength - xlength
-            x1 += int(length_difference / 2.0)
-            x0 -= int(length_difference / 2.0)
-        elif xlength > ylength:
-            length_difference = xlength - ylength
-            y1 += int(length_difference / 2.0)
-            y0 -= int(length_difference / 2.0)
-
-        return [y0, y1 + 1, x0, x1 + 1]
-
-    @property
-    def zoom_shape_native(self) -> Tuple[int, int]:
-        region = self.zoom_region
-        return (region[1] - region[0], region[3] - region[2])
-
-    @property
-    def zoom_mask_unmasked(self) -> "Mask2D":
-        """
-        The scaled-grid of (y,x) coordinates of every pixel.
-
-        This is defined from the top-left corner, such that the first pixel at location [0, 0] will have a negative x
-        value y value in scaled units.
-        """
-
-        return Mask2D.all_false(
-            shape_native=self.zoom_shape_native,
-            pixel_scales=self.pixel_scales,
-            sub_size=self.sub_size,
-            origin=self.zoom_offset_scaled,
-        )
+from __future__ import annotations
+from astropy.io import fits
+import logging
+import numpy as np
+from pathlib import Path
+from typing import TYPE_CHECKING, List, Tuple, Union
+
+from autoarray.structures.abstract_structure import Structure
+
+if TYPE_CHECKING:
+    from autoarray.structures.arrays.uniform_2d import Array2D
+
+from autoconf import cached_property
+
+from autoarray.mask.abstract_mask import Mask
+
+from autoarray import exc
+from autoarray import type as ty
+from autoarray.geometry.geometry_2d import Geometry2D
+from autoarray.mask.derive.mask_2d import DeriveMask2D
+from autoarray.mask.derive.grid_2d import DeriveGrid2D
+from autoarray.mask.derive.indexes_2d import DeriveIndexes2D
+
+from autoarray.structures.arrays import array_2d_util
+from autoarray.geometry import geometry_util
+from autoarray.structures.grids import grid_2d_util
+from autoarray.mask import mask_2d_util
+
+logging.basicConfig()
+logger = logging.getLogger(__name__)
+
+
+class Mask2D(Mask):
+    @property
+    def native(self) -> Structure:
+        return self
+
+    # noinspection PyUnusedLocal
+    def __init__(
+        self,
+        mask: Union[np.ndarray, List],
+        pixel_scales: ty.PixelScales,
+        sub_size: int = 1,
+        origin: Tuple[float, float] = (0.0, 0.0),
+        invert: bool = False,
+        *args,
+        **kwargs,
+    ):
+        """
+        A 2D mask, used for masking values which are associated with a a uniform rectangular grid of pixels.
+
+        When applied to 2D data with the same shape, values in the mask corresponding to ``False`` entries are
+        unmasked and therefore used in subsequent calculations. .
+
+        The ``Mask2D`, has in-built functionality which:
+
+        - Maps data structures between two data representations: `slim`` (all unmasked ``False`` values in
+          a 1D ``ndarray``) and ``native`` (all unmasked values in a 2D or 3D ``ndarray``).
+
+        - Has a ``Geometry2D`` object (defined by its (y,x) ``pixel scales``, (y,x) ``origin`` and ``sub_size``)
+          which defines how coordinates are converted from pixel units to scaled units.
+
+        - Associates Cartesian ``Grid2D`` objects of (y,x) coordinates with the data structure (e.g.
+          a (y,x) grid of all unmasked pixels) via the ``DeriveGrid2D`` object.
+
+        - This includes sub-grids, which perform calculations higher resolutions which are then binned up.
+
+        A detailed description of the 2D mask API is provided below.
+
+        **SLIM DATA REPRESENTATION (sub-size=1)**
+
+        Below is a visual illustration of a ``Mask2D``, where a total of 10 pixels are unmasked (values are ``False``):
+
+        ::
+
+             x x x x x x x x x x
+             x x x x x x x x x x     This is an example ``Mask2D``, where:
+             x x x x x x x x x x
+             x x x x O O x x x x     x = `True` (Pixel is masked and excluded from the array)
+             x x x O O O O x x x     O = `False` (Pixel is not masked and included in the array)
+             x x x O O O O x x x
+             x x x x x x x x x x
+             x x x x x x x x x x
+             x x x x x x x x x x
+             x x x x x x x x x x
+
+        The mask pixel index's are as follows (the positive / negative direction of the ``Grid2D`` objects associated
+        with the mask are also shown on the y and x axes).
+
+        ::
+
+            <--- -ve  x  +ve -->
+
+             x x x x x x x x x x  ^
+             x x x x x x x x x x  I
+             x x x x x x x x x x  I
+             x x x x 0 1 x x x x +ve
+             x x x 2 3 4 5 x x x  y
+             x x x 6 7 8 9 x x x -ve
+             x x x x x x x x x x  I
+             x x x x x x x x x x  I
+             x x x x x x x x x x \/
+             x x x x x x x x x x
+
+        The ``Mask2D``'s ``slim`` data representation is an ``ndarray`` of shape [total_unmasked_pixels].
+
+        For the ``Mask2D`` above the ``slim`` representation therefore contains 10 entries and two examples of these
+        entries are:
+
+        ::
+
+            mask[3] = the 4th unmasked pixel's value.
+            mask[6] = the 7th unmasked pixel's value.
+
+        A Cartesian grid of (y,x) coordinates, corresponding to all ``slim`` values (e.g. unmasked pixels) is given
+        by ``mask.derive_grid.masked.slim``.
+
+
+        **NATIVE DATA REPRESENTATION (sub_size=1)**
+
+        Masked data represented as an an ``ndarray`` of shape [total_y_values, total_x_values], where all masked
+        entries have values of 0.0.
+
+        For the following mask:
+
+        ::
+
+             x x x x x x x x x x
+             x x x x x x x x x x     This is an example ``Mask2D``, where:
+             x x x x x x x x x x
+             x x x x O O x x x x     x = `True` (Pixel is masked and excluded from the array)
+             x x x O O O O x x x     O = `False` (Pixel is not masked and included in the array)
+             x x x O O O O x x x
+             x x x x x x x x x x
+             x x x x x x x x x x
+             x x x x x x x x x x
+             x x x x x x x x x x
+
+        The mask has the following indexes:
+
+        ::
+
+            <--- -ve  x  +ve -->
+
+             x x x x x x x x x x  ^
+             x x x x x x x x x x  I
+             x x x x x x x x x x  I
+             x x x x 0 1 x x x x +ve
+             x x x 2 3 4 5 x x x  y
+             x x x 6 7 8 9 x x x -ve
+             x x x x x x x x x x  I
+             x x x x x x x x x x  I
+             x x x x x x x x x x  \/
+             x x x x x x x x x x
+
+        In the above array:
+
+        ::
+
+            - mask[0,0] = True (it is masked)
+            - mask[0,0] = True (it is masked)
+            - mask[3,3] = True (it is masked)
+            - mask[3,3] = True (it is masked)
+            - mask[3,4] = False (not masked)
+            - mask[3,5] = False (not masked)
+            - mask[4,5] = False (not masked)
+
+        **SLIM TO NATIVE MAPPING**
+
+        The ``Mask2D`` has functionality which maps data between the ``slim`` and ``native`` data representations.
+
+        For the example mask above, the 1D ``ndarray`` given by ``mask.derive_indexes.slim_to_native`` is:
+
+        ::
+
+            slim_to_native[0] = [3,4]
+            slim_to_native[1] = [3,5]
+            slim_to_native[2] = [4,3]
+            slim_to_native[3] = [4,4]
+            slim_to_native[4] = [4,5]
+            slim_to_native[5] = [4,6]
+            slim_to_native[6] = [5,3]
+            slim_to_native[7] = [5,4]
+            slim_to_native[8] = [5,5]
+            slim_to_native[9] = [5,6]
+
+        **SUB GRIDDING**
+
+        If the ``Mask2D`` ``sub_size`` is > 1, its ``slim`` and ``native`` data representations have entries
+        corresponding to the values at the centre of every sub-pixel of each unmasked pixel.
+
+        The sub-array indexes are ordered such that pixels begin from the first (top-left) sub-pixel in the first
+        unmasked pixel. Indexes then go over the sub-pixels in each unmasked pixel, for every unmasked pixel.
+
+        Therefore, the shapes of the sub-array are as follows:
+
+        - ``slim`` representation: an ``ndarray`` of shape [total_unmasked_pixels*sub_size**2].
+        - ``native`` representation: an ``ndarray`` of shape [total_y_values*sub_size, total_x_values*sub_size].
+
+        Below is a visual illustration of a sub array. Indexing of each sub-pixel goes from the top-left corner. In
+        contrast to the array above, our illustration below restricts the mask to just 2 pixels, to keep the
+        illustration brief.
+
+        ::
+
+             x x x x x x x x x x
+             x x x x x x x x x x     This is an example ``Mask2D``, where:
+             x x x x x x x x x x
+             x x x x x x x x x x     x = `True` (Pixel is masked and excluded from lens)
+             x 0 0 x x x x x x x     O = `False` (Pixel is not masked and included in lens)
+             x x x x x x x x x x
+             x x x x x x x x x x
+             x x x x x x x x x x
+             x x x x x x x x x x
+             x x x x x x x x x x
+
+        If ``sub_size=2``, each unmasked pixel has 4 (2x2) sub-pixel values. For the example above, pixels 0 and 1
+        each have 4 values which map to ``slim`` representation as follows:
+
+        ::
+
+            Pixel 0 - (2x2):
+
+                   slim[0] = value of first sub-pixel in pixel 0.
+             0 1   slim[1] = value of first sub-pixel in pixel 1.
+             2 3   slim[2] = value of first sub-pixel in pixel 2.
+                   slim[3] = value of first sub-pixel in pixel 3.
+
+            Pixel 1 - (2x2):
+
+                   slim[4] = value of first sub-pixel in pixel 0.
+             4 5   slim[5] = value of first sub-pixel in pixel 1.
+             6 7   slim[6] = value of first sub-pixel in pixel 2.
+                   slim[7] = value of first sub-pixel in pixel 3.
+
+        For the ``native`` data representation we get the following mappings:
+
+        ::
+
+            Pixel 0 - (2x2):
+
+                   native[8, 2] = value of first sub-pixel in pixel 0.
+             0 1   native[8, 3] = value of first sub-pixel in pixel 1.
+             2 3   native[9, 2] = value of first sub-pixel in pixel 2.
+                   native[9, 3] = value of first sub-pixel in pixel 3.
+
+            Pixel 1 - (2x2):
+
+                   native[10, 4] = value of first sub-pixel in pixel 0.
+             4 5   native[10, 5] = value of first sub-pixel in pixel 1.
+             6 7   native[11, 4] = value of first sub-pixel in pixel 2.
+                   native[11, 5] = value of first sub-pixel in pixel 3.
+
+            Other entries (all masked sub-pixels are zero):
+
+                   native[0, 0] = 0.0 (it is masked, thus zero)
+                   native[15, 12] = 0.0 (it is masked, thus zero)
+
+        If we used a sub_size of 3, for pixel 0 we we would create a 3x3 sub-array:
+
+        ::
+
+                     slim[0] = value of first sub-pixel in pixel 0.
+                     slim[1] = value of first sub-pixel in pixel 1.
+                     slim[2] = value of first sub-pixel in pixel 2.
+             0 1 2   slim[3] = value of first sub-pixel in pixel 3.
+             3 4 5   slim[4] = value of first sub-pixel in pixel 4.
+             6 7 8   slim[5] = value of first sub-pixel in pixel 5.
+                     slim[6] = value of first sub-pixel in pixel 6.
+                     slim[7] = value of first sub-pixel in pixel 7.
+                     slim[8] = value of first sub-pixel in pixel 8.
+
+        Parameters
+        ----------
+        mask
+            The `ndarray` of shape [total_y_pixels, total_x_pixels] containing the `bool`'s representing the
+            `mask`, where `False` signifies an entry is unmasked and used in calculations.
+        pixel_scales
+            The (y,x) scaled units to pixel units conversion factors of every pixel. If this is input as a `float`,
+            it is converted to a (float, float) structure.
+        origin
+            The (y,x) scaled units origin of the mask's coordinate system.
+        """
+
+        if type(mask) is list:
+            mask = np.asarray(mask).astype("bool")
+
+        if not isinstance(mask, np.ndarray):
+            mask = mask._array
+
+        if invert:
+            mask = np.invert(mask)
+
+        pixel_scales = geometry_util.convert_pixel_scales_2d(pixel_scales=pixel_scales)
+
+        if len(mask.shape) != 2:
+            raise exc.MaskException("The input mask is not a two dimensional array")
+
+        super().__init__(
+            mask=mask,
+            origin=origin,
+            pixel_scales=pixel_scales,
+            sub_size=sub_size,
+        )
+
+    __no_flatten__ = ("derive_indexes",)
+
+    def __array_finalize__(self, obj):
+        super().__array_finalize__(obj=obj)
+
+        if not isinstance(obj, Mask2D):
+            self.origin = (0.0, 0.0)
+
+    @property
+    def geometry(self) -> Geometry2D:
+        """
+        Return the 2D geometry of the mask, representing its uniform rectangular grid of (y,x) coordinates defined by
+        its ``shape_native``.
+        """
+        return Geometry2D(
+            shape_native=self.shape_native,
+            pixel_scales=self.pixel_scales,
+            origin=self.origin,
+        )
+
+    @cached_property
+    def derive_indexes(self) -> DeriveIndexes2D:
+        return DeriveIndexes2D(mask=self)
+
+    @property
+    def derive_mask(self) -> DeriveMask2D:
+        return DeriveMask2D(mask=self)
+
+    @property
+    def derive_grid(self) -> DeriveGrid2D:
+        return DeriveGrid2D(mask=self)
+
+    @classmethod
+    def all_false(
+        cls,
+        shape_native: Tuple[int, int],
+        pixel_scales: ty.PixelScales,
+        sub_size: int = 1,
+        origin: Tuple[float, float] = (0.0, 0.0),
+        invert: bool = False,
+    ) -> "Mask2D":
+        """
+        Create a mask where all pixels are `False` and therefore unmasked.
+
+        Parameters
+        ----------
+        shape_native
+            The 2D shape of the mask that is created.
+        pixel_scales
+            The (y,x) scaled units to pixel units conversion factors of every pixel. If this is input as a `float`,
+            it is converted to a (float, float) structure.
+        sub_size
+            The size (sub_size x sub_size) of each unmasked pixels sub-array.
+        origin
+            The (y,x) scaled units origin of the mask's coordinate system.
+        invert
+            If `True`, the `bool`'s of the input `mask` are inverted, for example `False`'s become `True`
+            and visa versa.
+        """
+        return cls(
+            mask=np.full(shape=shape_native, fill_value=False),
+            pixel_scales=pixel_scales,
+            sub_size=sub_size,
+            origin=origin,
+            invert=invert,
+        )
+
+    @classmethod
+    def circular(
+        cls,
+        shape_native: Tuple[int, int],
+        radius: float,
+        pixel_scales: ty.PixelScales,
+        sub_size: int = 1,
+        origin: Tuple[float, float] = (0.0, 0.0),
+        centre: Tuple[float, float] = (0.0, 0.0),
+        invert: bool = False,
+    ) -> "Mask2D":
+        """
+        Returns a Mask2D (see *Mask2D.__new__*) where all `False` entries are within a circle of input radius.
+
+        The `radius` and `centre` are both input in scaled units.
+
+        Parameters
+        ----------
+        shape_native
+            The (y,x) shape of the mask in units of pixels.
+        radius
+            The radius in scaled units of the circle within which pixels are `False` and unmasked.
+        pixel_scales
+            The (y,x) scaled units to pixel units conversion factors of every pixel. If this is input as a `float`,
+            it is converted to a (float, float) structure.
+        sub_size
+            The size (sub_size x sub_size) of each unmasked pixels sub-array.
+        origin
+            The (y,x) scaled units origin of the mask's coordinate system.
+        centre
+            The (y,x) scaled units centre of the circle used to mask pixels.
+        invert
+            If `True`, the `bool`'s of the input `mask` are inverted, for example `False`'s become `True`
+            and visa versa.
+        """
+
+        pixel_scales = geometry_util.convert_pixel_scales_2d(pixel_scales=pixel_scales)
+
+        mask = mask_2d_util.mask_2d_circular_from(
+            shape_native=shape_native,
+            pixel_scales=pixel_scales,
+            radius=radius,
+            centre=centre,
+        )
+
+        return cls(
+            mask=mask,
+            pixel_scales=pixel_scales,
+            sub_size=sub_size,
+            origin=origin,
+            invert=invert,
+        )
+
+    @classmethod
+    def circular_annular(
+        cls,
+        shape_native: Tuple[int, int],
+        inner_radius: float,
+        outer_radius: float,
+        pixel_scales: ty.PixelScales,
+        sub_size: int = 1,
+        origin: Tuple[float, float] = (0.0, 0.0),
+        centre: Tuple[float, float] = (0.0, 0.0),
+        invert: bool = False,
+    ) -> "Mask2D":
+        """
+        Returns a Mask2D (see *Mask2D.__new__*) where all `False` entries are within an annulus of input
+        inner radius and outer radius.
+
+        The `inner_radius`, `outer_radius` and `centre` are all input in scaled units.
+
+        Parameters
+        ----------
+        shape_native
+            The (y,x) shape of the mask in units of pixels.
+        inner_radius
+            The inner radius in scaled units of the annulus within which pixels are `False` and unmasked.
+        outer_radius
+            The outer radius in scaled units of the annulus within which pixels are `False` and unmasked.
+        pixel_scales
+            The (y,x) scaled units to pixel units conversion factors of every pixel. If this is input as a `float`,
+            it is converted to a (float, float) structure.
+        sub_size
+            The size (sub_size x sub_size) of each unmasked pixels sub-array.
+        origin
+            The (y,x) scaled units origin of the mask's coordinate system.
+        centre
+            The (y,x) scaled units centre of the annulus used to mask pixels.
+        invert
+            If `True`, the `bool`'s of the input `mask` are inverted, for example `False`'s become `True`
+            and visa versa.
+        """
+
+        pixel_scales = geometry_util.convert_pixel_scales_2d(pixel_scales=pixel_scales)
+
+        mask = mask_2d_util.mask_2d_circular_annular_from(
+            shape_native=shape_native,
+            pixel_scales=pixel_scales,
+            inner_radius=inner_radius,
+            outer_radius=outer_radius,
+            centre=centre,
+        )
+
+        return cls(
+            mask=mask,
+            pixel_scales=pixel_scales,
+            sub_size=sub_size,
+            origin=origin,
+            invert=invert,
+        )
+
+    @classmethod
+    def circular_anti_annular(
+        cls,
+        shape_native: Tuple[int, int],
+        inner_radius: float,
+        outer_radius: float,
+        outer_radius_2: float,
+        pixel_scales: ty.PixelScales,
+        sub_size: int = 1,
+        origin: Tuple[float, float] = (0.0, 0.0),
+        centre: Tuple[float, float] = (0.0, 0.0),
+        invert: bool = False,
+    ) -> "Mask2D":
+        """
+        Returns a Mask2D (see *Mask2D.__new__*) where all `False` entries are within an inner circle and second
+        outer circle, forming an inverse annulus.
+
+        The `inner_radius`, `outer_radius`, `outer_radius_2` and `centre` are all input in scaled units.
+
+        Parameters
+        ----------
+        shape_native
+            The (y,x) shape of the mask in units of pixels.
+        inner_radius
+            The inner radius in scaled units of the annulus within which pixels are `False` and unmasked.
+        outer_radius
+            The first outer radius in scaled units of the annulus within which pixels are `True` and masked.
+        outer_radius_2
+            The second outer radius in scaled units of the annulus within which pixels are `False` and unmasked and
+            outside of which all entries are `True` and masked.
+        pixel_scales
+            The (y,x) scaled units to pixel units conversion factors of every pixel. If this is input as a `float`,
+            it is converted to a (float, float) structure.
+        sub_size
+            The size (sub_size x sub_size) of each unmasked pixels sub-array.
+        origin
+            The (y,x) scaled units origin of the mask's coordinate system.
+        centre
+            The (y,x) scaled units centre of the anti-annulus used to mask pixels.
+        invert
+            If `True`, the `bool`'s of the input `mask` are inverted, for example `False`'s become `True`
+            and visa versa.
+        """
+
+        pixel_scales = geometry_util.convert_pixel_scales_2d(pixel_scales=pixel_scales)
+
+        mask = mask_2d_util.mask_2d_circular_anti_annular_from(
+            shape_native=shape_native,
+            pixel_scales=pixel_scales,
+            inner_radius=inner_radius,
+            outer_radius=outer_radius,
+            outer_radius_2_scaled=outer_radius_2,
+            centre=centre,
+        )
+
+        return cls(
+            mask=mask,
+            pixel_scales=pixel_scales,
+            sub_size=sub_size,
+            origin=origin,
+            invert=invert,
+        )
+
+    @classmethod
+    def elliptical(
+        cls,
+        shape_native: Tuple[int, int],
+        major_axis_radius: float,
+        axis_ratio: float,
+        angle: float,
+        pixel_scales: ty.PixelScales,
+        sub_size: int = 1,
+        origin: Tuple[float, float] = (0.0, 0.0),
+        centre: Tuple[float, float] = (0.0, 0.0),
+        invert: bool = False,
+    ) -> "Mask2D":
+        """
+        Returns a Mask2D (see *Mask2D.__new__*) where all `False` entries are within an ellipse.
+
+        The `major_axis_radius`, and `centre` are all input in scaled units.
+
+        Parameters
+        ----------
+        shape_native
+            The (y,x) shape of the mask in units of pixels.
+        major_axis_radius
+            The major-axis in scaled units of the ellipse within which pixels are unmasked.
+        axis_ratio
+            The axis-ratio of the ellipse within which pixels are unmasked.
+        angle
+            The rotation angle of the ellipse within which pixels are unmasked, (counter-clockwise from the positive
+             x-axis).
+        pixel_scales
+            The (y,x) scaled units to pixel units conversion factors of every pixel. If this is input as a `float`,
+            it is converted to a (float, float) structure.
+        sub_size
+            The size (sub_size x sub_size) of each unmasked pixels sub-array.
+        origin
+            The (y,x) scaled units origin of the mask's coordinate system.
+        centre
+            The (y,x) scaled units centred of the ellipse used to mask pixels.
+        invert
+            If `True`, the `bool`'s of the input `mask` are inverted, for example `False`'s become `True`
+            and visa versa.
+        """
+        pixel_scales = geometry_util.convert_pixel_scales_2d(pixel_scales=pixel_scales)
+
+        mask = mask_2d_util.mask_2d_elliptical_from(
+            shape_native=shape_native,
+            pixel_scales=pixel_scales,
+            major_axis_radius=major_axis_radius,
+            axis_ratio=axis_ratio,
+            angle=angle,
+            centre=centre,
+        )
+
+        return cls(
+            mask=mask,
+            pixel_scales=pixel_scales,
+            sub_size=sub_size,
+            origin=origin,
+            invert=invert,
+        )
+
+    @classmethod
+    def elliptical_annular(
+        cls,
+        shape_native: Tuple[int, int],
+        inner_major_axis_radius: float,
+        inner_axis_ratio: float,
+        inner_phi: float,
+        outer_major_axis_radius: float,
+        outer_axis_ratio: float,
+        outer_phi: float,
+        pixel_scales: ty.PixelScales,
+        sub_size: int = 1,
+        origin: Tuple[float, float] = (0.0, 0.0),
+        centre: Tuple[float, float] = (0.0, 0.0),
+        invert: bool = False,
+    ) -> "Mask2D":
+        """
+        Returns a Mask2D (see *Mask2D.__new__*) where all `False` entries are within an elliptical annulus of input
+        inner and outer scaled major-axis and centre.
+
+        The `outer_major_axis_radius`, `inner_major_axis_radius` and `centre` are all input in scaled units.
+
+        Parameters
+        ----------
+        shape_native (int, int)
+            The (y,x) shape of the mask in units of pixels.
+        pixel_scales
+            The scaled units to pixel units conversion factor of each pixel.
+        inner_major_axis_radius
+            The major-axis in scaled units of the inner ellipse within which pixels are masked.
+        inner_axis_ratio
+            The axis-ratio of the inner ellipse within which pixels are masked.
+        inner_phi
+            The rotation angle of the inner ellipse within which pixels are masked, (counter-clockwise from the
+            positive x-axis).
+        outer_major_axis_radius
+            The major-axis in scaled units of the outer ellipse within which pixels are unmasked.
+        outer_axis_ratio
+            The axis-ratio of the outer ellipse within which pixels are unmasked.
+        outer_phi
+            The rotation angle of the outer ellipse within which pixels are unmasked, (counter-clockwise from the
+            positive x-axis).
+        sub_size
+            The size (sub_size x sub_size) of each unmasked pixels sub-array.
+        origin
+            The (y,x) scaled units origin of the mask's coordinate system.
+        centre
+            The (y,x) scaled units centre of the elliptical annuli used to mask pixels.
+        invert
+            If `True`, the `bool`'s of the input `mask` are inverted, for example `False`'s become `True`
+            and visa versa.
+        """
+        pixel_scales = geometry_util.convert_pixel_scales_2d(pixel_scales=pixel_scales)
+
+        mask = mask_2d_util.mask_2d_elliptical_annular_from(
+            shape_native=shape_native,
+            pixel_scales=pixel_scales,
+            inner_major_axis_radius=inner_major_axis_radius,
+            inner_axis_ratio=inner_axis_ratio,
+            inner_phi=inner_phi,
+            outer_major_axis_radius=outer_major_axis_radius,
+            outer_axis_ratio=outer_axis_ratio,
+            outer_phi=outer_phi,
+            centre=centre,
+        )
+
+        return cls(
+            mask=mask,
+            pixel_scales=pixel_scales,
+            sub_size=sub_size,
+            origin=origin,
+            invert=invert,
+        )
+
+    @classmethod
+    def from_pixel_coordinates(
+        cls,
+        shape_native: Tuple[int, int],
+        pixel_coordinates: [[int, int]],
+        pixel_scales: ty.PixelScales,
+        sub_size: int = 1,
+        origin: Tuple[float, float] = (0.0, 0.0),
+        buffer: int = 0,
+        invert: bool = False,
+    ) -> "Mask2D":
+        """
+        Returns a Mask2D (see *Mask2D.__new__*) where all `False` entries are defined from an input list of list of
+        pixel coordinates.
+
+        These may be buffed via an input `buffer`, whereby all entries in all 8 neighboring directions by this
+        amount.
+
+        Parameters
+        ----------
+        shape_native (int, int)
+            The (y,x) shape of the mask in units of pixels.
+        pixel_coordinates : [[int, int]]
+            The input lists of 2D pixel coordinates where `False` entries are created.
+        pixel_scales
+            The scaled units to pixel units conversion factor of each pixel.
+        sub_size
+            The size (sub_size x sub_size) of each unmasked pixels sub-array.
+        origin
+            The (y,x) scaled units origin of the mask's coordinate system.
+        buffer
+            All input `pixel_coordinates` are buffed with `False` entries in all 8 neighboring directions by this
+            amount.
+        invert
+            If `True`, the `bool`'s of the input `mask` are inverted, for example `False`'s become `True`
+            and visa versa.
+        """
+
+        mask = mask_2d_util.mask_2d_via_pixel_coordinates_from(
+            shape_native=shape_native,
+            pixel_coordinates=pixel_coordinates,
+            buffer=buffer,
+        )
+
+        return cls(
+            mask=mask,
+            pixel_scales=pixel_scales,
+            sub_size=sub_size,
+            origin=origin,
+            invert=invert,
+        )
+
+    @classmethod
+    def from_fits(
+        cls,
+        file_path: Union[Path, str],
+        pixel_scales: ty.PixelScales,
+        hdu: int = 0,
+        sub_size: int = 1,
+        origin: Tuple[float, float] = (0.0, 0.0),
+        resized_mask_shape: Tuple[int, int] = None,
+    ) -> "Mask2D":
+        """
+        Loads the image from a .fits file.
+
+        Parameters
+        ----------
+        file_path
+            The full path of the fits file.
+        hdu
+            The HDU number in the fits file containing the image image.
+        pixel_scales or (float, float)
+            The scaled units to pixel units conversion factor of each pixel.
+        sub_size
+            The size (sub_size x sub_size) of each unmasked pixels sub-array.
+        origin
+            The (y,x) scaled units origin of the mask's coordinate system.
+        """
+        pixel_scales = geometry_util.convert_pixel_scales_2d(pixel_scales=pixel_scales)
+
+        mask = Mask2D(
+            mask=array_2d_util.numpy_array_2d_via_fits_from(
+                file_path=file_path, hdu=hdu
+            ),
+            pixel_scales=pixel_scales,
+            sub_size=sub_size,
+            origin=origin,
+        )
+
+        if resized_mask_shape is not None:
+            mask = mask.derive_mask.resized_from(new_shape=resized_mask_shape)
+
+        return mask
+
+    @classmethod
+    def from_primary_hdu(
+        cls,
+        primary_hdu: fits.PrimaryHDU,
+        sub_size: int = 1,
+        origin: Tuple[float, float] = (0.0, 0.0),
+    ) -> "Mask2D":
+        """
+        Returns an ``Mask2D`` by from a `PrimaryHDU` object which has been loaded via `astropy.fits`
+
+        This assumes that the `header` of the `PrimaryHDU` contains an entry named `PIXSCALE` which gives the
+        pixel-scale of the array.
+
+        For a full description of ``Mask2D`` objects, including a description of the ``slim`` and ``native`` attribute
+        used by the API, see
+        the :meth:`Mask2D class API documentation <autoarray.structures.arrays.uniform_2d.AbstractMask2D.__new__>`.
+
+        Parameters
+        ----------
+        primary_hdu
+            The `PrimaryHDU` object which has already been loaded from a .fits file via `astropy.fits` and contains
+            the array data and the pixel-scale in the header with an entry named `PIXSCALE`.
+        sub_size
+            The size (sub_size x sub_size) of each unmasked pixels sub-array.
+        origin
+            The (y,x) scaled units origin of the coordinate system.
+
+        Examples
+        --------
+
+        .. code-block:: python
+
+            from astropy.io import fits
+            import autoarray as aa
+
+            # Make Mask2D with sub_size 1.
+
+            primary_hdu = fits.open("path/to/file.fits")
+
+            array_2d = aa.Mask2D.from_primary_hdu(
+                primary_hdu=primary_hdu,
+                sub_size=1
+            )
+
+        .. code-block:: python
+
+            import autoarray as aa
+
+            # Make Mask2D with sub_size 2.
+            # (It is uncommon that a sub-gridded array would be loaded from
+            # a .fits, but the API support its).
+
+             primary_hdu = fits.open("path/to/file.fits")
+
+            array_2d = aa.Mask2D.from_primary_hdu(
+                primary_hdu=primary_hdu,
+                sub_size=2
+            )
+        """
+        return cls(
+            mask=cls.flip_hdu_for_ds9(primary_hdu.data.astype("float")),
+            pixel_scales=primary_hdu.header["PIXSCALE"],
+            sub_size=sub_size,
+            origin=origin,
+        )
+
+    @property
+    def shape_native(self) -> Tuple[int, ...]:
+        return self.shape
+
+    @property
+    def sub_shape_native(self) -> Tuple[int, int]:
+        try:
+            return (self.shape[0] * self.sub_size, self.shape[1] * self.sub_size)
+        except AttributeError:
+            print("bleh")
+
+    def trimmed_array_from(self, padded_array, image_shape) -> Array2D:
+        """
+        Map a padded 1D array of values to its original 2D array, trimming all edge values.
+
+        Parameters
+        ----------
+        padded_array
+            A 1D array of values which were computed using a padded grid
+        """
+
+        from autoarray.structures.arrays.uniform_2d import Array2D
+
+        pad_size_0 = self.shape[0] - image_shape[0]
+        pad_size_1 = self.shape[1] - image_shape[1]
+        trimmed_array = padded_array.binned.native[
+            pad_size_0 // 2 : self.shape[0] - pad_size_0 // 2,
+            pad_size_1 // 2 : self.shape[1] - pad_size_1 // 2,
+        ]
+        return Array2D.no_mask(
+            values=trimmed_array,
+            pixel_scales=self.pixel_scales,
+            sub_size=1,
+            origin=self.origin,
+        )
+
+    def unmasked_blurred_array_from(self, padded_array, psf, image_shape) -> Array2D:
+        """
+        For a padded grid and psf, compute an unmasked blurred image from an unmasked unblurred image.
+
+        This relies on using the lens dataset's padded-grid, which is a grid of (y,x) coordinates which extends over
+        the entire image as opposed to just the masked region.
+
+        Parameters
+        ----------
+        psf : aa.Kernel2D
+            The PSF of the image used for convolution.
+        unmasked_image_1d
+            The 1D unmasked image which is blurred.
+        """
+
+        blurred_image = psf.convolved_array_from(array=padded_array)
+
+        return self.trimmed_array_from(
+            padded_array=blurred_image, image_shape=image_shape
+        )
+
+    @property
+    def hdu_for_output(self) -> fits.PrimaryHDU:
+        """
+        The mask as a HDU object, which can be output to a .fits file.
+
+        The header of the HDU is used to store the `pixel_scale` of the array, which is used by the `Array2D.from_hdu`.
+
+        This method is used in other projects (E.g. PyAutoGalaxy, PyAutoLens) to conveniently output the array to .fits
+        files.
+
+        Returns
+        -------
+        The HDU containing the data and its header which can then be written to .fits.
+        """
+        return array_2d_util.hdu_for_output_from(
+            array_2d=self.astype("float"), header_dict=self.pixel_scale_header
+        )
+
+    def output_to_fits(self, file_path, overwrite=False):
+        """
+        Write the 2D Mask to a .fits file.
+
+        Before outputting a NumPy array, the array may be flipped upside-down using np.flipud depending on the project
+        config files. This is for Astronomy projects so that structures appear the same orientation as `.fits` files
+        loaded in DS9.
+
+        Parameters
+        ----------
+        file_path
+            The full path of the file that is output, including the file name and `.fits` extension.
+        overwrite
+            If `True` and a file already exists with the input file_path the .fits file is overwritten. If `False`, an
+            error is raised.
+
+        Returns
+        -------
+        None
+
+        Examples
+        --------
+        mask = Mask2D(mask=np.full(shape=(5,5), fill_value=False))
+        mask.output_to_fits(file_path='/path/to/file/filename.fits', overwrite=True)
+        """
+        array_2d_util.numpy_array_2d_to_fits(
+            array_2d=self.astype("float"),
+            file_path=file_path,
+            overwrite=overwrite,
+            header_dict=self.pixel_scale_header,
+        )
+
+    @property
+    def mask_centre(self) -> Tuple[float, float]:
+        return grid_2d_util.grid_2d_centre_from(
+            grid_2d_slim=self.derive_grid.unmasked_sub_1
+        )
+
+    @property
+    def shape_native_masked_pixels(self) -> Tuple[int, int]:
+        """
+        The (y,x) shape corresponding to the extent of unmasked pixels that go vertically and horizontally across the
+        mask.
+
+        For example, if a mask is primarily surrounded by True entries, and there are 15 False entries going vertically
+        and 12 False entries going horizontally in the central regions of the mask, then shape_masked_pixels=(15,12).
+        """
+
+        where = np.array(np.where(np.invert(self.astype("bool"))))
+        y0, x0 = np.amin(where, axis=1)
+        y1, x1 = np.amax(where, axis=1)
+
+        return (y1 - y0 + 1, x1 - x0 + 1)
+
+    @property
+    def zoom_centre(self) -> Tuple[float, float]:
+        extraction_grid_1d = self.geometry.grid_pixels_2d_from(
+            grid_scaled_2d=self.derive_grid.unmasked_sub_1.slim
+        )
+        y_pixels_max = np.max(extraction_grid_1d[:, 0])
+        y_pixels_min = np.min(extraction_grid_1d[:, 0])
+        x_pixels_max = np.max(extraction_grid_1d[:, 1])
+        x_pixels_min = np.min(extraction_grid_1d[:, 1])
+
+        return (
+            ((y_pixels_max + y_pixels_min - 1.0) / 2.0),
+            ((x_pixels_max + x_pixels_min - 1.0) / 2.0),
+        )
+
+    @property
+    def zoom_offset_pixels(self) -> Tuple[float, float]:
+        if self.pixel_scales is None:
+            return self.geometry.central_pixel_coordinates
+
+        return (
+            self.zoom_centre[0] - self.geometry.central_pixel_coordinates[0],
+            self.zoom_centre[1] - self.geometry.central_pixel_coordinates[1],
+        )
+
+    @property
+    def zoom_offset_scaled(self) -> Tuple[float, float]:
+        return (
+            -self.pixel_scales[0] * self.zoom_offset_pixels[0],
+            self.pixel_scales[1] * self.zoom_offset_pixels[1],
+        )
+
+    @property
+    def zoom_region(self) -> List[int]:
+        """
+        The zoomed rectangular region corresponding to the square encompassing all unmasked values. This zoomed
+        extraction region is a squuare, even if the mask is rectangular.
+
+        This is used to zoom in on the region of an image that is used in an analysis for visualization.
+        """
+
+        where = np.array(np.where(np.invert(self.astype("bool"))))
+        y0, x0 = np.amin(where, axis=1)
+        y1, x1 = np.amax(where, axis=1)
+
+        # Have to convert mask to bool for invert function to work.
+
+        ylength = y1 - y0
+        xlength = x1 - x0
+
+        if ylength > xlength:
+            length_difference = ylength - xlength
+            x1 += int(length_difference / 2.0)
+            x0 -= int(length_difference / 2.0)
+        elif xlength > ylength:
+            length_difference = xlength - ylength
+            y1 += int(length_difference / 2.0)
+            y0 -= int(length_difference / 2.0)
+
+        return [y0, y1 + 1, x0, x1 + 1]
+
+    @property
+    def zoom_shape_native(self) -> Tuple[int, int]:
+        region = self.zoom_region
+        return (region[1] - region[0], region[3] - region[2])
+
+    @property
+    def zoom_mask_unmasked(self) -> "Mask2D":
+        """
+        The scaled-grid of (y,x) coordinates of every pixel.
+
+        This is defined from the top-left corner, such that the first pixel at location [0, 0] will have a negative x
+        value y value in scaled units.
+        """
+
+        return Mask2D.all_false(
+            shape_native=self.zoom_shape_native,
+            pixel_scales=self.pixel_scales,
+            sub_size=self.sub_size,
+            origin=self.zoom_offset_scaled,
+        )