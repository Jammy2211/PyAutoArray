--- conflicted
+++ resolved
@@ -105,11 +105,7 @@
     def circular(
         cls,
         shape_2d,
-<<<<<<< HEAD
-        radius_scaled,
-=======
         radius,
->>>>>>> 8994cd9f
         pixel_scales,
         sub_size=1,
         origin=(0.0, 0.0),
@@ -124,11 +120,7 @@
             The (y,x) shape of the mask in unit_label of pixels.
         pixel_scales : (float, float)
             The arc-second to pixel conversion factor of each pixel.
-<<<<<<< HEAD
-        radius_scaled : float
-=======
         radius : float
->>>>>>> 8994cd9f
             The radius (in arc seconds) of the circle within which pixels unmasked.
         centre: (float, float)
             The centre of the circle used to mask pixels.
@@ -141,11 +133,7 @@
         mask_2d = mask_util.mask_2d_circular_from_shape_2d_pixel_scales_and_radius(
             shape_2d=shape_2d,
             pixel_scales=pixel_scales,
-<<<<<<< HEAD
-            radius_scaled=radius_scaled,
-=======
             radius_scaled=radius,
->>>>>>> 8994cd9f
             centre=centre,
         )
 
@@ -161,13 +149,8 @@
     def circular_annular(
         cls,
         shape_2d,
-<<<<<<< HEAD
-        inner_radius_scaled,
-        outer_radius_scaled,
-=======
         inner_radius,
         outer_radius,
->>>>>>> 8994cd9f
         pixel_scales,
         sub_size=1,
         origin=(0.0, 0.0),
@@ -183,15 +166,9 @@
             The (y,x) shape of the mask in unit_label of pixels.
         pixel_scales : (float, float)
             The arc-second to pixel conversion factor of each pixel.
-<<<<<<< HEAD
-        inner_radius_scaled : float
-            The radius (in arc seconds) of the inner circle outside of which pixels are unmasked.
-        outer_radius_scaled : float
-=======
         inner_radius : float
             The radius (in arc seconds) of the inner circle outside of which pixels are unmasked.
         outer_radius : float
->>>>>>> 8994cd9f
             The radius (in arc seconds) of the outer circle within which pixels are unmasked.
         centre: (float, float)
             The centre of the annulus used to mask pixels.
@@ -204,13 +181,8 @@
         mask_2d = mask_util.mask_2d_circular_annular_from_shape_2d_pixel_scales_and_radii(
             shape_2d=shape_2d,
             pixel_scales=pixel_scales,
-<<<<<<< HEAD
-            inner_radius_scaled=inner_radius_scaled,
-            outer_radius_scaled=outer_radius_scaled,
-=======
             inner_radius_scaled=inner_radius,
             outer_radius_scaled=outer_radius,
->>>>>>> 8994cd9f
             centre=centre,
         )
 
@@ -226,15 +198,9 @@
     def circular_anti_annular(
         cls,
         shape_2d,
-<<<<<<< HEAD
-        inner_radius_scaled,
-        outer_radius_scaled,
-        outer_radius_2_scaled,
-=======
         inner_radius,
         outer_radius,
         outer_radius_2,
->>>>>>> 8994cd9f
         pixel_scales,
         sub_size=1,
         origin=(0.0, 0.0),
@@ -253,21 +219,12 @@
             The (y,x) shape of the mask in unit_label of pixels.
         pixel_scales : (float, float)
             The arc-second to pixel conversion factor of each pixel.
-<<<<<<< HEAD
-        inner_radius_scaled : float
-            The radius (in arc seconds) of the inner circle inside of which pixels are unmasked.
-        outer_radius_scaled : float
-            The radius (in arc seconds) of the outer circle within which pixels are masked and outside of which they \
-            are unmasked.
-        outer_radius_2_scaled : float
-=======
         inner_radius : float
             The radius (in arc seconds) of the inner circle inside of which pixels are unmasked.
         outer_radius : float
             The radius (in arc seconds) of the outer circle within which pixels are masked and outside of which they \
             are unmasked.
         outer_radius_2 : float
->>>>>>> 8994cd9f
             The radius (in arc seconds) of the second outer circle within which pixels are unmasked and outside of \
             which they masked.
         centre: (float, float)
@@ -281,15 +238,9 @@
         mask_2d = mask_util.mask_2d_circular_anti_annular_from_shape_2d_pixel_scales_and_radii(
             shape_2d=shape_2d,
             pixel_scales=pixel_scales,
-<<<<<<< HEAD
-            inner_radius_scaled=inner_radius_scaled,
-            outer_radius_scaled=outer_radius_scaled,
-            outer_radius_2_scaled=outer_radius_2_scaled,
-=======
             inner_radius_scaled=inner_radius,
             outer_radius_scaled=outer_radius,
             outer_radius_2_scaled=outer_radius_2,
->>>>>>> 8994cd9f
             centre=centre,
         )
 
@@ -305,11 +256,7 @@
     def elliptical(
         cls,
         shape_2d,
-<<<<<<< HEAD
-        major_axis_radius_scaled,
-=======
         major_axis_radius,
->>>>>>> 8994cd9f
         axis_ratio,
         phi,
         pixel_scales,
@@ -326,11 +273,7 @@
             The (y,x) shape of the mask in unit_label of pixels.
         pixel_scales : (float, float)
             The arc-second to pixel conversion factor of each pixel.
-<<<<<<< HEAD
-        major_axis_radius_scaled : float
-=======
         major_axis_radius : float
->>>>>>> 8994cd9f
             The major-axis (in arc seconds) of the ellipse within which pixels are unmasked.
         axis_ratio : float
             The axis-ratio of the ellipse within which pixels are unmasked.
@@ -348,11 +291,7 @@
         mask_2d = mask_util.mask_2d_elliptical_from_shape_2d_pixel_scales_and_radius(
             shape_2d=shape_2d,
             pixel_scales=pixel_scales,
-<<<<<<< HEAD
-            major_axis_radius_scaled=major_axis_radius_scaled,
-=======
             major_axis_radius_scaled=major_axis_radius,
->>>>>>> 8994cd9f
             axis_ratio=axis_ratio,
             phi=phi,
             centre=centre,
@@ -370,17 +309,10 @@
     def elliptical_annular(
         cls,
         shape_2d,
-<<<<<<< HEAD
-        inner_major_axis_radius_scaled,
-        inner_axis_ratio,
-        inner_phi,
-        outer_major_axis_radius_scaled,
-=======
         inner_major_axis_radius,
         inner_axis_ratio,
         inner_phi,
         outer_major_axis_radius,
->>>>>>> 8994cd9f
         outer_axis_ratio,
         outer_phi,
         pixel_scales,
@@ -398,22 +330,14 @@
             The (y,x) shape of the mask in unit_label of pixels.
         pixel_scales : (float, float)
             The arc-second to pixel conversion factor of each pixel.
-<<<<<<< HEAD
-        inner_major_axis_radius_scaled : float
-=======
         inner_major_axis_radius : float
->>>>>>> 8994cd9f
             The major-axis (in arc seconds) of the inner ellipse within which pixels are masked.
         inner_axis_ratio : float
             The axis-ratio of the inner ellipse within which pixels are masked.
         inner_phi : float
             The rotation angle of the inner ellipse within which pixels are masked, (counter-clockwise from the \
             positive x-axis).
-<<<<<<< HEAD
-        outer_major_axis_radius_scaled : float
-=======
         outer_major_axis_radius : float
->>>>>>> 8994cd9f
             The major-axis (in arc seconds) of the outer ellipse within which pixels are unmasked.
         outer_axis_ratio : float
             The axis-ratio of the outer ellipse within which pixels are unmasked.
@@ -431,17 +355,10 @@
         mask_2d = mask_util.mask_2d_elliptical_annular_from_shape_2d_pixel_scales_and_radius(
             shape_2d=shape_2d,
             pixel_scales=pixel_scales,
-<<<<<<< HEAD
-            inner_major_axis_radius_scaled=inner_major_axis_radius_scaled,
-            inner_axis_ratio=inner_axis_ratio,
-            inner_phi=inner_phi,
-            outer_major_axis_radius_scaled=outer_major_axis_radius_scaled,
-=======
             inner_major_axis_radius_scaled=inner_major_axis_radius,
             inner_axis_ratio=inner_axis_ratio,
             inner_phi=inner_phi,
             outer_major_axis_radius_scaled=outer_major_axis_radius,
->>>>>>> 8994cd9f
             outer_axis_ratio=outer_axis_ratio,
             outer_phi=outer_phi,
             centre=centre,
