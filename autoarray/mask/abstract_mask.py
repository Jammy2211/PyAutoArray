--- conflicted
+++ resolved
@@ -1,164 +1,160 @@
-from __future__ import annotations
-
-from abc import ABC
-import logging
-<<<<<<< HEAD
-
-from autoarray.numpy_wrapper import np, use_jax
-
-if use_jax:
-    import jax
-from pathlib import Path
-from typing import Dict, Union
-=======
-import numpy as np
-from typing import Dict
->>>>>>> 24853185
-
-from autoconf.fitsable import output_to_fits
-
-from autoarray.abstract_ndarray import AbstractNDArray
-
-from autoarray import type as ty
-
-logging.basicConfig()
-logger = logging.getLogger(__name__)
-
-
-class Mask(AbstractNDArray, ABC):
-    pixel_scales = None
-
-    # noinspection PyUnusedLocal
-    def __init__(
-        self,
-        mask: np.ndarray,
-        origin: tuple,
-        pixel_scales: ty.PixelScales,
-        *args,
-        **kwargs,
-    ):
-        """
-        An abstract class for a mask that represents data structure that can be in 1D, 2D or other shapes.
-
-        When applied to data it extracts or masks the unmasked image pixels corresponding to mask entries
-        that are (`False` or 0).
-
-        The mask also defines the geometry of the data structure it is paired with, for example how its pixels convert
-        to physical units via the pixel_scales and origin parameters and a grid which is used for
-        perform calculations via super-sampling.
-
-        Parameters
-        ----------
-        mask
-            The ndarray containing the bool's representing the mask, where `False` signifies an entry is
-            unmasked and used in calculations.
-        pixel_scales
-            The scaled units to pixel units conversion factors of every pixel. If this is input as a float, it is
-            converted to a (float, float) structure.
-        origin
-            The origin of the mask's coordinate system in scaled units.
-        """
-
-        # noinspection PyArgumentList
-        mask = mask.astype("bool")
-        super().__init__(mask)
-
-        self.pixel_scales = pixel_scales
-        self.origin = origin
-
-    @property
-    def mask(self):
-        return self._array
-
-    def __array_finalize__(self, obj):
-        if isinstance(obj, Mask):
-            self.pixel_scales = obj.pixel_scales
-            self.origin = obj.origin
-        else:
-            self.pixel_scales = None
-
-    @property
-    def pixel_scale(self) -> float:
-        """
-        For a mask with dimensions two or above check that are pixel scales are the same, and if so return this
-        single value as a float.
-        """
-        return self.pixel_scales[0]
-
-    @property
-    def header_dict(self) -> Dict:
-        """
-        Returns the pixel scale of the mask as a header dictionary, which can be written to a .fits file.
-
-        If the array has different pixel scales in 2 dimensions, the header will contain both pixel scales as separate
-        y and x entries.
-
-        Returns
-        -------
-        A dictionary containing the pixel scale of the mask, which can be output to a .fits file.
-        """
-
-    @property
-    def dimensions(self) -> int:
-        return len(self.shape)
-
-    def output_to_fits(self, file_path, overwrite=False):
-        """
-        Write the Mask to a .fits file.
-
-        Before outputting a 2D NumPy array mask, the array may be flipped upside-down using np.flipud depending on
-        the project config files. This is for Astronomy projects so that structures appear the same orientation
-        as `.fits` files loaded in DS9.
-
-        Parameters
-        ----------
-        file_path
-            The full path of the file that is output, including the file name and `.fits` extension.
-        overwrite
-            If `True` and a file already exists with the input file_path the .fits file is overwritten. If `False`, an
-            error is raised.
-
-        Returns
-        -------
-        None
-
-        Examples
-        --------
-        mask = Mask2D(mask=np.full(shape=(5,5), fill_value=False))
-        mask.output_to_fits(file_path='/path/to/file/filename.fits', overwrite=True)
-        """
-        output_to_fits(
-            values=self.astype("float"),
-            file_path=file_path,
-            overwrite=overwrite,
-            header_dict=self.header_dict,
-            ext_name="mask",
-        )
-
-    @property
-    def pixels_in_mask(self) -> int:
-        """
-        The total number of unmasked pixels (values are `False`) in the mask.
-        """
-        return (np.size(self._array) - np.sum(self._array)).astype(int)
-
-    @property
-    def is_all_true(self) -> bool:
-        """
-        Returns `True` if all pixels in a mask are `True`, else returns `False`.
-        """
-        return self.pixels_in_mask == 0
-
-    @property
-    def is_all_false(self) -> bool:
-        """
-        Returns `False` if all pixels in a mask are `False`, else returns `True`.
-        """
-        return self.pixels_in_mask == np.size(self._array)
-
-    @property
-    def shape_slim(self) -> int:
-        """
-        The 1D shape of the mask, which is equivalent to the total number of unmasked pixels in the mask.
-        """
-        return self.pixels_in_mask
+from __future__ import annotations
+
+from abc import ABC
+import logging
+
+from autoarray.numpy_wrapper import np, use_jax
+
+if use_jax:
+    import jax
+
+import numpy as np
+from typing import Dict
+
+from autoconf.fitsable import output_to_fits
+
+from autoarray.abstract_ndarray import AbstractNDArray
+
+from autoarray import type as ty
+
+logging.basicConfig()
+logger = logging.getLogger(__name__)
+
+
+class Mask(AbstractNDArray, ABC):
+    pixel_scales = None
+
+    # noinspection PyUnusedLocal
+    def __init__(
+        self,
+        mask: np.ndarray,
+        origin: tuple,
+        pixel_scales: ty.PixelScales,
+        *args,
+        **kwargs,
+    ):
+        """
+        An abstract class for a mask that represents data structure that can be in 1D, 2D or other shapes.
+
+        When applied to data it extracts or masks the unmasked image pixels corresponding to mask entries
+        that are (`False` or 0).
+
+        The mask also defines the geometry of the data structure it is paired with, for example how its pixels convert
+        to physical units via the pixel_scales and origin parameters and a grid which is used for
+        perform calculations via super-sampling.
+
+        Parameters
+        ----------
+        mask
+            The ndarray containing the bool's representing the mask, where `False` signifies an entry is
+            unmasked and used in calculations.
+        pixel_scales
+            The scaled units to pixel units conversion factors of every pixel. If this is input as a float, it is
+            converted to a (float, float) structure.
+        origin
+            The origin of the mask's coordinate system in scaled units.
+        """
+
+        # noinspection PyArgumentList
+        mask = mask.astype("bool")
+        super().__init__(mask)
+
+        self.pixel_scales = pixel_scales
+        self.origin = origin
+
+    @property
+    def mask(self):
+        return self._array
+
+    def __array_finalize__(self, obj):
+        if isinstance(obj, Mask):
+            self.pixel_scales = obj.pixel_scales
+            self.origin = obj.origin
+        else:
+            self.pixel_scales = None
+
+    @property
+    def pixel_scale(self) -> float:
+        """
+        For a mask with dimensions two or above check that are pixel scales are the same, and if so return this
+        single value as a float.
+        """
+        return self.pixel_scales[0]
+
+    @property
+    def header_dict(self) -> Dict:
+        """
+        Returns the pixel scale of the mask as a header dictionary, which can be written to a .fits file.
+
+        If the array has different pixel scales in 2 dimensions, the header will contain both pixel scales as separate
+        y and x entries.
+
+        Returns
+        -------
+        A dictionary containing the pixel scale of the mask, which can be output to a .fits file.
+        """
+
+    @property
+    def dimensions(self) -> int:
+        return len(self.shape)
+
+    def output_to_fits(self, file_path, overwrite=False):
+        """
+        Write the Mask to a .fits file.
+
+        Before outputting a 2D NumPy array mask, the array may be flipped upside-down using np.flipud depending on
+        the project config files. This is for Astronomy projects so that structures appear the same orientation
+        as `.fits` files loaded in DS9.
+
+        Parameters
+        ----------
+        file_path
+            The full path of the file that is output, including the file name and `.fits` extension.
+        overwrite
+            If `True` and a file already exists with the input file_path the .fits file is overwritten. If `False`, an
+            error is raised.
+
+        Returns
+        -------
+        None
+
+        Examples
+        --------
+        mask = Mask2D(mask=np.full(shape=(5,5), fill_value=False))
+        mask.output_to_fits(file_path='/path/to/file/filename.fits', overwrite=True)
+        """
+        output_to_fits(
+            values=self.astype("float"),
+            file_path=file_path,
+            overwrite=overwrite,
+            header_dict=self.header_dict,
+            ext_name="mask",
+        )
+
+    @property
+    def pixels_in_mask(self) -> int:
+        """
+        The total number of unmasked pixels (values are `False`) in the mask.
+        """
+        return (np.size(self._array) - np.sum(self._array)).astype(int)
+
+    @property
+    def is_all_true(self) -> bool:
+        """
+        Returns `True` if all pixels in a mask are `True`, else returns `False`.
+        """
+        return self.pixels_in_mask == 0
+
+    @property
+    def is_all_false(self) -> bool:
+        """
+        Returns `False` if all pixels in a mask are `False`, else returns `True`.
+        """
+        return self.pixels_in_mask == np.size(self._array)
+
+    @property
+    def shape_slim(self) -> int:
+        """
+        The 1D shape of the mask, which is equivalent to the total number of unmasked pixels in the mask.
+        """
+        return self.pixels_in_mask