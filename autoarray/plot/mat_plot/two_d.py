--- conflicted
+++ resolved
@@ -1,717 +1,713 @@
-import matplotlib.pyplot as plt
-import numpy as np
-from typing import Optional, List, Union
-
-from autoconf import conf
-
-from autoarray.inversion.pixelization.mappers.rectangular import (
-    MapperRectangularNoInterp,
-)
-from autoarray.inversion.pixelization.mappers.delaunay import MapperDelaunay
-from autoarray.inversion.pixelization.mappers.voronoi import MapperVoronoiNoInterp
-from autoarray.plot.mat_plot.abstract import AbstractMatPlot
-from autoarray.plot.auto_labels import AutoLabels
-from autoarray.plot.visuals.two_d import Visuals2D
-from autoarray.structures.arrays.uniform_2d import Array2D
-
-from autoarray.structures.arrays import array_2d_util
-
-from autoarray import exc
-from autoarray.plot.wrap import base as wb
-from autoarray.plot.wrap import two_d as w2d
-
-
-class MatPlot2D(AbstractMatPlot):
-    def __init__(
-        self,
-        units: Optional[wb.Units] = None,
-        figure: Optional[wb.Figure] = None,
-        axis: Optional[wb.Axis] = None,
-        cmap: Optional[wb.Cmap] = None,
-        colorbar: Optional[wb.Colorbar] = None,
-        colorbar_tickparams: Optional[wb.ColorbarTickParams] = None,
-        tickparams: Optional[wb.TickParams] = None,
-        yticks: Optional[wb.YTicks] = None,
-        xticks: Optional[wb.XTicks] = None,
-        title: Optional[wb.Title] = None,
-        ylabel: Optional[wb.YLabel] = None,
-        xlabel: Optional[wb.XLabel] = None,
-        text: Optional[Union[wb.Text, List[wb.Text]]] = None,
-        annotate: Optional[Union[wb.Annotate, List[wb.Annotate]]] = None,
-        legend: Optional[wb.Legend] = None,
-        output: Optional[wb.Output] = None,
-        array_overlay: Optional[w2d.ArrayOverlay] = None,
-        grid_scatter: Optional[w2d.GridScatter] = None,
-        grid_plot: Optional[w2d.GridPlot] = None,
-        grid_errorbar: Optional[w2d.GridErrorbar] = None,
-        vector_yx_quiver: Optional[w2d.VectorYXQuiver] = None,
-        patch_overlay: Optional[w2d.PatchOverlay] = None,
-        interpolated_reconstruction: Optional[w2d.InterpolatedReconstruction] = None,
-        voronoi_drawer: Optional[w2d.VoronoiDrawer] = None,
-        origin_scatter: Optional[w2d.OriginScatter] = None,
-        mask_scatter: Optional[w2d.MaskScatter] = None,
-        border_scatter: Optional[w2d.BorderScatter] = None,
-        positions_scatter: Optional[w2d.PositionsScatter] = None,
-        index_scatter: Optional[w2d.IndexScatter] = None,
-        mesh_grid_scatter: Optional[w2d.MeshGridScatter] = None,
-        parallel_overscan_plot: Optional[w2d.ParallelOverscanPlot] = None,
-        serial_prescan_plot: Optional[w2d.SerialPrescanPlot] = None,
-        serial_overscan_plot: Optional[w2d.SerialOverscanPlot] = None,
-    ):
-        """
-        Visualizes 2D data structures (e.g an `Array2D`, `Grid2D`, `VectorField`, etc.) using Matplotlib.
-
-        The `Plotter` is passed objects from the `wrap` package which wrap matplotlib plot functions and customize
-        the appearance of the plots of the data structure. If the values of these matplotlib wrapper objects are not
-        manually specified, they assume the default values provided in the `config.visualize.mat_*` `.ini` config files.
-
-        The following 2D data structures can be plotted using the following matplotlib functions:
-
-        - `Array2D`:, using `plt.imshow`.
-        - `Grid2D`: using `plt.scatter`.
-        - `Line`: using `plt.plot`, `plt.semilogy`, `plt.loglog` or `plt.scatter`.
-        - `VectorField`: using `plt.quiver`.
-        - `RectangularMapper`: using `plt.imshow`.
-        - `MapperVoronoiNoInterp`: using `plt.fill`.
-
-        Parameters
-        ----------
-        units
-            The units of the figure used to plot the data structure which sets the y and x ticks and labels.
-        figure
-            Opens the matplotlib figure before plotting via `plt.figure` and closes it once plotting is complete
-            via `plt.close`.
-        axis
-            Sets the extent of the figure axis via `plt.axis` and allows for a manual axis range.
-        cmap
-            Customizes the colormap of the plot and its normalization via matplotlib `colors` objects such
-            as `colors.Normalize` and `colors.LogNorm`.
-        colorbar
-            Plots the colorbar of the plot via `plt.colorbar` and customizes its tick labels and values using method
-            like `cb.set_yticklabels`.
-        colorbar_tickparams
-            Customizes the yticks of the colorbar plotted via `plt.colorbar`.
-        tickparams
-            Customizes the appearances of the y and x ticks on the plot, (e.g. the fontsize), using `plt.tick_params`.
-        yticks
-            Sets the yticks of the plot, including scaling them to new units depending on the `Units` object, via
-            `plt.yticks`.
-        xticks
-            Sets the xticks of the plot, including scaling them to new units depending on the `Units` object, via
-            `plt.xticks`.
-        title
-            Sets the figure title and customizes its appearance using `plt.title`.
-        ylabel
-            Sets the figure ylabel and customizes its appearance using `plt.ylabel`.
-        xlabel
-            Sets the figure xlabel and customizes its appearance using `plt.xlabel`.
-        text
-            Sets any text on the figure and customizes its appearance using `plt.text`.
-        annotate
-            Sets any annotations on the figure and customizes its appearance using `plt.annotate`.
-        legend
-            Sets whether the plot inclues a legend and customizes its appearance and labels using `plt.legend`.
-        output
-            Sets if the figure is displayed on the user's screen or output to `.png` using `plt.show` and `plt.savefig`
-        array_overlay
-            Overlays an input `Array2D` over the figure using `plt.imshow`.
-        grid_scatter
-            Scatters a `Grid2D` of (y,x) coordinates over the figure using `plt.scatter`.
-        grid_plot
-            Plots lines of data (e.g. a y versus x plot via `plt.plot`, vertical lines via `plt.avxline`, etc.)
-        vector_yx_quiver
-            Plots a `VectorField` object using the matplotlib function `plt.quiver`.
-        patch_overlay
-            Overlays matplotlib `patches.Patch` objects over the figure, such as an `Ellipse`.
-        voronoi_drawer
-            Draws a colored Voronoi mesh of pixels using `plt.fill`.
-        interpolated_reconstruction
-            Draws a colored Delaunay mesh of pixels using `plt.fill`.
-        origin_scatter
-            Scatters the (y,x) origin of the data structure on the figure.
-        mask_scatter
-            Scatters an input `Mask2d` over the plotted data structure's figure.
-        border_scatter
-            Scatters the border of an input `Mask2d` over the plotted data structure's figure.
-        positions_scatter
-            Scatters specific (y,x) coordinates input as a `Grid2DIrregular` object over the figure.
-        index_scatter
-            Scatters specific coordinates of an input `Grid2D` based on input values of the `Grid2D`'s 1D or 2D indexes.
-        mesh_grid_scatter
-            Scatters the `PixelizationGrid` of a `Mesh` object.
-        parallel_overscan_plot
-            Plots the parallel overscan on an `Array2D` data structure representing a CCD imaging via `plt.plot`.
-        serial_prescan_plot
-            Plots the serial prescan on an `Array2D` data structure representing a CCD imaging via `plt.plot`.
-        serial_overscan_plot
-            Plots the serial overscan on an `Array2D` data structure representing a CCD imaging via `plt.plot`.
-        """
-
-        super().__init__(
-            units=units,
-            figure=figure,
-            axis=axis,
-            cmap=cmap,
-            colorbar=colorbar,
-            colorbar_tickparams=colorbar_tickparams,
-            tickparams=tickparams,
-            yticks=yticks,
-            xticks=xticks,
-            title=title,
-            ylabel=ylabel,
-            xlabel=xlabel,
-            text=text,
-            annotate=annotate,
-            legend=legend,
-            output=output,
-        )
-
-        self.array_overlay = array_overlay or w2d.ArrayOverlay(is_default=True)
-
-        self.grid_scatter = grid_scatter or w2d.GridScatter(is_default=True)
-        self.grid_plot = grid_plot or w2d.GridPlot(is_default=True)
-        self.grid_errorbar = grid_errorbar or w2d.GridErrorbar(is_default=True)
-
-        self.vector_yx_quiver = vector_yx_quiver or w2d.VectorYXQuiver(is_default=True)
-        self.patch_overlay = patch_overlay or w2d.PatchOverlay(is_default=True)
-
-        self.interpolated_reconstruction = (
-            interpolated_reconstruction
-            or w2d.InterpolatedReconstruction(is_default=True)
-        )
-        self.voronoi_drawer = voronoi_drawer or w2d.VoronoiDrawer(is_default=True)
-
-        self.origin_scatter = origin_scatter or w2d.OriginScatter(is_default=True)
-        self.mask_scatter = mask_scatter or w2d.MaskScatter(is_default=True)
-        self.border_scatter = border_scatter or w2d.BorderScatter(is_default=True)
-        self.positions_scatter = positions_scatter or w2d.PositionsScatter(
-            is_default=True
-        )
-        self.index_scatter = index_scatter or w2d.IndexScatter(is_default=True)
-        self.mesh_grid_scatter = mesh_grid_scatter or w2d.MeshGridScatter(
-            is_default=True
-        )
-
-        self.parallel_overscan_plot = (
-            parallel_overscan_plot or w2d.ParallelOverscanPlot(is_default=True)
-        )
-        self.serial_prescan_plot = serial_prescan_plot or w2d.SerialPrescanPlot(
-            is_default=True
-        )
-        self.serial_overscan_plot = serial_overscan_plot or w2d.SerialOverscanPlot(
-            is_default=True
-        )
-
-        self.is_for_subplot = False
-
-    def plot_array(
-        self,
-        array: Array2D,
-        visuals_2d: Visuals2D,
-        auto_labels: AutoLabels,
-        bypass: bool = False,
-    ):
-        """
-        Plot an `Array2D` data structure as a figure using the matplotlib wrapper objects and tools.
-
-        This `Array2D` is plotted using `plt.imshow`.
-
-        Parameters
-        ----------
-        array
-            The 2D array of data_type which is plotted.
-        visuals_2d
-            Contains all the visuals that are plotted over the `Array2D` (e.g. the origin, mask, grids, etc.).
-        bypass
-            If `True`, `plt.close` is omitted and the matplotlib figure remains open. This is used when making subplots.
-        """
-
-        if array is None or np.all(array == 0):
-            return
-
-        if array.pixel_scales is None and self.units.use_scaled:
-            raise exc.ArrayException(
-                "You cannot plot an array using its scaled unit_label if the input array does not have "
-                "a pixel scales attribute."
-            )
-
-        array = array.binned
-
-        # Hack being used for BELLSABSORB with Tania, remove later and code up automatic method to make it
-        # so that if a mask is irregular and zooming in creates white edges, that instead it doesnt have the eddge.
-        # This could just be a matplotlib settings to change the edge color?
-
-        #        array = array.resized_from(new_shape=(401, 401))
-
-        if array.mask.is_all_false:
-            buffer = 0
-        else:
-            buffer = 1
-
-        zoom_around_mask = False
-
-        if conf.instance["visualize"]["general"]["general"]["zoom_around_mask"]:
-            zoom_around_mask = True
-
-        if (
-            self.output.format == "fits"
-            and conf.instance["visualize"]["general"]["general"][
-                "disable_zoom_for_fits"
-            ]
-        ):
-            zoom_around_mask = False
-
-        if zoom_around_mask:
-            extent = array.extent_of_zoomed_array(buffer=buffer)
-            array = array.zoomed_around_mask(buffer=buffer)
-
-        else:
-            extent = array.geometry.extent
-
-        ax = None
-
-        if not self.is_for_subplot:
-            fig, ax = self.figure.open()
-        else:
-            if not bypass:
-                ax = self.setup_subplot()
-
-        aspect = self.figure.aspect_from(shape_native=array.shape_native)
-<<<<<<< HEAD
-        norm_scale = self.cmap.norm_from(array=array.array)
-=======
-        norm = self.cmap.norm_from(array=array)
->>>>>>> a433b99d
-
-        origin = conf.instance["visualize"]["general"]["general"]["imshow_origin"]
-
-        plt.imshow(
-            X=array.native.array,
-            aspect=aspect,
-            cmap=self.cmap.cmap,
-            norm=norm,
-            extent=extent,
-            origin=origin,
-        )
-
-        if visuals_2d.array_overlay is not None:
-            self.array_overlay.overlay_array(
-                array=visuals_2d.array_overlay, figure=self.figure
-            )
-
-        extent_axis = self.axis.config_dict.get("extent")
-
-        if extent_axis is None:
-            extent_axis = extent
-
-        self.axis.set(extent=extent_axis)
-
-        self.tickparams.set()
-
-        self.yticks.set(
-            min_value=extent_axis[2],
-            max_value=extent_axis[3],
-            units=self.units,
-            pixels=array.shape_native[0],
-        )
-
-        self.xticks.set(
-            min_value=extent_axis[0],
-            max_value=extent_axis[1],
-            units=self.units,
-            pixels=array.shape_native[1],
-        )
-
-        self.title.set(auto_title=auto_labels.title)
-        self.ylabel.set()
-        self.xlabel.set()
-
-        if not isinstance(self.text, list):
-            self.text.set()
-        else:
-            [text.set() for text in self.text]
-
-        if not isinstance(self.annotate, list):
-            self.annotate.set()
-        else:
-            [annotate.set() for annotate in self.annotate]
-
-        if self.colorbar is not False:
-            cb = self.colorbar.set(
-                units=self.units, ax=ax, norm=norm, cb_unit=auto_labels.cb_unit
-            )
-            self.colorbar_tickparams.set(cb=cb)
-
-        # levels = np.logspace(np.log10(0.3), np.log10(20.0), 10)
-        # plt.contour(
-        #     #  array.mask.derive_grid.unmasked_sub_1,
-        #     array.native[::-1],
-        #     levels=levels,
-        #     colors="black",
-        #     extent=extent,
-        # )
-
-        grid_indexes = None
-
-        if visuals_2d.indexes is not None or visuals_2d.pix_indexes is not None:
-            grid_indexes = array.mask.derive_grid.unmasked
-
-        visuals_2d.plot_via_plotter(plotter=self, grid_indexes=grid_indexes)
-
-        if not self.is_for_subplot and not bypass:
-            self.output.to_figure(structure=array, auto_filename=auto_labels.filename)
-            self.figure.close()
-
-    def plot_grid(
-        self,
-        grid,
-        visuals_2d: Visuals2D,
-        auto_labels: AutoLabels,
-        color_array=None,
-        y_errors=None,
-        x_errors=None,
-        buffer=0.1,
-    ):
-        """Plot a grid of (y,x) Cartesian coordinates as a scatter plotter of points.
-
-        Parameters
-        ----------
-        grid
-            The (y,x) coordinates of the grid, in an array of shape (total_coordinates, 2).
-        indexes
-            A set of points that are plotted in a different colour for emphasis (e.g. to show the mappings between \
-            different planes).
-        """
-
-        if not self.is_for_subplot:
-            fig, ax = self.figure.open()
-        else:
-            ax = self.setup_subplot()
-
-        if color_array is None:
-            if y_errors is None and x_errors is None:
-                self.grid_scatter.scatter_grid(grid=grid)
-            else:
-                self.grid_errorbar.errorbar_grid(
-                    grid=grid, y_errors=y_errors, x_errors=x_errors
-                )
-
-        elif color_array is not None:
-            cmap = plt.get_cmap(self.cmap.cmap)
-
-            if y_errors is None and x_errors is None:
-                self.grid_scatter.scatter_grid_colored(
-                    grid=grid, color_array=color_array, cmap=cmap
-                )
-            else:
-                self.grid_errorbar.errorbar_grid_colored(
-                    grid=grid,
-                    cmap=cmap,
-                    color_array=color_array,
-                    y_errors=y_errors,
-                    x_errors=x_errors,
-                )
-
-            if self.colorbar is not None:
-                colorbar = self.colorbar.set_with_color_values(
-                    units=self.units,
-                    cmap=self.cmap.cmap,
-                    color_values=color_array,
-                    ax=ax,
-                )
-                if colorbar is not None and self.colorbar_tickparams is not None:
-                    self.colorbar_tickparams.set(cb=colorbar)
-
-        self.title.set(auto_title=auto_labels.title)
-        self.ylabel.set()
-        self.xlabel.set()
-
-        if not isinstance(self.text, list):
-            self.text.set()
-        else:
-            [text.set() for text in self.text]
-
-        if not isinstance(self.annotate, list):
-            self.annotate.set()
-        else:
-            [annotate.set() for annotate in self.annotate]
-
-        extent = self.axis.config_dict.get("extent")
-
-        if extent is None:
-            extent = grid.extent_with_buffer_from(buffer=buffer)
-
-        self.axis.set(extent=extent, grid=grid)
-
-        self.tickparams.set()
-
-        if not self.axis.symmetric_around_centre:
-            self.yticks.set(min_value=extent[2], max_value=extent[3], units=self.units)
-            self.xticks.set(min_value=extent[0], max_value=extent[1], units=self.units)
-
-        visuals_2d.plot_via_plotter(plotter=self, grid_indexes=grid)
-
-        if not self.is_for_subplot:
-            self.output.to_figure(structure=grid, auto_filename=auto_labels.filename)
-            self.figure.close()
-
-    def plot_mapper(
-        self,
-        mapper: Union[MapperRectangularNoInterp, MapperVoronoiNoInterp],
-        visuals_2d: Visuals2D,
-        auto_labels: AutoLabels,
-        interpolate_to_uniform: bool = False,
-        pixel_values: np.ndarray = Optional[None],
-        zoom_to_brightest: bool = True,
-    ):
-        if isinstance(mapper, MapperRectangularNoInterp):
-            self._plot_rectangular_mapper(
-                mapper=mapper,
-                visuals_2d=visuals_2d,
-                auto_labels=auto_labels,
-                pixel_values=pixel_values,
-                zoom_to_brightest=zoom_to_brightest,
-            )
-
-        elif isinstance(mapper, MapperDelaunay):
-            self._plot_delaunay_mapper(
-                mapper=mapper,
-                visuals_2d=visuals_2d,
-                auto_labels=auto_labels,
-                interpolate_to_uniform=interpolate_to_uniform,
-                pixel_values=pixel_values,
-                zoom_to_brightest=zoom_to_brightest,
-            )
-        else:
-            self._plot_voronoi_mapper(
-                mapper=mapper,
-                visuals_2d=visuals_2d,
-                auto_labels=auto_labels,
-                interpolate_to_uniform=interpolate_to_uniform,
-                pixel_values=pixel_values,
-                zoom_to_brightest=zoom_to_brightest,
-            )
-
-    def _plot_rectangular_mapper(
-        self,
-        mapper: MapperRectangularNoInterp,
-        visuals_2d: Visuals2D,
-        auto_labels: AutoLabels,
-        pixel_values: np.ndarray = Optional[None],
-        zoom_to_brightest: bool = True,
-    ):
-        if pixel_values is not None:
-            solution_array_2d = array_2d_util.array_2d_native_from(
-                array_2d_slim=pixel_values,
-                mask_2d=np.full(
-                    fill_value=False, shape=mapper.source_plane_mesh_grid.shape_native
-                ),
-                sub_size=1,
-            )
-
-            pixel_values = Array2D.no_mask(
-                values=solution_array_2d,
-                sub_size=1,
-                pixel_scales=mapper.source_plane_mesh_grid.pixel_scales,
-                origin=mapper.source_plane_mesh_grid.origin,
-            )
-
-        extent = self.axis.config_dict.get("extent")
-        if extent is None:
-            extent = mapper.extent_from(
-                values=pixel_values, zoom_to_brightest=zoom_to_brightest
-            )
-
-        aspect_inv = self.figure.aspect_for_subplot_from(extent=extent)
-
-        if not self.is_for_subplot:
-            fig, ax = self.figure.open()
-        else:
-            ax = self.setup_subplot(aspect=aspect_inv)
-
-        if pixel_values is not None:
-            self.plot_array(
-                array=pixel_values,
-                visuals_2d=visuals_2d,
-                auto_labels=auto_labels,
-                bypass=True,
-            )
-
-        self.axis.set(extent=extent, grid=mapper.source_plane_mesh_grid)
-
-        self.yticks.set(min_value=extent[2], max_value=extent[3], units=self.units)
-        self.xticks.set(min_value=extent[0], max_value=extent[1], units=self.units)
-
-        if not isinstance(self.text, list):
-            self.text.set()
-        else:
-            [text.set() for text in self.text]
-
-        if not isinstance(self.annotate, list):
-            self.annotate.set()
-        else:
-            [annotate.set() for annotate in self.annotate]
-
-        self.grid_plot.plot_rectangular_grid_lines(
-            extent=mapper.source_plane_mesh_grid.geometry.extent,
-            shape_native=mapper.shape_native,
-        )
-
-        self.title.set(auto_title=auto_labels.title)
-        self.tickparams.set()
-        self.ylabel.set()
-        self.xlabel.set()
-
-        visuals_2d.plot_via_plotter(
-            plotter=self, grid_indexes=mapper.source_plane_data_grid, mapper=mapper
-        )
-
-        if not self.is_for_subplot:
-            self.output.to_figure(structure=None, auto_filename=auto_labels.filename)
-            self.figure.close()
-
-    def _plot_delaunay_mapper(
-        self,
-        mapper: MapperDelaunay,
-        visuals_2d: Visuals2D,
-        auto_labels: AutoLabels,
-        interpolate_to_uniform: bool = False,
-        pixel_values: np.ndarray = Optional[None],
-        zoom_to_brightest: bool = True,
-    ):
-        extent = self.axis.config_dict.get("extent")
-        if extent is None:
-            extent = mapper.extent_from(
-                values=pixel_values, zoom_to_brightest=zoom_to_brightest
-            )
-
-        aspect_inv = self.figure.aspect_for_subplot_from(extent=extent)
-
-        if not self.is_for_subplot:
-            fig, ax = self.figure.open()
-        else:
-            ax = self.setup_subplot(aspect=aspect_inv)
-
-        self.axis.set(extent=extent, grid=mapper.source_plane_mesh_grid)
-
-        self.tickparams.set()
-        self.yticks.set(min_value=extent[2], max_value=extent[3], units=self.units)
-        self.xticks.set(min_value=extent[0], max_value=extent[1], units=self.units)
-
-        if not isinstance(self.text, list):
-            self.text.set()
-        else:
-            [text.set() for text in self.text]
-
-        if not isinstance(self.annotate, list):
-            self.annotate.set()
-        else:
-            [annotate.set() for annotate in self.annotate]
-
-        interpolation_array = self.interpolated_reconstruction.imshow_reconstruction(
-            mapper=mapper,
-            pixel_values=pixel_values,
-            units=self.units,
-            cmap=self.cmap,
-            colorbar=self.colorbar,
-            colorbar_tickparams=self.colorbar_tickparams,
-            aspect=aspect_inv,
-            ax=ax,
-        )
-
-        self.title.set(auto_title=auto_labels.title)
-        self.ylabel.set()
-        self.xlabel.set()
-
-        visuals_2d.plot_via_plotter(
-            plotter=self, grid_indexes=mapper.source_plane_data_grid, mapper=mapper
-        )
-
-        if not self.is_for_subplot:
-            self.output.to_figure(
-                structure=interpolation_array, auto_filename=auto_labels.filename
-            )
-            self.figure.close()
-
-    def _plot_voronoi_mapper(
-        self,
-        mapper: MapperVoronoiNoInterp,
-        visuals_2d: Visuals2D,
-        auto_labels: AutoLabels,
-        interpolate_to_uniform: bool = False,
-        pixel_values: np.ndarray = Optional[None],
-        zoom_to_brightest: bool = True,
-    ):
-        extent = self.axis.config_dict.get("extent")
-
-        if extent is None:
-            extent = mapper.extent_from(
-                values=pixel_values, zoom_to_brightest=zoom_to_brightest
-            )
-
-        aspect_inv = self.figure.aspect_for_subplot_from(extent=extent)
-
-        if not self.is_for_subplot:
-            fig, ax = self.figure.open()
-        else:
-            ax = self.setup_subplot(aspect=aspect_inv)
-
-        self.axis.set(extent=extent, grid=mapper.source_plane_mesh_grid)
-
-        plt.gca().set_aspect(aspect_inv)
-
-        self.tickparams.set()
-        self.yticks.set(min_value=extent[2], max_value=extent[3], units=self.units)
-        self.xticks.set(min_value=extent[0], max_value=extent[1], units=self.units)
-
-        if not isinstance(self.text, list):
-            self.text.set()
-        else:
-            [text.set() for text in self.text]
-
-        if not isinstance(self.annotate, list):
-            self.annotate.set()
-        else:
-            [annotate.set() for annotate in self.annotate]
-
-        if not interpolate_to_uniform:
-            self.voronoi_drawer.draw_voronoi_pixels(
-                mapper=mapper,
-                units=self.units,
-                pixel_values=pixel_values,
-                cmap=self.cmap,
-                colorbar=self.colorbar,
-                colorbar_tickparams=self.colorbar_tickparams,
-                ax=ax,
-            )
-
-        else:
-            self.interpolated_reconstruction.imshow_reconstruction(
-                mapper=mapper,
-                pixel_values=pixel_values,
-                units=self.units,
-                cmap=self.cmap,
-                colorbar=self.colorbar,
-                colorbar_tickparams=self.colorbar_tickparams,
-                aspect=aspect_inv,
-                ax=ax,
-            )
-
-        self.title.set(auto_title=auto_labels.title)
-        self.ylabel.set()
-        self.xlabel.set()
-
-        visuals_2d.plot_via_plotter(
-            plotter=self, grid_indexes=mapper.source_plane_data_grid, mapper=mapper
-        )
-
-        if pixel_values is not None:
-            interpolation_array = mapper.interpolated_array_from(values=pixel_values)
-        else:
-            interpolation_array = None
-
-        if not self.is_for_subplot:
-            self.output.to_figure(
-                structure=interpolation_array, auto_filename=auto_labels.filename
-            )
-            self.figure.close()
+import matplotlib.pyplot as plt
+import numpy as np
+from typing import Optional, List, Union
+
+from autoconf import conf
+
+from autoarray.inversion.pixelization.mappers.rectangular import (
+    MapperRectangularNoInterp,
+)
+from autoarray.inversion.pixelization.mappers.delaunay import MapperDelaunay
+from autoarray.inversion.pixelization.mappers.voronoi import MapperVoronoiNoInterp
+from autoarray.plot.mat_plot.abstract import AbstractMatPlot
+from autoarray.plot.auto_labels import AutoLabels
+from autoarray.plot.visuals.two_d import Visuals2D
+from autoarray.structures.arrays.uniform_2d import Array2D
+
+from autoarray.structures.arrays import array_2d_util
+
+from autoarray import exc
+from autoarray.plot.wrap import base as wb
+from autoarray.plot.wrap import two_d as w2d
+
+
+class MatPlot2D(AbstractMatPlot):
+    def __init__(
+        self,
+        units: Optional[wb.Units] = None,
+        figure: Optional[wb.Figure] = None,
+        axis: Optional[wb.Axis] = None,
+        cmap: Optional[wb.Cmap] = None,
+        colorbar: Optional[wb.Colorbar] = None,
+        colorbar_tickparams: Optional[wb.ColorbarTickParams] = None,
+        tickparams: Optional[wb.TickParams] = None,
+        yticks: Optional[wb.YTicks] = None,
+        xticks: Optional[wb.XTicks] = None,
+        title: Optional[wb.Title] = None,
+        ylabel: Optional[wb.YLabel] = None,
+        xlabel: Optional[wb.XLabel] = None,
+        text: Optional[Union[wb.Text, List[wb.Text]]] = None,
+        annotate: Optional[Union[wb.Annotate, List[wb.Annotate]]] = None,
+        legend: Optional[wb.Legend] = None,
+        output: Optional[wb.Output] = None,
+        array_overlay: Optional[w2d.ArrayOverlay] = None,
+        grid_scatter: Optional[w2d.GridScatter] = None,
+        grid_plot: Optional[w2d.GridPlot] = None,
+        grid_errorbar: Optional[w2d.GridErrorbar] = None,
+        vector_yx_quiver: Optional[w2d.VectorYXQuiver] = None,
+        patch_overlay: Optional[w2d.PatchOverlay] = None,
+        interpolated_reconstruction: Optional[w2d.InterpolatedReconstruction] = None,
+        voronoi_drawer: Optional[w2d.VoronoiDrawer] = None,
+        origin_scatter: Optional[w2d.OriginScatter] = None,
+        mask_scatter: Optional[w2d.MaskScatter] = None,
+        border_scatter: Optional[w2d.BorderScatter] = None,
+        positions_scatter: Optional[w2d.PositionsScatter] = None,
+        index_scatter: Optional[w2d.IndexScatter] = None,
+        mesh_grid_scatter: Optional[w2d.MeshGridScatter] = None,
+        parallel_overscan_plot: Optional[w2d.ParallelOverscanPlot] = None,
+        serial_prescan_plot: Optional[w2d.SerialPrescanPlot] = None,
+        serial_overscan_plot: Optional[w2d.SerialOverscanPlot] = None,
+    ):
+        """
+        Visualizes 2D data structures (e.g an `Array2D`, `Grid2D`, `VectorField`, etc.) using Matplotlib.
+
+        The `Plotter` is passed objects from the `wrap` package which wrap matplotlib plot functions and customize
+        the appearance of the plots of the data structure. If the values of these matplotlib wrapper objects are not
+        manually specified, they assume the default values provided in the `config.visualize.mat_*` `.ini` config files.
+
+        The following 2D data structures can be plotted using the following matplotlib functions:
+
+        - `Array2D`:, using `plt.imshow`.
+        - `Grid2D`: using `plt.scatter`.
+        - `Line`: using `plt.plot`, `plt.semilogy`, `plt.loglog` or `plt.scatter`.
+        - `VectorField`: using `plt.quiver`.
+        - `RectangularMapper`: using `plt.imshow`.
+        - `MapperVoronoiNoInterp`: using `plt.fill`.
+
+        Parameters
+        ----------
+        units
+            The units of the figure used to plot the data structure which sets the y and x ticks and labels.
+        figure
+            Opens the matplotlib figure before plotting via `plt.figure` and closes it once plotting is complete
+            via `plt.close`.
+        axis
+            Sets the extent of the figure axis via `plt.axis` and allows for a manual axis range.
+        cmap
+            Customizes the colormap of the plot and its normalization via matplotlib `colors` objects such
+            as `colors.Normalize` and `colors.LogNorm`.
+        colorbar
+            Plots the colorbar of the plot via `plt.colorbar` and customizes its tick labels and values using method
+            like `cb.set_yticklabels`.
+        colorbar_tickparams
+            Customizes the yticks of the colorbar plotted via `plt.colorbar`.
+        tickparams
+            Customizes the appearances of the y and x ticks on the plot, (e.g. the fontsize), using `plt.tick_params`.
+        yticks
+            Sets the yticks of the plot, including scaling them to new units depending on the `Units` object, via
+            `plt.yticks`.
+        xticks
+            Sets the xticks of the plot, including scaling them to new units depending on the `Units` object, via
+            `plt.xticks`.
+        title
+            Sets the figure title and customizes its appearance using `plt.title`.
+        ylabel
+            Sets the figure ylabel and customizes its appearance using `plt.ylabel`.
+        xlabel
+            Sets the figure xlabel and customizes its appearance using `plt.xlabel`.
+        text
+            Sets any text on the figure and customizes its appearance using `plt.text`.
+        annotate
+            Sets any annotations on the figure and customizes its appearance using `plt.annotate`.
+        legend
+            Sets whether the plot inclues a legend and customizes its appearance and labels using `plt.legend`.
+        output
+            Sets if the figure is displayed on the user's screen or output to `.png` using `plt.show` and `plt.savefig`
+        array_overlay
+            Overlays an input `Array2D` over the figure using `plt.imshow`.
+        grid_scatter
+            Scatters a `Grid2D` of (y,x) coordinates over the figure using `plt.scatter`.
+        grid_plot
+            Plots lines of data (e.g. a y versus x plot via `plt.plot`, vertical lines via `plt.avxline`, etc.)
+        vector_yx_quiver
+            Plots a `VectorField` object using the matplotlib function `plt.quiver`.
+        patch_overlay
+            Overlays matplotlib `patches.Patch` objects over the figure, such as an `Ellipse`.
+        voronoi_drawer
+            Draws a colored Voronoi mesh of pixels using `plt.fill`.
+        interpolated_reconstruction
+            Draws a colored Delaunay mesh of pixels using `plt.fill`.
+        origin_scatter
+            Scatters the (y,x) origin of the data structure on the figure.
+        mask_scatter
+            Scatters an input `Mask2d` over the plotted data structure's figure.
+        border_scatter
+            Scatters the border of an input `Mask2d` over the plotted data structure's figure.
+        positions_scatter
+            Scatters specific (y,x) coordinates input as a `Grid2DIrregular` object over the figure.
+        index_scatter
+            Scatters specific coordinates of an input `Grid2D` based on input values of the `Grid2D`'s 1D or 2D indexes.
+        mesh_grid_scatter
+            Scatters the `PixelizationGrid` of a `Mesh` object.
+        parallel_overscan_plot
+            Plots the parallel overscan on an `Array2D` data structure representing a CCD imaging via `plt.plot`.
+        serial_prescan_plot
+            Plots the serial prescan on an `Array2D` data structure representing a CCD imaging via `plt.plot`.
+        serial_overscan_plot
+            Plots the serial overscan on an `Array2D` data structure representing a CCD imaging via `plt.plot`.
+        """
+
+        super().__init__(
+            units=units,
+            figure=figure,
+            axis=axis,
+            cmap=cmap,
+            colorbar=colorbar,
+            colorbar_tickparams=colorbar_tickparams,
+            tickparams=tickparams,
+            yticks=yticks,
+            xticks=xticks,
+            title=title,
+            ylabel=ylabel,
+            xlabel=xlabel,
+            text=text,
+            annotate=annotate,
+            legend=legend,
+            output=output,
+        )
+
+        self.array_overlay = array_overlay or w2d.ArrayOverlay(is_default=True)
+
+        self.grid_scatter = grid_scatter or w2d.GridScatter(is_default=True)
+        self.grid_plot = grid_plot or w2d.GridPlot(is_default=True)
+        self.grid_errorbar = grid_errorbar or w2d.GridErrorbar(is_default=True)
+
+        self.vector_yx_quiver = vector_yx_quiver or w2d.VectorYXQuiver(is_default=True)
+        self.patch_overlay = patch_overlay or w2d.PatchOverlay(is_default=True)
+
+        self.interpolated_reconstruction = (
+            interpolated_reconstruction
+            or w2d.InterpolatedReconstruction(is_default=True)
+        )
+        self.voronoi_drawer = voronoi_drawer or w2d.VoronoiDrawer(is_default=True)
+
+        self.origin_scatter = origin_scatter or w2d.OriginScatter(is_default=True)
+        self.mask_scatter = mask_scatter or w2d.MaskScatter(is_default=True)
+        self.border_scatter = border_scatter or w2d.BorderScatter(is_default=True)
+        self.positions_scatter = positions_scatter or w2d.PositionsScatter(
+            is_default=True
+        )
+        self.index_scatter = index_scatter or w2d.IndexScatter(is_default=True)
+        self.mesh_grid_scatter = mesh_grid_scatter or w2d.MeshGridScatter(
+            is_default=True
+        )
+
+        self.parallel_overscan_plot = (
+            parallel_overscan_plot or w2d.ParallelOverscanPlot(is_default=True)
+        )
+        self.serial_prescan_plot = serial_prescan_plot or w2d.SerialPrescanPlot(
+            is_default=True
+        )
+        self.serial_overscan_plot = serial_overscan_plot or w2d.SerialOverscanPlot(
+            is_default=True
+        )
+
+        self.is_for_subplot = False
+
+    def plot_array(
+        self,
+        array: Array2D,
+        visuals_2d: Visuals2D,
+        auto_labels: AutoLabels,
+        bypass: bool = False,
+    ):
+        """
+        Plot an `Array2D` data structure as a figure using the matplotlib wrapper objects and tools.
+
+        This `Array2D` is plotted using `plt.imshow`.
+
+        Parameters
+        ----------
+        array
+            The 2D array of data_type which is plotted.
+        visuals_2d
+            Contains all the visuals that are plotted over the `Array2D` (e.g. the origin, mask, grids, etc.).
+        bypass
+            If `True`, `plt.close` is omitted and the matplotlib figure remains open. This is used when making subplots.
+        """
+
+        if array is None or np.all(array == 0):
+            return
+
+        if array.pixel_scales is None and self.units.use_scaled:
+            raise exc.ArrayException(
+                "You cannot plot an array using its scaled unit_label if the input array does not have "
+                "a pixel scales attribute."
+            )
+
+        array = array.binned
+
+        # Hack being used for BELLSABSORB with Tania, remove later and code up automatic method to make it
+        # so that if a mask is irregular and zooming in creates white edges, that instead it doesnt have the eddge.
+        # This could just be a matplotlib settings to change the edge color?
+
+        #        array = array.resized_from(new_shape=(401, 401))
+
+        if array.mask.is_all_false:
+            buffer = 0
+        else:
+            buffer = 1
+
+        zoom_around_mask = False
+
+        if conf.instance["visualize"]["general"]["general"]["zoom_around_mask"]:
+            zoom_around_mask = True
+
+        if (
+            self.output.format == "fits"
+            and conf.instance["visualize"]["general"]["general"][
+                "disable_zoom_for_fits"
+            ]
+        ):
+            zoom_around_mask = False
+
+        if zoom_around_mask:
+            extent = array.extent_of_zoomed_array(buffer=buffer)
+            array = array.zoomed_around_mask(buffer=buffer)
+
+        else:
+            extent = array.geometry.extent
+
+        ax = None
+
+        if not self.is_for_subplot:
+            fig, ax = self.figure.open()
+        else:
+            if not bypass:
+                ax = self.setup_subplot()
+
+        aspect = self.figure.aspect_from(shape_native=array.shape_native)
+        norm = self.cmap.norm_from(array=array.array)
+
+        origin = conf.instance["visualize"]["general"]["general"]["imshow_origin"]
+
+        plt.imshow(
+            X=array.native.array,
+            aspect=aspect,
+            cmap=self.cmap.cmap,
+            norm=norm,
+            extent=extent,
+            origin=origin,
+        )
+
+        if visuals_2d.array_overlay is not None:
+            self.array_overlay.overlay_array(
+                array=visuals_2d.array_overlay, figure=self.figure
+            )
+
+        extent_axis = self.axis.config_dict.get("extent")
+
+        if extent_axis is None:
+            extent_axis = extent
+
+        self.axis.set(extent=extent_axis)
+
+        self.tickparams.set()
+
+        self.yticks.set(
+            min_value=extent_axis[2],
+            max_value=extent_axis[3],
+            units=self.units,
+            pixels=array.shape_native[0],
+        )
+
+        self.xticks.set(
+            min_value=extent_axis[0],
+            max_value=extent_axis[1],
+            units=self.units,
+            pixels=array.shape_native[1],
+        )
+
+        self.title.set(auto_title=auto_labels.title)
+        self.ylabel.set()
+        self.xlabel.set()
+
+        if not isinstance(self.text, list):
+            self.text.set()
+        else:
+            [text.set() for text in self.text]
+
+        if not isinstance(self.annotate, list):
+            self.annotate.set()
+        else:
+            [annotate.set() for annotate in self.annotate]
+
+        if self.colorbar is not False:
+            cb = self.colorbar.set(
+                units=self.units, ax=ax, norm=norm, cb_unit=auto_labels.cb_unit
+            )
+            self.colorbar_tickparams.set(cb=cb)
+
+        # levels = np.logspace(np.log10(0.3), np.log10(20.0), 10)
+        # plt.contour(
+        #     #  array.mask.derive_grid.unmasked_sub_1,
+        #     array.native[::-1],
+        #     levels=levels,
+        #     colors="black",
+        #     extent=extent,
+        # )
+
+        grid_indexes = None
+
+        if visuals_2d.indexes is not None or visuals_2d.pix_indexes is not None:
+            grid_indexes = array.mask.derive_grid.unmasked
+
+        visuals_2d.plot_via_plotter(plotter=self, grid_indexes=grid_indexes)
+
+        if not self.is_for_subplot and not bypass:
+            self.output.to_figure(structure=array, auto_filename=auto_labels.filename)
+            self.figure.close()
+
+    def plot_grid(
+        self,
+        grid,
+        visuals_2d: Visuals2D,
+        auto_labels: AutoLabels,
+        color_array=None,
+        y_errors=None,
+        x_errors=None,
+        buffer=0.1,
+    ):
+        """Plot a grid of (y,x) Cartesian coordinates as a scatter plotter of points.
+
+        Parameters
+        ----------
+        grid
+            The (y,x) coordinates of the grid, in an array of shape (total_coordinates, 2).
+        indexes
+            A set of points that are plotted in a different colour for emphasis (e.g. to show the mappings between \
+            different planes).
+        """
+
+        if not self.is_for_subplot:
+            fig, ax = self.figure.open()
+        else:
+            ax = self.setup_subplot()
+
+        if color_array is None:
+            if y_errors is None and x_errors is None:
+                self.grid_scatter.scatter_grid(grid=grid)
+            else:
+                self.grid_errorbar.errorbar_grid(
+                    grid=grid, y_errors=y_errors, x_errors=x_errors
+                )
+
+        elif color_array is not None:
+            cmap = plt.get_cmap(self.cmap.cmap)
+
+            if y_errors is None and x_errors is None:
+                self.grid_scatter.scatter_grid_colored(
+                    grid=grid, color_array=color_array, cmap=cmap
+                )
+            else:
+                self.grid_errorbar.errorbar_grid_colored(
+                    grid=grid,
+                    cmap=cmap,
+                    color_array=color_array,
+                    y_errors=y_errors,
+                    x_errors=x_errors,
+                )
+
+            if self.colorbar is not None:
+                colorbar = self.colorbar.set_with_color_values(
+                    units=self.units,
+                    cmap=self.cmap.cmap,
+                    color_values=color_array,
+                    ax=ax,
+                )
+                if colorbar is not None and self.colorbar_tickparams is not None:
+                    self.colorbar_tickparams.set(cb=colorbar)
+
+        self.title.set(auto_title=auto_labels.title)
+        self.ylabel.set()
+        self.xlabel.set()
+
+        if not isinstance(self.text, list):
+            self.text.set()
+        else:
+            [text.set() for text in self.text]
+
+        if not isinstance(self.annotate, list):
+            self.annotate.set()
+        else:
+            [annotate.set() for annotate in self.annotate]
+
+        extent = self.axis.config_dict.get("extent")
+
+        if extent is None:
+            extent = grid.extent_with_buffer_from(buffer=buffer)
+
+        self.axis.set(extent=extent, grid=grid)
+
+        self.tickparams.set()
+
+        if not self.axis.symmetric_around_centre:
+            self.yticks.set(min_value=extent[2], max_value=extent[3], units=self.units)
+            self.xticks.set(min_value=extent[0], max_value=extent[1], units=self.units)
+
+        visuals_2d.plot_via_plotter(plotter=self, grid_indexes=grid)
+
+        if not self.is_for_subplot:
+            self.output.to_figure(structure=grid, auto_filename=auto_labels.filename)
+            self.figure.close()
+
+    def plot_mapper(
+        self,
+        mapper: Union[MapperRectangularNoInterp, MapperVoronoiNoInterp],
+        visuals_2d: Visuals2D,
+        auto_labels: AutoLabels,
+        interpolate_to_uniform: bool = False,
+        pixel_values: np.ndarray = Optional[None],
+        zoom_to_brightest: bool = True,
+    ):
+        if isinstance(mapper, MapperRectangularNoInterp):
+            self._plot_rectangular_mapper(
+                mapper=mapper,
+                visuals_2d=visuals_2d,
+                auto_labels=auto_labels,
+                pixel_values=pixel_values,
+                zoom_to_brightest=zoom_to_brightest,
+            )
+
+        elif isinstance(mapper, MapperDelaunay):
+            self._plot_delaunay_mapper(
+                mapper=mapper,
+                visuals_2d=visuals_2d,
+                auto_labels=auto_labels,
+                interpolate_to_uniform=interpolate_to_uniform,
+                pixel_values=pixel_values,
+                zoom_to_brightest=zoom_to_brightest,
+            )
+        else:
+            self._plot_voronoi_mapper(
+                mapper=mapper,
+                visuals_2d=visuals_2d,
+                auto_labels=auto_labels,
+                interpolate_to_uniform=interpolate_to_uniform,
+                pixel_values=pixel_values,
+                zoom_to_brightest=zoom_to_brightest,
+            )
+
+    def _plot_rectangular_mapper(
+        self,
+        mapper: MapperRectangularNoInterp,
+        visuals_2d: Visuals2D,
+        auto_labels: AutoLabels,
+        pixel_values: np.ndarray = Optional[None],
+        zoom_to_brightest: bool = True,
+    ):
+        if pixel_values is not None:
+            solution_array_2d = array_2d_util.array_2d_native_from(
+                array_2d_slim=pixel_values,
+                mask_2d=np.full(
+                    fill_value=False, shape=mapper.source_plane_mesh_grid.shape_native
+                ),
+                sub_size=1,
+            )
+
+            pixel_values = Array2D.no_mask(
+                values=solution_array_2d,
+                sub_size=1,
+                pixel_scales=mapper.source_plane_mesh_grid.pixel_scales,
+                origin=mapper.source_plane_mesh_grid.origin,
+            )
+
+        extent = self.axis.config_dict.get("extent")
+        if extent is None:
+            extent = mapper.extent_from(
+                values=pixel_values, zoom_to_brightest=zoom_to_brightest
+            )
+
+        aspect_inv = self.figure.aspect_for_subplot_from(extent=extent)
+
+        if not self.is_for_subplot:
+            fig, ax = self.figure.open()
+        else:
+            ax = self.setup_subplot(aspect=aspect_inv)
+
+        if pixel_values is not None:
+            self.plot_array(
+                array=pixel_values,
+                visuals_2d=visuals_2d,
+                auto_labels=auto_labels,
+                bypass=True,
+            )
+
+        self.axis.set(extent=extent, grid=mapper.source_plane_mesh_grid)
+
+        self.yticks.set(min_value=extent[2], max_value=extent[3], units=self.units)
+        self.xticks.set(min_value=extent[0], max_value=extent[1], units=self.units)
+
+        if not isinstance(self.text, list):
+            self.text.set()
+        else:
+            [text.set() for text in self.text]
+
+        if not isinstance(self.annotate, list):
+            self.annotate.set()
+        else:
+            [annotate.set() for annotate in self.annotate]
+
+        self.grid_plot.plot_rectangular_grid_lines(
+            extent=mapper.source_plane_mesh_grid.geometry.extent,
+            shape_native=mapper.shape_native,
+        )
+
+        self.title.set(auto_title=auto_labels.title)
+        self.tickparams.set()
+        self.ylabel.set()
+        self.xlabel.set()
+
+        visuals_2d.plot_via_plotter(
+            plotter=self, grid_indexes=mapper.source_plane_data_grid, mapper=mapper
+        )
+
+        if not self.is_for_subplot:
+            self.output.to_figure(structure=None, auto_filename=auto_labels.filename)
+            self.figure.close()
+
+    def _plot_delaunay_mapper(
+        self,
+        mapper: MapperDelaunay,
+        visuals_2d: Visuals2D,
+        auto_labels: AutoLabels,
+        interpolate_to_uniform: bool = False,
+        pixel_values: np.ndarray = Optional[None],
+        zoom_to_brightest: bool = True,
+    ):
+        extent = self.axis.config_dict.get("extent")
+        if extent is None:
+            extent = mapper.extent_from(
+                values=pixel_values, zoom_to_brightest=zoom_to_brightest
+            )
+
+        aspect_inv = self.figure.aspect_for_subplot_from(extent=extent)
+
+        if not self.is_for_subplot:
+            fig, ax = self.figure.open()
+        else:
+            ax = self.setup_subplot(aspect=aspect_inv)
+
+        self.axis.set(extent=extent, grid=mapper.source_plane_mesh_grid)
+
+        self.tickparams.set()
+        self.yticks.set(min_value=extent[2], max_value=extent[3], units=self.units)
+        self.xticks.set(min_value=extent[0], max_value=extent[1], units=self.units)
+
+        if not isinstance(self.text, list):
+            self.text.set()
+        else:
+            [text.set() for text in self.text]
+
+        if not isinstance(self.annotate, list):
+            self.annotate.set()
+        else:
+            [annotate.set() for annotate in self.annotate]
+
+        interpolation_array = self.interpolated_reconstruction.imshow_reconstruction(
+            mapper=mapper,
+            pixel_values=pixel_values,
+            units=self.units,
+            cmap=self.cmap,
+            colorbar=self.colorbar,
+            colorbar_tickparams=self.colorbar_tickparams,
+            aspect=aspect_inv,
+            ax=ax,
+        )
+
+        self.title.set(auto_title=auto_labels.title)
+        self.ylabel.set()
+        self.xlabel.set()
+
+        visuals_2d.plot_via_plotter(
+            plotter=self, grid_indexes=mapper.source_plane_data_grid, mapper=mapper
+        )
+
+        if not self.is_for_subplot:
+            self.output.to_figure(
+                structure=interpolation_array, auto_filename=auto_labels.filename
+            )
+            self.figure.close()
+
+    def _plot_voronoi_mapper(
+        self,
+        mapper: MapperVoronoiNoInterp,
+        visuals_2d: Visuals2D,
+        auto_labels: AutoLabels,
+        interpolate_to_uniform: bool = False,
+        pixel_values: np.ndarray = Optional[None],
+        zoom_to_brightest: bool = True,
+    ):
+        extent = self.axis.config_dict.get("extent")
+
+        if extent is None:
+            extent = mapper.extent_from(
+                values=pixel_values, zoom_to_brightest=zoom_to_brightest
+            )
+
+        aspect_inv = self.figure.aspect_for_subplot_from(extent=extent)
+
+        if not self.is_for_subplot:
+            fig, ax = self.figure.open()
+        else:
+            ax = self.setup_subplot(aspect=aspect_inv)
+
+        self.axis.set(extent=extent, grid=mapper.source_plane_mesh_grid)
+
+        plt.gca().set_aspect(aspect_inv)
+
+        self.tickparams.set()
+        self.yticks.set(min_value=extent[2], max_value=extent[3], units=self.units)
+        self.xticks.set(min_value=extent[0], max_value=extent[1], units=self.units)
+
+        if not isinstance(self.text, list):
+            self.text.set()
+        else:
+            [text.set() for text in self.text]
+
+        if not isinstance(self.annotate, list):
+            self.annotate.set()
+        else:
+            [annotate.set() for annotate in self.annotate]
+
+        if not interpolate_to_uniform:
+            self.voronoi_drawer.draw_voronoi_pixels(
+                mapper=mapper,
+                units=self.units,
+                pixel_values=pixel_values,
+                cmap=self.cmap,
+                colorbar=self.colorbar,
+                colorbar_tickparams=self.colorbar_tickparams,
+                ax=ax,
+            )
+
+        else:
+            self.interpolated_reconstruction.imshow_reconstruction(
+                mapper=mapper,
+                pixel_values=pixel_values,
+                units=self.units,
+                cmap=self.cmap,
+                colorbar=self.colorbar,
+                colorbar_tickparams=self.colorbar_tickparams,
+                aspect=aspect_inv,
+                ax=ax,
+            )
+
+        self.title.set(auto_title=auto_labels.title)
+        self.ylabel.set()
+        self.xlabel.set()
+
+        visuals_2d.plot_via_plotter(
+            plotter=self, grid_indexes=mapper.source_plane_data_grid, mapper=mapper
+        )
+
+        if pixel_values is not None:
+            interpolation_array = mapper.interpolated_array_from(values=pixel_values)
+        else:
+            interpolation_array = None
+
+        if not self.is_for_subplot:
+            self.output.to_figure(
+                structure=interpolation_array, auto_filename=auto_labels.filename
+            )
+            self.figure.close()