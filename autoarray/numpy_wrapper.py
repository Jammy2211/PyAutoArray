import logging

from os import environ

use_jax = environ.get("USE_JAX", "0") == "1"

if use_jax:
    try:
        import jax
        from jax import numpy as np, jit
<<<<<<< HEAD

=======
>>>>>>> 280d5747

        print("JAX mode enabled")
    except ImportError:
        raise ImportError(
            "JAX is not installed. Please install it with `pip install jax`."
        )
else:
    import numpy as np

    def jit(function, *_, **__):
        return function


try:
    from jax._src.tree_util import register_pytree_node
    from jax._src.tree_util import register_pytree_node_class

    from jax import Array
except ImportError:

    def register_pytree_node_class(cls):
        return cls

    def register_pytree_node(*_, **__):
        pass

    Array = np.ndarray<|MERGE_RESOLUTION|>--- conflicted
+++ resolved
@@ -8,10 +8,6 @@
     try:
         import jax
         from jax import numpy as np, jit
-<<<<<<< HEAD
-
-=======
->>>>>>> 280d5747
 
         print("JAX mode enabled")
     except ImportError:
