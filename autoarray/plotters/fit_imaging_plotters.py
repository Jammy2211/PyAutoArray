--- conflicted
+++ resolved
@@ -432,249 +432,6 @@
                 output_format=output_format,
             )
 
-
-def individuals(
-    fit,
-    include_mask=True,
-    lines=None,
-    grid=None,
-    points=None,
-    plot_image=False,
-    plot_noise_map=False,
-    plot_signal_to_noise_map=False,
-    plot_model_image=False,
-    plot_residual_map=False,
-    plot_normalized_residual_map=False,
-    plot_chi_squared_map=False,
-    plot_inversion_residual_map=False,
-    plot_inversion_normalized_residual_map=False,
-    plot_inversion_chi_squared_map=False,
-    plot_inversion_regularization_weight_map=False,
-    units="scaled",
-    output_path=None,
-    output_format="show",
-):
-    """Plot the model datas_ of an analysis, using the *Fitter* class object.
-
-    The visualization and output type can be fully customized.
-
-    Parameters
-    -----------
-    fit : autolens.lens.fitting.Fitter
-        Class containing fit between the model datas_ and observed lens datas_ (including residual_map, chi_squared_map etc.)
-    output_path : str
-        The path where the datas_ is output if the output_type is a file format (e.g. png, fits)
-    output_format : str
-        How the datas_ is output. File formats (e.g. png, fits) output the datas_ to harddisk. 'show' displays the datas_ \
-        in the python interpreter window.
-    """
-
-    mask = get_mask(fit=fit, include_mask=include_mask)
-
-    if plot_image:
-
-        image(
-            fit=fit,
-            mask=mask,
-            points=positions,
-            units=units,
-            kpc_per_arcsec=kpc_per_arcsec,
-            output_path=output_path,
-            output_format=output_format,
-        )
-
-    if plot_noise_map:
-
-        aa.plot.fit_imaging.noise_map(
-            fit=fit,
-            mask=mask,
-            units=units,
-            kpc_per_arcsec=kpc_per_arcsec,
-            output_path=output_path,
-            output_format=output_format,
-        )
-
-    if plot_signal_to_noise_map:
-
-        aa.plot.fit_imaging.signal_to_noise_map(
-            fit=fit,
-            mask=mask,
-            units=units,
-            kpc_per_arcsec=kpc_per_arcsec,
-            output_path=output_path,
-            output_format=output_format,
-        )
-
-    if plot_model_image:
-
-        aa.plot.fit_imaging.model_image(
-            fit=fit,
-            mask=mask,
-            lines=critical_curves,
-            units=units,
-            kpc_per_arcsec=kpc_per_arcsec,
-            output_path=output_path,
-            output_format=output_format,
-        )
-
-    if plot_residual_map:
-
-        aa.plot.fit_imaging.residual_map(
-            fit=fit,
-            mask=mask,
-            units=units,
-            kpc_per_arcsec=kpc_per_arcsec,
-            output_path=output_path,
-            output_format=output_format,
-        )
-
-    if plot_normalized_residual_map:
-
-        aa.plot.fit_imaging.normalized_residual_map(
-            fit=fit,
-            mask=mask,
-            units=units,
-            kpc_per_arcsec=kpc_per_arcsec,
-            output_path=output_path,
-            output_format=output_format,
-        )
-
-    if plot_chi_squared_map:
-
-        aa.plot.fit_imaging.chi_squared_map(
-            fit=fit,
-            mask=mask,
-            units=units,
-            kpc_per_arcsec=kpc_per_arcsec,
-            output_path=output_path,
-            output_format=output_format,
-        )
-
-    if plot_inversion_residual_map:
-
-        if fit.total_inversions == 1:
-
-            aa.plot.inversion.residual_map(
-                inversion=fit.inversion,
-                include_grid=True,
-                units=units,
-                figsize=(20, 20),
-                output_path=output_path,
-                output_format=output_format,
-            )
-
-    if plot_inversion_normalized_residual_map:
-
-        if fit.total_inversions == 1:
-
-            aa.plot.inversion.normalized_residual_map(
-                inversion=fit.inversion,
-                include_grid=True,
-                units=units,
-                figsize=(20, 20),
-                output_path=output_path,
-                output_format=output_format,
-            )
-
-    if plot_inversion_chi_squared_map:
-
-        if fit.total_inversions == 1:
-
-            aa.plot.inversion.chi_squared_map(
-                inversion=fit.inversion,
-                include_grid=True,
-                units=units,
-                figsize=(20, 20),
-                output_path=output_path,
-                output_format=output_format,
-            )
-
-    if plot_inversion_regularization_weight_map:
-
-        if fit.total_inversions == 1:
-
-            aa.plot.inversion.regularization_weights(
-                inversion=fit.inversion,
-                include_grid=True,
-                units=units,
-                figsize=(20, 20),
-                output_path=output_path,
-                output_format=output_format,
-            )
-
-    if plot_subtracted_images_of_planes:
-
-        for plane_index in range(fit.tracer.total_planes):
-
-            subtracted_image_of_plane(
-                fit=fit,
-                plane_index=plane_index,
-                mask=mask,
-                include_critical_curves=include_critical_curves,
-                units=units,
-                kpc_per_arcsec=kpc_per_arcsec,
-                output_path=output_path,
-                output_format=output_format,
-            )
-
-    if plot_model_images_of_planes:
-
-        for plane_index in range(fit.tracer.total_planes):
-
-            model_image_of_plane(
-                fit=fit,
-                plane_index=plane_index,
-                mask=mask,
-                include_critical_curves=include_critical_curves,
-                units=units,
-                kpc_per_arcsec=kpc_per_arcsec,
-                output_path=output_path,
-                output_format=output_format,
-            )
-
-    if plot_plane_images_of_planes:
-
-        if fit.tracer.has_mass_profile:
-
-            lines = plotter_util.get_critical_curve_and_caustic(
-                obj=fit.tracer,
-                include_critical_curves=False,
-                include_caustics=include_caustics,
-            )
-
-        else:
-
-            lines = None
-
-        for plane_index in range(fit.tracer.total_planes):
-
-            output_filename = "fit_plane_image_of_plane_" + str(plane_index)
-
-            if fit.tracer.planes[plane_index].has_light_profile:
-
-                plane_plotters.plane_image(
-                    plane=fit.tracer.planes[plane_index],
-                    grid=traced_grids[plane_index],
-                    lines=lines,
-                    units=units,
-                    output_path=output_path,
-                    output_filename=output_filename,
-                    output_format=output_format,
-                )
-
-            elif fit.tracer.planes[plane_index].has_pixelization:
-
-                aa.plot.inversion.reconstruction(
-                    inversion=fit.inversion,
-                    lines=lines,
-                    units=units,
-                    kpc_per_arcsec=kpc_per_arcsec,
-                    output_path=output_path,
-                    output_filename=output_filename,
-                    output_format=output_format,
-                )
-
-
 def image(
     fit,
     mask=None,
@@ -682,14 +439,9 @@
     grid=None,
     lines=None,
     as_subplot=False,
-<<<<<<< HEAD
-    units="scaled",
-    kpc_per_arcsec=None,
-=======
     use_scaled_units=True,
     unit_conversion_factor=None,
     unit_label="scaled",
->>>>>>> db35f19d
     figsize=(7, 7),
     aspect="square",
     cmap="jet",
@@ -733,14 +485,9 @@
         lines=lines,
         points=points,
         as_subplot=as_subplot,
-<<<<<<< HEAD
-        unit_label=units,
-        unit_conversion_factor=kpc_per_arcsec,
-=======
-        use_scaled_units=use_scaled_units,
-        unit_conversion_factor=unit_conversion_factor,
-        unit_label=unit_label,
->>>>>>> db35f19d
+        use_scaled_units=use_scaled_units,
+        unit_conversion_factor=unit_conversion_factor,
+        unit_label=unit_label,
         figsize=figsize,
         aspect=aspect,
         cmap=cmap,
@@ -773,14 +520,9 @@
     mask=None,
     points=None,
     as_subplot=False,
-<<<<<<< HEAD
-    units="scaled",
-    kpc_per_arcsec=None,
-=======
         use_scaled_units=True,
         unit_conversion_factor=None,
     unit_label="scaled",
->>>>>>> db35f19d
     figsize=(7, 7),
     aspect="square",
     cmap="jet",
@@ -821,14 +563,9 @@
         mask=mask,
         points=points,
         as_subplot=as_subplot,
-<<<<<<< HEAD
-        unit_label=units,
-        unit_conversion_factor=kpc_per_arcsec,
-=======
-        use_scaled_units=use_scaled_units,
-        unit_conversion_factor=unit_conversion_factor,
-        unit_label=unit_label,
->>>>>>> db35f19d
+        use_scaled_units=use_scaled_units,
+        unit_conversion_factor=unit_conversion_factor,
+        unit_label=unit_label,
         figsize=figsize,
         aspect=aspect,
         cmap=cmap,
@@ -860,14 +597,9 @@
     mask=None,
     points=None,
     as_subplot=False,
-<<<<<<< HEAD
-    units="scaled",
-    kpc_per_arcsec=None,
-=======
         use_scaled_units=True,
         unit_conversion_factor=None,
     unit_label="scaled",
->>>>>>> db35f19d
     figsize=(7, 7),
     aspect="square",
     cmap="jet",
@@ -908,14 +640,9 @@
         mask=mask,
         points=points,
         as_subplot=as_subplot,
-<<<<<<< HEAD
-        unit_label=units,
-        unit_conversion_factor=kpc_per_arcsec,
-=======
-        use_scaled_units=use_scaled_units,
-        unit_conversion_factor=unit_conversion_factor,
-        unit_label=unit_label,
->>>>>>> db35f19d
+        use_scaled_units=use_scaled_units,
+        unit_conversion_factor=unit_conversion_factor,
+        unit_label=unit_label,
         figsize=figsize,
         aspect=aspect,
         cmap=cmap,
@@ -948,14 +675,9 @@
     lines=None,
     points=None,
     as_subplot=False,
-<<<<<<< HEAD
-    units="scaled",
-    kpc_per_arcsec=None,
-=======
         use_scaled_units=True,
         unit_conversion_factor=None,
     unit_label="scaled",
->>>>>>> db35f19d
     figsize=(7, 7),
     aspect="square",
     cmap="jet",
@@ -997,14 +719,9 @@
         lines=lines,
         points=points,
         as_subplot=as_subplot,
-<<<<<<< HEAD
-        unit_label=units,
-        unit_conversion_factor=kpc_per_arcsec,
-=======
-        use_scaled_units=use_scaled_units,
-        unit_conversion_factor=unit_conversion_factor,
-        unit_label=unit_label,
->>>>>>> db35f19d
+        use_scaled_units=use_scaled_units,
+        unit_conversion_factor=unit_conversion_factor,
+        unit_label=unit_label,
         figsize=figsize,
         aspect=aspect,
         cmap=cmap,
@@ -1036,14 +753,9 @@
     mask=None,
     points=None,
     as_subplot=False,
-<<<<<<< HEAD
-    units="scaled",
-    kpc_per_arcsec=None,
-=======
         use_scaled_units=True,
         unit_conversion_factor=None,
     unit_label="scaled",
->>>>>>> db35f19d
     figsize=(7, 7),
     aspect="square",
     cmap="jet",
@@ -1084,14 +796,9 @@
         mask=mask,
         points=points,
         as_subplot=as_subplot,
-<<<<<<< HEAD
-        unit_label=units,
-        unit_conversion_factor=kpc_per_arcsec,
-=======
-        use_scaled_units=use_scaled_units,
-        unit_conversion_factor=unit_conversion_factor,
-        unit_label=unit_label,
->>>>>>> db35f19d
+        use_scaled_units=use_scaled_units,
+        unit_conversion_factor=unit_conversion_factor,
+        unit_label=unit_label,
         figsize=figsize,
         aspect=aspect,
         cmap=cmap,
@@ -1123,14 +830,9 @@
     mask=None,
     points=None,
     as_subplot=False,
-<<<<<<< HEAD
-    units="scaled",
-    kpc_per_arcsec=None,
-=======
         use_scaled_units=True,
         unit_conversion_factor=None,
     unit_label="scaled",
->>>>>>> db35f19d
     figsize=(7, 7),
     aspect="square",
     cmap="jet",
@@ -1171,14 +873,9 @@
         mask=mask,
         points=points,
         as_subplot=as_subplot,
-<<<<<<< HEAD
-        unit_label=units,
-        unit_conversion_factor=kpc_per_arcsec,
-=======
-        use_scaled_units=use_scaled_units,
-        unit_conversion_factor=unit_conversion_factor,
-        unit_label=unit_label,
->>>>>>> db35f19d
+        use_scaled_units=use_scaled_units,
+        unit_conversion_factor=unit_conversion_factor,
+        unit_label=unit_label,
         figsize=figsize,
         aspect=aspect,
         cmap=cmap,
@@ -1210,14 +907,9 @@
     mask=None,
     points=None,
     as_subplot=False,
-<<<<<<< HEAD
-    units="scaled",
-    kpc_per_arcsec=None,
-=======
         use_scaled_units=True,
         unit_conversion_factor=None,
     unit_label="scaled",
->>>>>>> db35f19d
     figsize=(7, 7),
     aspect="square",
     cmap="jet",
@@ -1258,14 +950,9 @@
         mask=mask,
         points=points,
         as_subplot=as_subplot,
-<<<<<<< HEAD
-        unit_label=units,
-        unit_conversion_factor=kpc_per_arcsec,
-=======
-        use_scaled_units=use_scaled_units,
-        unit_conversion_factor=unit_conversion_factor,
-        unit_label=unit_label,
->>>>>>> db35f19d
+        use_scaled_units=use_scaled_units,
+        unit_conversion_factor=unit_conversion_factor,
+        unit_label=unit_label,
         figsize=figsize,
         aspect=aspect,
         cmap=cmap,
