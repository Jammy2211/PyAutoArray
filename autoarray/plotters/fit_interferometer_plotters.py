from autoarray import conf
import matplotlib

backend = conf.instance.visualize.get("figures", "backend", str)
matplotlib.use(backend)
from matplotlib import pyplot as plt

from autoarray.plotters import grid_plotters, inversion_plotters, plotter_util



def subplot(
    fit,
    unit_conversion_factor=None,
    unit_label="arcsec",
    figsize=None,
    cmap="jet",
    cb_ticksize=10,
    cb_fraction=0.047,
    cb_pad=0.01,
    cb_tick_values=None,
    cb_tick_labels=None,
    titlesize=10,
    xlabelsize=10,
    ylabelsize=10,
    xyticksize=10,
    grid_pointsize=1,
    output_path=None,
    output_filename="fit",
    output_format="show",
):

    rows, columns, figsize_tool = plotter_util.get_subplot_rows_columns_figsize(
        number_subplots=6
    )

    if figsize is None:
        figsize = figsize_tool

    plt.figure(figsize=figsize)

    plt.subplot(rows, columns, 1)

    visibilities(
        fit=fit,
        as_subplot=True,
        unit_conversion_factor=unit_conversion_factor,
        unit_label=unit_label,
        figsize=figsize,
        cmap=cmap,
        cb_ticksize=cb_ticksize,
        cb_fraction=cb_fraction,
        cb_pad=cb_pad,
        cb_tick_values=cb_tick_values,
        cb_tick_labels=cb_tick_labels,
        titlesize=titlesize,
        xlabelsize=xlabelsize,
        ylabelsize=ylabelsize,
        xyticksize=xyticksize,
        pointsize=grid_pointsize,
        output_path=output_path,
        output_filename="",
        output_format=output_format,
    )

    plt.subplot(rows, columns, 2)

    signal_to_noise_map(
        fit=fit,
        as_subplot=True,
        unit_label=unit_label,
        unit_conversion_factor=unit_conversion_factor,
        figsize=figsize,
        cmap=cmap,
        cb_ticksize=cb_ticksize,
        cb_fraction=cb_fraction,
        cb_pad=cb_pad,
        cb_tick_values=cb_tick_values,
        cb_tick_labels=cb_tick_labels,
        titlesize=titlesize,
        xlabelsize=xlabelsize,
        ylabelsize=ylabelsize,
        xyticksize=xyticksize,
        output_path=output_path,
        output_filename="",
        output_format=output_format,
    )

    plt.subplot(rows, columns, 3)

    model_visibilities(
        fit=fit,
        as_subplot=True,
        unit_conversion_factor=unit_conversion_factor,
        unit_label=unit_label,
        figsize=figsize,
        cmap=cmap,
        cb_ticksize=cb_ticksize,
        cb_fraction=cb_fraction,
        cb_pad=cb_pad,
        cb_tick_values=cb_tick_values,
        cb_tick_labels=cb_tick_labels,
        titlesize=titlesize,
        xlabelsize=xlabelsize,
        ylabelsize=ylabelsize,
        xyticksize=xyticksize,
        output_path=output_path,
        output_filename="",
        output_format=output_format,
    )

    plt.subplot(rows, columns, 4)

    residual_map(
        fit=fit,
        as_subplot=True,
        unit_conversion_factor=unit_conversion_factor,
        unit_label=unit_label,
        figsize=figsize,
        cmap=cmap,
        cb_ticksize=cb_ticksize,
        cb_fraction=cb_fraction,
        cb_pad=cb_pad,
        cb_tick_values=cb_tick_values,
        cb_tick_labels=cb_tick_labels,
        titlesize=titlesize,
        xlabelsize=xlabelsize,
        ylabelsize=ylabelsize,
        xyticksize=xyticksize,
        output_path=output_path,
        output_filename="",
        output_format=output_format,
    )

    plt.subplot(rows, columns, 5)

    normalized_residual_map(
        fit=fit,
        as_subplot=True,
        unit_label=unit_label,
        unit_conversion_factor=unit_conversion_factor,
        figsize=figsize,
        cmap=cmap,
        cb_ticksize=cb_ticksize,
        cb_fraction=cb_fraction,
        cb_pad=cb_pad,
        cb_tick_values=cb_tick_values,
        cb_tick_labels=cb_tick_labels,
        titlesize=titlesize,
        xlabelsize=xlabelsize,
        ylabelsize=ylabelsize,
        xyticksize=xyticksize,
        output_path=output_path,
        output_filename="",
        output_format=output_format,
    )

    plt.subplot(rows, columns, 6)

    chi_squared_map(
        fit=fit,
        as_subplot=True,
        unit_conversion_factor=unit_conversion_factor,
        unit_label=unit_label,
        figsize=figsize,
        cmap=cmap,
        cb_ticksize=cb_ticksize,
        cb_fraction=cb_fraction,
        cb_pad=cb_pad,
        cb_tick_values=cb_tick_values,
        cb_tick_labels=cb_tick_labels,
        titlesize=titlesize,
        xlabelsize=xlabelsize,
        ylabelsize=ylabelsize,
        xyticksize=xyticksize,
        output_path=output_path,
        output_filename="",
        output_format=output_format,
    )

    plotter_util.output_subplot_array(
        output_path=output_path,
        output_filename=output_filename,
        output_format=output_format,
    )

    plt.close()


def individuals(
    fit,
    plot_visibilities=False,
    plot_noise_map=False,
    plot_signal_to_noise_map=False,
    plot_model_visibilities=False,
    plot_residual_map=False,
    plot_normalized_residual_map=False,
    plot_chi_squared_map=False,
    plot_inversion_residual_map=False,
    plot_inversion_normalized_residual_map=False,
    plot_inversion_chi_squared_map=False,
    plot_inversion_regularization_weight_map=False,
    unit_conversion_factor=None,
    unit_label="arcsec",
    output_path=None,
    output_format="show",
):
    """Plot the model datas_ of an analysis, using the *Fitter* class object.

    The visualization and output type can be fully customized.

    Parameters
    -----------
    fit : autolens.lens.fitting.Fitter
        Class containing fit between the model datas_ and observed lens datas_ (including residual_map, chi_squared_map etc.)
    output_path : str
        The path where the datas_ is output if the output_type is a file format (e.g. png, fits)
    output_format : str
        How the datas_ is output. File formats (e.g. png, fits) output the datas_ to harddisk. 'show' displays the datas_ \
        in the python interpreter window.
    """

    if plot_visibilities:

        visibilities(
            fit=fit,
            unit_label=unit_label,
            unit_conversion_factor=unit_conversion_factor,
            output_path=output_path,
            output_format=output_format,
        )

    if plot_noise_map:

        noise_map(
            fit=fit,
            unit_label=unit_label,
            unit_conversion_factor=unit_conversion_factor,
            output_path=output_path,
            output_format=output_format,
        )

    if plot_signal_to_noise_map:

        signal_to_noise_map(
            fit=fit,
            unit_label=unit_label,
            unit_conversion_factor=unit_conversion_factor,
            output_path=output_path,
            output_format=output_format,
        )

    if plot_model_visibilities:

        model_visibilities(
            fit=fit,
            unit_label=unit_label,
            unit_conversion_factor=unit_conversion_factor,
            output_path=output_path,
            output_format=output_format,
        )

    if plot_residual_map:

        residual_map(
            fit=fit,
            unit_label=unit_label,
            unit_conversion_factor=unit_conversion_factor,
            output_path=output_path,
            output_format=output_format,
        )

    if plot_normalized_residual_map:

        normalized_residual_map(
            fit=fit,
            unit_label=unit_label,
            unit_conversion_factor=unit_conversion_factor,
            output_path=output_path,
            output_format=output_format,
        )

    if plot_chi_squared_map:

        chi_squared_map(
            fit=fit,
            unit_label=unit_label,
            unit_conversion_factor=unit_conversion_factor,
            output_path=output_path,
            output_format=output_format,
        )

    if plot_inversion_residual_map:

        if fit.total_inversions == 1:

            inversion_plotters.residual_map(
                inversion=fit.inversion,
                include_grid=True,
                unit_label=unit_label,
                figsize=(20, 20),
                output_path=output_path,
                output_format=output_format,
            )

    if plot_inversion_normalized_residual_map:

        if fit.total_inversions == 1:

            inversion_plotters.normalized_residual_map(
                inversion=fit.inversion,
                include_grid=True,
                unit_label=unit_label,
                figsize=(20, 20),
                output_path=output_path,
                output_format=output_format,
            )

    if plot_inversion_chi_squared_map:

        if fit.total_inversions == 1:

            inversion_plotters.chi_squared_map(
                inversion=fit.inversion,
                include_grid=True,
                unit_conversion_factor=unit_conversion_factor,
                unit_label=unit_label,
                figsize=(20, 20),
                output_path=output_path,
                output_format=output_format,
            )

    if plot_inversion_regularization_weight_map:

        if fit.total_inversions == 1:

            inversion_plotters.regularization_weights(
                inversion=fit.inversion,
                include_grid=True,
                unit_conversion_factor=unit_conversion_factor,
                unit_label=unit_label,
                figsize=(20, 20),
                output_path=output_path,
                output_format=output_format,
            )


def visibilities(
    fit,
    as_subplot=False,
<<<<<<< HEAD
    units="scaled",
    kpc_per_arcsec=None,
=======
    unit_conversion_factor=None,
    unit_label="scaled",
>>>>>>> db35f19d
    figsize=(7, 7),
    cmap="jet",
    cb_ticksize=10,
    cb_fraction=0.047,
    cb_pad=0.01,
    cb_tick_values=None,
    cb_tick_labels=None,
    title="Fit Image",
    titlesize=16,
    xlabelsize=16,
    ylabelsize=16,
    xyticksize=16,
    pointsize=1,
    output_path=None,
    output_format="show",
    output_filename="fit_visibilities",
):
    """Plot the visibilities of a lens fit.

    Set *autolens.datas.grid.plotters.grid_plotters* for a description of all input parameters not described below.

    Parameters
    -----------
    visibilities : datas.imaging.datas.Imaging
        The datas-datas, which includes the observed datas, noise_map-map, PSF, signal-to-noise_map-map, etc.
    include_origin : True
        If true, the origin of the datas's coordinate system is plotted as a 'x'.
    """
    grid_plotters.plot_grid(
        grid=fit.visibilities,
        as_subplot=as_subplot,
<<<<<<< HEAD
        unit_label=units,
        unit_conversion_factor=kpc_per_arcsec,
=======
        unit_conversion_factor=unit_conversion_factor,
        unit_label=unit_label,
>>>>>>> db35f19d
        figsize=figsize,
        cmap=cmap,
        cb_ticksize=cb_ticksize,
        cb_fraction=cb_fraction,
        cb_pad=cb_pad,
        cb_tick_values=cb_tick_values,
        cb_tick_labels=cb_tick_labels,
        title=title,
        titlesize=titlesize,
        xlabelsize=xlabelsize,
        ylabelsize=ylabelsize,
        xyticksize=xyticksize,
        pointsize=pointsize,
        output_path=output_path,
        output_format=output_format,
        output_filename=output_filename,
    )


def noise_map(
    fit,
    as_subplot=False,
<<<<<<< HEAD
    units="scaled",
    kpc_per_arcsec=None,
=======
    unit_conversion_factor=None,
    unit_label="scaled",
>>>>>>> db35f19d
    figsize=(7, 7),
    cmap="jet",
    cb_ticksize=10,
    cb_fraction=0.047,
    cb_pad=0.01,
    cb_tick_values=None,
    cb_tick_labels=None,
    title="Fit Noise-Map",
    titlesize=16,
    xlabelsize=16,
    ylabelsize=16,
    xyticksize=16,
    output_path=None,
    output_format="show",
    output_filename="fit_noise_map",
):
    """Plot the noise-map of a lens fit.

    Set *autolens.datas.grid.plotters.grid_plotters* for a description of all input parameters not described below.

    Parameters
    -----------
    visibilities : datas.imaging.datas.Imaging
        The datas-datas, which includes the observed datas, noise_map-map, PSF, signal-to-noise_map-map, etc.
    include_origin : True
        If true, the origin of the datas's coordinate system is plotted as a 'x'.
    """
    grid_plotters.plot_grid(
        grid=fit.visibilities,
        colors=fit.noise_map[:, 0],
        as_subplot=as_subplot,
<<<<<<< HEAD
        unit_label=units,
        unit_conversion_factor=kpc_per_arcsec,
=======
        unit_conversion_factor=unit_conversion_factor,
        unit_label=unit_label,
>>>>>>> db35f19d
        figsize=figsize,
        cmap=cmap,
        cb_ticksize=cb_ticksize,
        cb_fraction=cb_fraction,
        cb_pad=cb_pad,
        cb_tick_values=cb_tick_values,
        cb_tick_labels=cb_tick_labels,
        title=title,
        titlesize=titlesize,
        xlabelsize=xlabelsize,
        ylabelsize=ylabelsize,
        xyticksize=xyticksize,
        output_path=output_path,
        output_format=output_format,
        output_filename=output_filename,
    )


def signal_to_noise_map(
    fit,
    as_subplot=False,
<<<<<<< HEAD
    units="scaled",
    kpc_per_arcsec=None,
=======
    unit_conversion_factor=None,
    unit_label="scaled",
>>>>>>> db35f19d
    figsize=(7, 7),
    cmap="jet",
    cb_ticksize=10,
    cb_fraction=0.047,
    cb_pad=0.01,
    cb_tick_values=None,
    cb_tick_labels=None,
    title="Fit Signal-to-Noise-Map",
    titlesize=16,
    xlabelsize=16,
    ylabelsize=16,
    xyticksize=16,
    output_path=None,
    output_format="show",
    output_filename="fit_signal_to_noise_map",
):
    """Plot the noise-map of a lens fit.

    Set *autolens.datas.grid.plotters.grid_plotters* for a description of all input parameters not described below.

    Parameters
    -----------
    visibilities : datas.imaging.datas.Imaging
    The datas-datas, which includes the observed datas, signal_to_noise_map-map, PSF, signal-to-signal_to_noise_map-map, etc.
    include_origin : True
    If true, the origin of the datas's coordinate system is plotted as a 'x'.
    """
    grid_plotters.plot_grid(
        grid=fit.visibilities,
        colors=fit.signal_to_noise_map[:, 0],
        as_subplot=as_subplot,
<<<<<<< HEAD
        unit_label=units,
        unit_conversion_factor=kpc_per_arcsec,
=======
        unit_conversion_factor=unit_conversion_factor,
        unit_label=unit_label,
>>>>>>> db35f19d
        figsize=figsize,
        cmap=cmap,
        cb_ticksize=cb_ticksize,
        cb_fraction=cb_fraction,
        cb_pad=cb_pad,
        cb_tick_values=cb_tick_values,
        cb_tick_labels=cb_tick_labels,
        title=title,
        titlesize=titlesize,
        xlabelsize=xlabelsize,
        ylabelsize=ylabelsize,
        xyticksize=xyticksize,
        output_path=output_path,
        output_format=output_format,
        output_filename=output_filename,
    )


def model_visibilities(
    fit,
    as_subplot=False,
<<<<<<< HEAD
    units="scaled",
    kpc_per_arcsec=None,
=======
    unit_conversion_factor=None,
    unit_label="scaled",
>>>>>>> db35f19d
    figsize=(7, 7),
    cmap="jet",
    cb_ticksize=10,
    cb_fraction=0.047,
    cb_pad=0.01,
    cb_tick_values=None,
    cb_tick_labels=None,
    title="Fit Model Image",
    titlesize=16,
    xlabelsize=16,
    ylabelsize=16,
    xyticksize=16,
    output_path=None,
    output_format="show",
    output_filename="fit_model_visibilities",
):
    """Plot the model visibilities of a fit.

    Set *autolens.datas.grid.plotters.grid_plotters* for a description of all input parameters not described below.

    Parameters
    -----------
    fit : datas.fitting.fitting.AbstractFitter
        The fit to the datas, which includes a list of every model visibilities, residual_map, chi-squareds, etc.
    visibilities_index : int
        The index of the datas in the datas-set of which the model visibilities is plotted.
    """
    grid_plotters.plot_grid(
        grid=fit.visibilities,
        colors=fit.model_visibilities[:, 0],
        as_subplot=as_subplot,
<<<<<<< HEAD
        unit_label=units,
        unit_conversion_factor=kpc_per_arcsec,
=======
        unit_conversion_factor=unit_conversion_factor,
        unit_label=unit_label,
>>>>>>> db35f19d
        figsize=figsize,
        cmap=cmap,
        cb_ticksize=cb_ticksize,
        cb_fraction=cb_fraction,
        cb_pad=cb_pad,
        cb_tick_values=cb_tick_values,
        cb_tick_labels=cb_tick_labels,
        title=title,
        titlesize=titlesize,
        xlabelsize=xlabelsize,
        ylabelsize=ylabelsize,
        xyticksize=xyticksize,
        output_path=output_path,
        output_format=output_format,
        output_filename=output_filename,
    )


def residual_map(
    fit,
    as_subplot=False,
<<<<<<< HEAD
    units="scaled",
    kpc_per_arcsec=None,
=======
    unit_conversion_factor=None,
    unit_label="scaled",
>>>>>>> db35f19d
    figsize=(7, 7),
    cmap="jet",
    cb_ticksize=10,
    cb_fraction=0.047,
    cb_pad=0.01,
    cb_tick_values=None,
    cb_tick_labels=None,
    title="Fit Residuals",
    titlesize=16,
    xlabelsize=16,
    ylabelsize=16,
    xyticksize=16,
    output_path=None,
    output_format="show",
    output_filename="fit_residual_map",
):
    """Plot the residual-map of a lens fit.

    Set *autolens.datas.grid.plotters.grid_plotters* for a description of all input parameters not described below.

    Parameters
    -----------
    fit : datas.fitting.fitting.AbstractFitter
        The fit to the datas, which includes a list of every model visibilities, residual_map, chi-squareds, etc.
    visibilities_index : int
        The index of the datas in the datas-set of which the residual_map are plotted.
    """
    grid_plotters.plot_grid(
        grid=fit.visibilities,
        colors=fit.residual_map[:, 0],
        as_subplot=as_subplot,
<<<<<<< HEAD
        unit_label=units,
        unit_conversion_factor=kpc_per_arcsec,
=======
        unit_conversion_factor=unit_conversion_factor,
        unit_label=unit_label,
>>>>>>> db35f19d
        figsize=figsize,
        cmap=cmap,
        cb_ticksize=cb_ticksize,
        cb_fraction=cb_fraction,
        cb_pad=cb_pad,
        cb_tick_values=cb_tick_values,
        cb_tick_labels=cb_tick_labels,
        title=title,
        titlesize=titlesize,
        xlabelsize=xlabelsize,
        ylabelsize=ylabelsize,
        xyticksize=xyticksize,
        output_path=output_path,
        output_format=output_format,
        output_filename=output_filename,
    )


def normalized_residual_map(
    fit,
    as_subplot=False,
<<<<<<< HEAD
    units="scaled",
    kpc_per_arcsec=None,
=======
    unit_conversion_factor=None,
    unit_label="scaled",
>>>>>>> db35f19d
    figsize=(7, 7),
    cmap="jet",
    cb_ticksize=10,
    cb_fraction=0.047,
    cb_pad=0.01,
    cb_tick_values=None,
    cb_tick_labels=None,
    title="Fit Normalized Residuals",
    titlesize=16,
    xlabelsize=16,
    ylabelsize=16,
    xyticksize=16,
    output_path=None,
    output_format="show",
    output_filename="fit_normalized_residual_map",
):
    """Plot the residual-map of a lens fit.

    Set *autolens.datas.grid.plotters.grid_plotters* for a description of all input parameters not described below.

    Parameters
    -----------
    fit : datas.fitting.fitting.AbstractFitter
        The fit to the datas, which includes a list of every model visibilities, normalized_residual_map, chi-squareds, etc.
    visibilities_index : int
        The index of the datas in the datas-set of which the normalized_residual_map are plotted.
    """
    grid_plotters.plot_grid(
        grid=fit.visibilities,
        colors=fit.normalized_residual_map[:, 0],
        as_subplot=as_subplot,
<<<<<<< HEAD
        unit_label=units,
        unit_conversion_factor=kpc_per_arcsec,
=======
        unit_conversion_factor=unit_conversion_factor,
        unit_label=unit_label,
>>>>>>> db35f19d
        figsize=figsize,
        cmap=cmap,
        cb_ticksize=cb_ticksize,
        cb_fraction=cb_fraction,
        cb_pad=cb_pad,
        cb_tick_values=cb_tick_values,
        cb_tick_labels=cb_tick_labels,
        title=title,
        titlesize=titlesize,
        xlabelsize=xlabelsize,
        ylabelsize=ylabelsize,
        xyticksize=xyticksize,
        output_path=output_path,
        output_format=output_format,
        output_filename=output_filename,
    )


def chi_squared_map(
    fit,
    as_subplot=False,
<<<<<<< HEAD
    units="scaled",
    kpc_per_arcsec=None,
=======
    unit_conversion_factor=None,
    unit_label="scaled",
>>>>>>> db35f19d
    figsize=(7, 7),
    cmap="jet",
    cb_ticksize=10,
    cb_fraction=0.047,
    cb_pad=0.01,
    cb_tick_values=None,
    cb_tick_labels=None,
    title="Fit Chi-Squareds",
    titlesize=16,
    xlabelsize=16,
    ylabelsize=16,
    xyticksize=16,
    output_path=None,
    output_format="show",
    output_filename="fit_chi_squared_map",
):
    """Plot the chi-squared map of a lens fit.

    Set *autolens.datas.grid.plotters.grid_plotters* for a description of all input parameters not described below.

    Parameters
    -----------
    fit : datas.fitting.fitting.AbstractFitter
        The fit to the datas, which includes a list of every model visibilities, residual_map, chi-squareds, etc.
    visibilities_index : int
        The index of the datas in the datas-set of which the chi-squareds are plotted.
    """
    grid_plotters.plot_grid(
        grid=fit.visibilities,
        colors=fit.chi_squared_map[:, 0],
        as_subplot=as_subplot,
<<<<<<< HEAD
        unit_label=units,
        unit_conversion_factor=kpc_per_arcsec,
=======
        unit_conversion_factor=unit_conversion_factor,
        unit_label=unit_label,
>>>>>>> db35f19d
        figsize=figsize,
        cmap=cmap,
        cb_ticksize=cb_ticksize,
        cb_fraction=cb_fraction,
        cb_pad=cb_pad,
        cb_tick_values=cb_tick_values,
        cb_tick_labels=cb_tick_labels,
        title=title,
        titlesize=titlesize,
        xlabelsize=xlabelsize,
        ylabelsize=ylabelsize,
        xyticksize=xyticksize,
        output_path=output_path,
        output_format=output_format,
        output_filename=output_filename,
    )


def get_mask(fit, include_mask):
    """Get the masks of the fit if the masks should be plotted on the fit.

    Parameters
    -----------
    fit : datas.fitting.fitting.AbstractLensHyperFit
        The fit to the datas, which includes a lisrt of every model image, residual_map, chi-squareds, etc.
    include_mask : bool
        If *True*, the masks is plotted on the fit's datas.
    """
    if include_mask:
        return fit.mask
    else:
        return None<|MERGE_RESOLUTION|>--- conflicted
+++ resolved
@@ -348,13 +348,8 @@
 def visibilities(
     fit,
     as_subplot=False,
-<<<<<<< HEAD
-    units="scaled",
-    kpc_per_arcsec=None,
-=======
     unit_conversion_factor=None,
     unit_label="scaled",
->>>>>>> db35f19d
     figsize=(7, 7),
     cmap="jet",
     cb_ticksize=10,
@@ -386,13 +381,8 @@
     grid_plotters.plot_grid(
         grid=fit.visibilities,
         as_subplot=as_subplot,
-<<<<<<< HEAD
-        unit_label=units,
-        unit_conversion_factor=kpc_per_arcsec,
-=======
-        unit_conversion_factor=unit_conversion_factor,
-        unit_label=unit_label,
->>>>>>> db35f19d
+        unit_conversion_factor=unit_conversion_factor,
+        unit_label=unit_label,
         figsize=figsize,
         cmap=cmap,
         cb_ticksize=cb_ticksize,
@@ -415,13 +405,8 @@
 def noise_map(
     fit,
     as_subplot=False,
-<<<<<<< HEAD
-    units="scaled",
-    kpc_per_arcsec=None,
-=======
     unit_conversion_factor=None,
     unit_label="scaled",
->>>>>>> db35f19d
     figsize=(7, 7),
     cmap="jet",
     cb_ticksize=10,
@@ -453,13 +438,8 @@
         grid=fit.visibilities,
         colors=fit.noise_map[:, 0],
         as_subplot=as_subplot,
-<<<<<<< HEAD
-        unit_label=units,
-        unit_conversion_factor=kpc_per_arcsec,
-=======
-        unit_conversion_factor=unit_conversion_factor,
-        unit_label=unit_label,
->>>>>>> db35f19d
+        unit_conversion_factor=unit_conversion_factor,
+        unit_label=unit_label,
         figsize=figsize,
         cmap=cmap,
         cb_ticksize=cb_ticksize,
@@ -481,13 +461,8 @@
 def signal_to_noise_map(
     fit,
     as_subplot=False,
-<<<<<<< HEAD
-    units="scaled",
-    kpc_per_arcsec=None,
-=======
     unit_conversion_factor=None,
     unit_label="scaled",
->>>>>>> db35f19d
     figsize=(7, 7),
     cmap="jet",
     cb_ticksize=10,
@@ -519,13 +494,8 @@
         grid=fit.visibilities,
         colors=fit.signal_to_noise_map[:, 0],
         as_subplot=as_subplot,
-<<<<<<< HEAD
-        unit_label=units,
-        unit_conversion_factor=kpc_per_arcsec,
-=======
-        unit_conversion_factor=unit_conversion_factor,
-        unit_label=unit_label,
->>>>>>> db35f19d
+        unit_conversion_factor=unit_conversion_factor,
+        unit_label=unit_label,
         figsize=figsize,
         cmap=cmap,
         cb_ticksize=cb_ticksize,
@@ -547,13 +517,8 @@
 def model_visibilities(
     fit,
     as_subplot=False,
-<<<<<<< HEAD
-    units="scaled",
-    kpc_per_arcsec=None,
-=======
     unit_conversion_factor=None,
     unit_label="scaled",
->>>>>>> db35f19d
     figsize=(7, 7),
     cmap="jet",
     cb_ticksize=10,
@@ -585,13 +550,8 @@
         grid=fit.visibilities,
         colors=fit.model_visibilities[:, 0],
         as_subplot=as_subplot,
-<<<<<<< HEAD
-        unit_label=units,
-        unit_conversion_factor=kpc_per_arcsec,
-=======
-        unit_conversion_factor=unit_conversion_factor,
-        unit_label=unit_label,
->>>>>>> db35f19d
+        unit_conversion_factor=unit_conversion_factor,
+        unit_label=unit_label,
         figsize=figsize,
         cmap=cmap,
         cb_ticksize=cb_ticksize,
@@ -613,13 +573,8 @@
 def residual_map(
     fit,
     as_subplot=False,
-<<<<<<< HEAD
-    units="scaled",
-    kpc_per_arcsec=None,
-=======
     unit_conversion_factor=None,
     unit_label="scaled",
->>>>>>> db35f19d
     figsize=(7, 7),
     cmap="jet",
     cb_ticksize=10,
@@ -651,13 +606,8 @@
         grid=fit.visibilities,
         colors=fit.residual_map[:, 0],
         as_subplot=as_subplot,
-<<<<<<< HEAD
-        unit_label=units,
-        unit_conversion_factor=kpc_per_arcsec,
-=======
-        unit_conversion_factor=unit_conversion_factor,
-        unit_label=unit_label,
->>>>>>> db35f19d
+        unit_conversion_factor=unit_conversion_factor,
+        unit_label=unit_label,
         figsize=figsize,
         cmap=cmap,
         cb_ticksize=cb_ticksize,
@@ -679,13 +629,8 @@
 def normalized_residual_map(
     fit,
     as_subplot=False,
-<<<<<<< HEAD
-    units="scaled",
-    kpc_per_arcsec=None,
-=======
     unit_conversion_factor=None,
     unit_label="scaled",
->>>>>>> db35f19d
     figsize=(7, 7),
     cmap="jet",
     cb_ticksize=10,
@@ -717,13 +662,8 @@
         grid=fit.visibilities,
         colors=fit.normalized_residual_map[:, 0],
         as_subplot=as_subplot,
-<<<<<<< HEAD
-        unit_label=units,
-        unit_conversion_factor=kpc_per_arcsec,
-=======
-        unit_conversion_factor=unit_conversion_factor,
-        unit_label=unit_label,
->>>>>>> db35f19d
+        unit_conversion_factor=unit_conversion_factor,
+        unit_label=unit_label,
         figsize=figsize,
         cmap=cmap,
         cb_ticksize=cb_ticksize,
@@ -745,13 +685,8 @@
 def chi_squared_map(
     fit,
     as_subplot=False,
-<<<<<<< HEAD
-    units="scaled",
-    kpc_per_arcsec=None,
-=======
     unit_conversion_factor=None,
     unit_label="scaled",
->>>>>>> db35f19d
     figsize=(7, 7),
     cmap="jet",
     cb_ticksize=10,
@@ -783,13 +718,8 @@
         grid=fit.visibilities,
         colors=fit.chi_squared_map[:, 0],
         as_subplot=as_subplot,
-<<<<<<< HEAD
-        unit_label=units,
-        unit_conversion_factor=kpc_per_arcsec,
-=======
-        unit_conversion_factor=unit_conversion_factor,
-        unit_label=unit_label,
->>>>>>> db35f19d
+        unit_conversion_factor=unit_conversion_factor,
+        unit_label=unit_label,
         figsize=figsize,
         cmap=cmap,
         cb_ticksize=cb_ticksize,
