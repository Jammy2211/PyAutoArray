import autoarray as aa
import matplotlib

backend = aa.conf.instance.visualize.get("figures", "backend", str)
matplotlib.use(backend)
from matplotlib import pyplot as plt

from autoarray.plotters import mapper_plotters, plotter_util
from autoarray.operators.inversion import mappers


def subplot(
    inversion,
    mask=None,
    lines=None,
    positions=None,
    grid=None,
<<<<<<< HEAD
    units="scaled",
    kpc_per_arcsec=None,
=======
        use_scaled_units=True,
    unit_label="scaled",
    unit_conversion_factor=None,
>>>>>>> db35f19d
    figsize=None,
    aspect="square",
    cmap="jet",
    norm="linear",
    norm_min=None,
    norm_max=None,
    linthresh=0.05,
    linscale=0.01,
    cb_ticksize=10,
    cb_fraction=0.047,
    cb_pad=0.01,
    cb_tick_values=None,
    cb_tick_labels=None,
    titlesize=10,
    xlabelsize=10,
    ylabelsize=10,
    xyticksize=10,
    output_path=None,
    output_format="show",
    output_filename="inversion_subplot",
):

    rows, columns, figsize_tool = plotter_util.get_subplot_rows_columns_figsize(
        number_subplots=6
    )

    if figsize is None:
        figsize = figsize_tool

    ratio = float(
        (
            inversion.mapper.grid.scaled_maxima[1]
            - inversion.mapper.grid.scaled_minima[1]
        )
        / (
            inversion.mapper.grid.scaled_maxima[0]
            - inversion.mapper.grid.scaled_minima[0]
        )
    )

    if aspect is "square":
        aspect_inv = ratio
    elif aspect is "auto":
        aspect_inv = 1.0 / ratio
    elif aspect is "equal":
        aspect_inv = 1.0

    plt.figure(figsize=figsize)

    plt.subplot(rows, columns, 1)

    reconstructed_image(
        inversion=inversion,
        mask=mask,
        lines=lines,
        positions=positions,
        grid=grid,
        as_subplot=True,
        use_scaled_units=use_scaled_units,
        unit_label=unit_label,
        unit_conversion_factor=unit_conversion_factor,
        figsize=figsize,
        aspect=aspect,
        cmap=cmap,
        norm=norm,
        norm_min=norm_min,
        norm_max=norm_max,
        linthresh=linthresh,
        linscale=linscale,
        cb_ticksize=cb_ticksize,
        cb_fraction=cb_fraction,
        cb_pad=cb_pad,
        cb_tick_values=cb_tick_values,
        cb_tick_labels=cb_tick_labels,
        titlesize=titlesize,
        xlabelsize=xlabelsize,
        ylabelsize=ylabelsize,
        xyticksize=xyticksize,
        output_path=output_path,
        output_format=output_format,
        output_filename=output_filename,
    )

    plt.subplot(rows, columns, 2, aspect=float(aspect_inv))

    reconstruction(
        inversion=inversion,
        positions=None,
        lines=lines,
        include_grid=False,
        include_centres=False,
        as_subplot=True,
        use_scaled_units=use_scaled_units,
        unit_label=unit_label,
        unit_conversion_factor=unit_conversion_factor,
        figsize=figsize,
        aspect=None,
        cmap=cmap,
        norm=norm,
        norm_min=norm_min,
        norm_max=norm_max,
        linthresh=linthresh,
        linscale=linscale,
        cb_ticksize=cb_ticksize,
        cb_fraction=cb_fraction,
        cb_pad=cb_pad,
        cb_tick_values=cb_tick_values,
        cb_tick_labels=cb_tick_labels,
        titlesize=titlesize,
        xlabelsize=xlabelsize,
        ylabelsize=ylabelsize,
        xyticksize=xyticksize,
        output_path=output_path,
        output_filename=None,
        output_format=output_format,
    )

    plt.subplot(rows, columns, 3, aspect=float(aspect_inv))

    residual_map(
        inversion=inversion,
        positions=None,
        include_grid=False,
        include_centres=False,
        as_subplot=True,
        use_scaled_units=use_scaled_units,
        unit_label=unit_label,
        unit_conversion_factor=unit_conversion_factor,
        figsize=figsize,
        aspect=None,
        cmap=cmap,
        norm=norm,
        norm_min=norm_min,
        norm_max=norm_max,
        linthresh=linthresh,
        linscale=linscale,
        cb_ticksize=cb_ticksize,
        cb_fraction=cb_fraction,
        cb_pad=cb_pad,
        cb_tick_values=cb_tick_values,
        cb_tick_labels=cb_tick_labels,
        titlesize=titlesize,
        xlabelsize=xlabelsize,
        ylabelsize=ylabelsize,
        xyticksize=xyticksize,
        output_path=output_path,
        output_filename=None,
        output_format=output_format,
    )

    plt.subplot(rows, columns, 4, aspect=float(aspect_inv))

    normalized_residual_map(
        inversion=inversion,
        positions=None,
        include_grid=False,
        include_centres=False,
        as_subplot=True,
        use_scaled_units=use_scaled_units,
        unit_label=unit_label,
        unit_conversion_factor=unit_conversion_factor,
        figsize=figsize,
        aspect=None,
        cmap=cmap,
        norm=norm,
        norm_min=norm_min,
        norm_max=norm_max,
        linthresh=linthresh,
        linscale=linscale,
        cb_ticksize=cb_ticksize,
        cb_fraction=cb_fraction,
        cb_pad=cb_pad,
        cb_tick_values=cb_tick_values,
        cb_tick_labels=cb_tick_labels,
        titlesize=titlesize,
        xlabelsize=xlabelsize,
        ylabelsize=ylabelsize,
        xyticksize=xyticksize,
        output_path=output_path,
        output_filename=None,
        output_format=output_format,
    )

    plt.subplot(rows, columns, 5, aspect=float(aspect_inv))

    chi_squared_map(
        inversion=inversion,
        positions=None,
        include_grid=False,
        include_centres=False,
        as_subplot=True,
        use_scaled_units=use_scaled_units,
        unit_label=unit_label,
        kpc_per_arcsec=unit_conversion_factor,
        figsize=figsize,
        aspect=None,
        cmap=cmap,
        norm=norm,
        norm_min=norm_min,
        norm_max=norm_max,
        linthresh=linthresh,
        linscale=linscale,
        cb_ticksize=cb_ticksize,
        cb_fraction=cb_fraction,
        cb_pad=cb_pad,
        cb_tick_values=cb_tick_values,
        cb_tick_labels=cb_tick_labels,
        titlesize=titlesize,
        xlabelsize=xlabelsize,
        ylabelsize=ylabelsize,
        xyticksize=xyticksize,
        output_path=output_path,
        output_filename=None,
        output_format=output_format,
    )

    plt.subplot(rows, columns, 6, aspect=float(aspect_inv))

    regularization_weights(
        inversion=inversion,
        positions=None,
        include_grid=False,
        include_centres=False,
        as_subplot=True,
        use_scaled_units=use_scaled_units,
        unit_label=unit_label,
        unit_conversion_factor=unit_conversion_factor,
        figsize=figsize,
        aspect=None,
        cmap=cmap,
        norm=norm,
        norm_min=norm_min,
        norm_max=norm_max,
        linthresh=linthresh,
        linscale=linscale,
        cb_ticksize=cb_ticksize,
        cb_fraction=cb_fraction,
        cb_pad=cb_pad,
        cb_tick_values=cb_tick_values,
        cb_tick_labels=cb_tick_labels,
        titlesize=titlesize,
        xlabelsize=xlabelsize,
        ylabelsize=ylabelsize,
        xyticksize=xyticksize,
        output_path=output_path,
        output_filename=None,
        output_format=output_format,
    )

    plotter_util.output_subplot_array(
        output_path=output_path,
        output_filename=output_filename,
        output_format=output_format,
    )

    plt.close()


def reconstructed_image(
    inversion,
    mask=None,
    lines=None,
    positions=None,
    grid=None,
    as_subplot=False,
<<<<<<< HEAD
    units="scaled",
    kpc_per_arcsec=None,
=======
    use_scaled_units=True,
    unit_label="scaled",
    unit_conversion_factor=None,
>>>>>>> db35f19d
    figsize=(7, 7),
    aspect="square",
    cmap="jet",
    norm="linear",
    norm_min=None,
    norm_max=None,
    linthresh=0.05,
    linscale=0.01,
    cb_ticksize=10,
    cb_fraction=0.047,
    cb_pad=0.01,
    cb_tick_values=None,
    cb_tick_labels=None,
    title="Reconstructed Image",
    titlesize=16,
    xlabelsize=16,
    ylabelsize=16,
    xyticksize=16,
    output_path=None,
    output_format="show",
    output_filename="reconstructed_inversion_image",
):

    aa.plot.array(
        array=inversion.mapped_reconstructed_image,
        mask=mask,
        lines=lines,
        points=positions,
        grid=grid,
        as_subplot=as_subplot,
<<<<<<< HEAD
        unit_label=units,
        unit_conversion_factor=kpc_per_arcsec,
=======
        use_scaled_units=use_scaled_units,
        unit_label=unit_label,
        unit_conversion_factor=unit_conversion_factor,
>>>>>>> db35f19d
        figsize=figsize,
        aspect=aspect,
        cmap=cmap,
        norm=norm,
        norm_min=norm_min,
        norm_max=norm_max,
        linthresh=linthresh,
        linscale=linscale,
        cb_ticksize=cb_ticksize,
        cb_fraction=cb_fraction,
        cb_pad=cb_pad,
        cb_tick_values=cb_tick_values,
        cb_tick_labels=cb_tick_labels,
        title=title,
        titlesize=titlesize,
        xlabelsize=xlabelsize,
        ylabelsize=ylabelsize,
        xyticksize=xyticksize,
        output_path=output_path,
        output_format=output_format,
        output_filename=output_filename,
    )


def reconstruction(
    inversion,
    include_origin=True,
    lines=None,
    positions=None,
    include_centres=False,
    include_grid=False,
    include_border=False,
    image_pixels=None,
    source_pixels=None,
    as_subplot=False,
<<<<<<< HEAD
    units="scaled",
    kpc_per_arcsec=None,
=======
        use_scaled_units=True,
    unit_label="scaled",
    unit_conversion_factor=None,
>>>>>>> db35f19d
    figsize=(7, 7),
    aspect="square",
    cmap="jet",
    norm="linear",
    norm_min=None,
    norm_max=None,
    linthresh=0.05,
    linscale=0.01,
    cb_ticksize=10,
    cb_fraction=0.047,
    cb_pad=0.01,
    cb_tick_values=None,
    cb_tick_labels=None,
    title="Reconstructed Pixelization",
    titlesize=16,
    xlabelsize=16,
    ylabelsize=16,
    xyticksize=16,
    output_path=None,
    output_format="show",
    output_filename="inversion_pixelization_values",
):

    if output_format is "fits":
        return

    plotter_util.setup_figure(figsize=figsize, as_subplot=as_subplot)

    plot_values(
        inversion=inversion,
        source_pixel_values=inversion.reconstruction,
        include_origin=include_origin,
        lines=lines,
        positions=positions,
        include_centres=include_centres,
        include_grid=include_grid,
        include_border=include_border,
        image_pixels=image_pixels,
        source_pixels=source_pixels,
        as_subplot=as_subplot,
        use_scaled_units=use_scaled_units,
        unit_label=unit_label,
        unit_conversion_facto=unit_conversion_factor,
        figsize=figsize,
        aspect=aspect,
        cmap=cmap,
        norm=norm,
        norm_min=norm_min,
        norm_max=norm_max,
        linthresh=linthresh,
        linscale=linscale,
        cb_ticksize=cb_ticksize,
        cb_fraction=cb_fraction,
        cb_pad=cb_pad,
        cb_tick_values=cb_tick_values,
        cb_tick_labels=cb_tick_labels,
        title=title,
        titlesize=titlesize,
        xlabelsize=xlabelsize,
        ylabelsize=ylabelsize,
        xyticksize=xyticksize,
        output_path=output_path,
        output_format=output_format,
        output_filename=output_filename,
    )

    plotter_util.close_figure(as_subplot=as_subplot)


def residual_map(
    inversion,
    include_origin=True,
    positions=None,
    include_centres=False,
    include_grid=False,
    include_border=False,
    image_pixels=None,
    source_pixels=None,
    as_subplot=False,
<<<<<<< HEAD
    units="scaled",
    kpc_per_arcsec=None,
=======
        use_scaled_units=True,
    unit_label="scaled",
    unit_conversion_factor=None,
>>>>>>> db35f19d
    figsize=(7, 7),
    aspect="square",
    cmap="jet",
    norm="linear",
    norm_min=None,
    norm_max=None,
    linthresh=0.05,
    linscale=0.01,
    cb_ticksize=10,
    cb_fraction=0.047,
    cb_pad=0.01,
    cb_tick_values=None,
    cb_tick_labels=None,
    title="Reconstructed Pixelization Residual-Map",
    titlesize=16,
    xlabelsize=16,
    ylabelsize=16,
    xyticksize=16,
    output_path=None,
    output_format="show",
    output_filename="inversion_inversion_residual_map",
):

    if output_format is "fits":
        return

    plotter_util.setup_figure(figsize=figsize, as_subplot=as_subplot)

    plot_values(
        inversion=inversion,
        source_pixel_values=inversion.residual_map,
        include_origin=include_origin,
        positions=positions,
        include_centres=include_centres,
        include_grid=include_grid,
        include_border=include_border,
        image_pixels=image_pixels,
        source_pixels=source_pixels,
        as_subplot=as_subplot,
        use_scaled_units=use_scaled_units,
        unit_label=unit_label,
        unit_conversion_facto=unit_conversion_factor,
        figsize=figsize,
        aspect=aspect,
        cmap=cmap,
        norm=norm,
        norm_min=norm_min,
        norm_max=norm_max,
        linthresh=linthresh,
        linscale=linscale,
        cb_ticksize=cb_ticksize,
        cb_fraction=cb_fraction,
        cb_pad=cb_pad,
        cb_tick_values=cb_tick_values,
        cb_tick_labels=cb_tick_labels,
        title=title,
        titlesize=titlesize,
        xlabelsize=xlabelsize,
        ylabelsize=ylabelsize,
        xyticksize=xyticksize,
        output_path=output_path,
        output_format=output_format,
        output_filename=output_filename,
    )

    plotter_util.close_figure(as_subplot=as_subplot)


def normalized_residual_map(
    inversion,
    include_origin=True,
    positions=None,
    include_centres=False,
    include_grid=False,
    include_border=False,
    image_pixels=None,
    source_pixels=None,
    as_subplot=False,
<<<<<<< HEAD
    units="scaled",
    kpc_per_arcsec=None,
=======
        use_scaled_units=True,
    unit_label="scaled",
    unit_conversion_factor=None,
>>>>>>> db35f19d
    figsize=(7, 7),
    aspect="square",
    cmap="jet",
    norm="linear",
    norm_min=None,
    norm_max=None,
    linthresh=0.05,
    linscale=0.01,
    cb_ticksize=10,
    cb_fraction=0.047,
    cb_pad=0.01,
    cb_tick_values=None,
    cb_tick_labels=None,
    title="Reconstructed Pixelization Normalized Residual Map",
    titlesize=16,
    xlabelsize=16,
    ylabelsize=16,
    xyticksize=16,
    output_path=None,
    output_format="show",
    output_filename="inversion_inversion_normalized_residual_map",
):

    if output_format is "fits":
        return

    plotter_util.setup_figure(figsize=figsize, as_subplot=as_subplot)

    plot_values(
        inversion=inversion,
        source_pixel_values=inversion.normalized_residual_map,
        include_origin=include_origin,
        positions=positions,
        include_centres=include_centres,
        include_grid=include_grid,
        include_border=include_border,
        image_pixels=image_pixels,
        source_pixels=source_pixels,
        as_subplot=as_subplot,
        use_scaled_units=use_scaled_units,
        unit_label=unit_label,
        unit_conversion_facto=unit_conversion_factor,
        figsize=figsize,
        aspect=aspect,
        cmap=cmap,
        norm=norm,
        norm_min=norm_min,
        norm_max=norm_max,
        linthresh=linthresh,
        linscale=linscale,
        cb_ticksize=cb_ticksize,
        cb_fraction=cb_fraction,
        cb_pad=cb_pad,
        cb_tick_values=cb_tick_values,
        cb_tick_labels=cb_tick_labels,
        title=title,
        titlesize=titlesize,
        xlabelsize=xlabelsize,
        ylabelsize=ylabelsize,
        xyticksize=xyticksize,
        output_path=output_path,
        output_format=output_format,
        output_filename=output_filename,
    )

    plotter_util.close_figure(as_subplot=as_subplot)


def chi_squared_map(
    inversion,
    include_origin=True,
    positions=None,
    include_centres=False,
    include_grid=False,
    include_border=False,
    image_pixels=None,
    source_pixels=None,
    as_subplot=False,
<<<<<<< HEAD
    units="scaled",
=======
        use_scaled_units=True,
    unit_label="scaled",
>>>>>>> db35f19d
    kpc_per_arcsec=None,
    figsize=(7, 7),
    aspect="square",
    cmap="jet",
    norm="linear",
    norm_min=None,
    norm_max=None,
    linthresh=0.05,
    linscale=0.01,
    cb_ticksize=10,
    cb_fraction=0.047,
    cb_pad=0.01,
    cb_tick_values=None,
    cb_tick_labels=None,
    title="Reconstructed Pixelization Chi-Squared Map",
    titlesize=16,
    xlabelsize=16,
    ylabelsize=16,
    xyticksize=16,
    output_path=None,
    output_format="show",
    output_filename="inversion_inversion_chi_squared_map",
):

    if output_format is "fits":
        return

    plotter_util.setup_figure(figsize=figsize, as_subplot=as_subplot)

    plot_values(
        inversion=inversion,
        source_pixel_values=inversion.chi_squared_map,
        include_origin=include_origin,
        positions=positions,
        include_centres=include_centres,
        include_grid=include_grid,
        include_border=include_border,
        image_pixels=image_pixels,
        source_pixels=source_pixels,
        as_subplot=as_subplot,
        use_scaled_units=use_scaled_units,
        unit_label=unit_label,
        unit_conversion_facto=kpc_per_arcsec,
        figsize=figsize,
        aspect=aspect,
        cmap=cmap,
        norm=norm,
        norm_min=norm_min,
        norm_max=norm_max,
        linthresh=linthresh,
        linscale=linscale,
        cb_ticksize=cb_ticksize,
        cb_fraction=cb_fraction,
        cb_pad=cb_pad,
        cb_tick_values=cb_tick_values,
        cb_tick_labels=cb_tick_labels,
        title=title,
        titlesize=titlesize,
        xlabelsize=xlabelsize,
        ylabelsize=ylabelsize,
        xyticksize=xyticksize,
        output_path=output_path,
        output_format=output_format,
        output_filename=output_filename,
    )

    plotter_util.close_figure(as_subplot=as_subplot)


def regularization_weights(
    inversion,
    include_origin=True,
    positions=None,
    include_centres=False,
    include_grid=False,
    include_border=False,
    image_pixels=None,
    source_pixels=None,
    as_subplot=False,
<<<<<<< HEAD
    units="scaled",
    kpc_per_arcsec=None,
=======
        use_scaled_units=True,
    unit_label="scaled",
    unit_conversion_factor=None,
>>>>>>> db35f19d
    figsize=(7, 7),
    aspect="square",
    cmap="jet",
    norm="linear",
    norm_min=None,
    norm_max=None,
    linthresh=0.05,
    linscale=0.01,
    cb_ticksize=10,
    cb_fraction=0.047,
    cb_pad=0.01,
    cb_tick_values=None,
    cb_tick_labels=None,
    title="Reconstructed Pixelization Regularization Weights",
    titlesize=16,
    xlabelsize=16,
    ylabelsize=16,
    xyticksize=16,
    output_path=None,
    output_format="show",
    output_filename="inversion_inversion_regularization_weights",
):

    if output_format is "fits":
        return

    plotter_util.setup_figure(figsize=figsize, as_subplot=as_subplot)

    regularization_weights = inversion.regularization.regularization_weights_from_mapper(
        mapper=inversion.mapper
    )

    plot_values(
        inversion=inversion,
        source_pixel_values=regularization_weights,
        include_origin=include_origin,
        positions=positions,
        include_centres=include_centres,
        include_grid=include_grid,
        include_border=include_border,
        image_pixels=image_pixels,
        source_pixels=source_pixels,
        as_subplot=as_subplot,
        use_scaled_units=use_scaled_units,
        unit_label=unit_label,
        unit_conversion_facto=unit_conversion_factor,
        figsize=figsize,
        aspect=aspect,
        cmap=cmap,
        norm=norm,
        norm_min=norm_min,
        norm_max=norm_max,
        linthresh=linthresh,
        linscale=linscale,
        cb_ticksize=cb_ticksize,
        cb_fraction=cb_fraction,
        cb_pad=cb_pad,
        cb_tick_values=cb_tick_values,
        cb_tick_labels=cb_tick_labels,
        title=title,
        titlesize=titlesize,
        xlabelsize=xlabelsize,
        ylabelsize=ylabelsize,
        xyticksize=xyticksize,
        output_path=output_path,
        output_format=output_format,
        output_filename=output_filename,
    )

    plotter_util.close_figure(as_subplot=as_subplot)


def plot_values(
    inversion,
    source_pixel_values,
    include_origin=True,
    lines=None,
    positions=None,
    include_centres=False,
    include_grid=False,
    include_border=False,
    image_pixels=None,
    source_pixels=None,
    as_subplot=False,
<<<<<<< HEAD
    units="scaled",
    kpc_per_arcsec=None,
=======
        use_scaled_units=True,
    unit_label="scaled",
    unit_conversion_facto=None,
>>>>>>> db35f19d
    figsize=(7, 7),
    aspect="square",
    cmap="jet",
    norm="linear",
    norm_min=None,
    norm_max=None,
    linthresh=0.05,
    linscale=0.01,
    cb_ticksize=10,
    cb_fraction=0.047,
    cb_pad=0.01,
    cb_tick_values=None,
    cb_tick_labels=None,
    title="Reconstructed Pixelization",
    titlesize=16,
    xlabelsize=16,
    ylabelsize=16,
    xyticksize=16,
    output_path=None,
    output_format="show",
    output_filename="pixelization_source_values",
):

    if isinstance(inversion.mapper, mappers.MapperRectangular):

        reconstructed_pixelization = inversion.mapper.reconstructed_pixelization_from_solution_vector(
            solution_vector=source_pixel_values
        )

        origin = get_origin(
            image=reconstructed_pixelization, include_origin=include_origin
        )

        aa.plot.array(
            array=reconstructed_pixelization,
            include_origin=origin,
            lines=lines,
            points=positions,
            as_subplot=True,
<<<<<<< HEAD
            unit_label=units,
            unit_conversion_factor=kpc_per_arcsec,
=======
            use_scaled_units=use_scaled_units,
            unit_label=unit_label,
            unit_conversion_factor=unit_conversion_facto,
>>>>>>> db35f19d
            figsize=figsize,
            aspect=aspect,
            cmap=cmap,
            norm=norm,
            norm_min=norm_min,
            norm_max=norm_max,
            linthresh=linthresh,
            linscale=linscale,
            cb_ticksize=cb_ticksize,
            cb_fraction=cb_fraction,
            cb_pad=cb_pad,
            cb_tick_values=cb_tick_values,
            cb_tick_labels=cb_tick_labels,
            title=title,
            titlesize=titlesize,
            xlabelsize=xlabelsize,
            ylabelsize=ylabelsize,
            xyticksize=xyticksize,
            output_filename=output_filename,
        )

        mapper_plotters.rectangular_mapper(
            mapper=inversion.mapper,
            include_centres=include_centres,
            include_grid=include_grid,
            include_border=include_border,
            image_pixels=image_pixels,
            source_pixels=source_pixels,
            as_subplot=True,
            use_scaled_units=use_scaled_units,
            unit_label=unit_label,
            unit_conversion_factor=unit_conversion_facto,
            title=title,
            titlesize=titlesize,
            xlabelsize=xlabelsize,
            ylabelsize=ylabelsize,
            xyticksize=xyticksize,
        )

        plotter_util.output_figure(
            array=reconstructed_pixelization,
            as_subplot=as_subplot,
            output_path=output_path,
            output_filename=output_filename,
            output_format=output_format,
        )

    elif isinstance(inversion.mapper, mappers.MapperVoronoi):

        mapper_plotters.voronoi_mapper(
            mapper=inversion.mapper,
            source_pixel_values=source_pixel_values,
            include_centres=include_centres,
            lines=lines,
            include_grid=include_grid,
            include_border=include_border,
            image_pixels=image_pixels,
            source_pixels=source_pixels,
            as_subplot=True,
            use_scaled_units=use_scaled_units,
            unit_label=unit_label,
            unit_conversion_factor=unit_conversion_facto,
            title=title,
            titlesize=titlesize,
            xlabelsize=xlabelsize,
            ylabelsize=ylabelsize,
            xyticksize=xyticksize,
        )

        plotter_util.output_figure(
            array=None,
            as_subplot=as_subplot,
            output_path=output_path,
            output_filename=output_filename,
            output_format=output_format,
        )


def get_origin(image, include_origin):

    if include_origin:
        return image.origin
    else:
        return None<|MERGE_RESOLUTION|>--- conflicted
+++ resolved
@@ -15,14 +15,9 @@
     lines=None,
     positions=None,
     grid=None,
-<<<<<<< HEAD
-    units="scaled",
-    kpc_per_arcsec=None,
-=======
         use_scaled_units=True,
     unit_label="scaled",
     unit_conversion_factor=None,
->>>>>>> db35f19d
     figsize=None,
     aspect="square",
     cmap="jet",
@@ -288,14 +283,9 @@
     positions=None,
     grid=None,
     as_subplot=False,
-<<<<<<< HEAD
-    units="scaled",
-    kpc_per_arcsec=None,
-=======
     use_scaled_units=True,
     unit_label="scaled",
     unit_conversion_factor=None,
->>>>>>> db35f19d
     figsize=(7, 7),
     aspect="square",
     cmap="jet",
@@ -326,14 +316,9 @@
         points=positions,
         grid=grid,
         as_subplot=as_subplot,
-<<<<<<< HEAD
-        unit_label=units,
-        unit_conversion_factor=kpc_per_arcsec,
-=======
         use_scaled_units=use_scaled_units,
         unit_label=unit_label,
         unit_conversion_factor=unit_conversion_factor,
->>>>>>> db35f19d
         figsize=figsize,
         aspect=aspect,
         cmap=cmap,
@@ -369,14 +354,9 @@
     image_pixels=None,
     source_pixels=None,
     as_subplot=False,
-<<<<<<< HEAD
-    units="scaled",
-    kpc_per_arcsec=None,
-=======
         use_scaled_units=True,
     unit_label="scaled",
     unit_conversion_factor=None,
->>>>>>> db35f19d
     figsize=(7, 7),
     aspect="square",
     cmap="jet",
@@ -456,14 +436,9 @@
     image_pixels=None,
     source_pixels=None,
     as_subplot=False,
-<<<<<<< HEAD
-    units="scaled",
-    kpc_per_arcsec=None,
-=======
         use_scaled_units=True,
     unit_label="scaled",
     unit_conversion_factor=None,
->>>>>>> db35f19d
     figsize=(7, 7),
     aspect="square",
     cmap="jet",
@@ -542,14 +517,9 @@
     image_pixels=None,
     source_pixels=None,
     as_subplot=False,
-<<<<<<< HEAD
-    units="scaled",
-    kpc_per_arcsec=None,
-=======
         use_scaled_units=True,
     unit_label="scaled",
     unit_conversion_factor=None,
->>>>>>> db35f19d
     figsize=(7, 7),
     aspect="square",
     cmap="jet",
@@ -628,12 +598,8 @@
     image_pixels=None,
     source_pixels=None,
     as_subplot=False,
-<<<<<<< HEAD
-    units="scaled",
-=======
         use_scaled_units=True,
     unit_label="scaled",
->>>>>>> db35f19d
     kpc_per_arcsec=None,
     figsize=(7, 7),
     aspect="square",
@@ -713,14 +679,9 @@
     image_pixels=None,
     source_pixels=None,
     as_subplot=False,
-<<<<<<< HEAD
-    units="scaled",
-    kpc_per_arcsec=None,
-=======
         use_scaled_units=True,
     unit_label="scaled",
     unit_conversion_factor=None,
->>>>>>> db35f19d
     figsize=(7, 7),
     aspect="square",
     cmap="jet",
@@ -805,14 +766,9 @@
     image_pixels=None,
     source_pixels=None,
     as_subplot=False,
-<<<<<<< HEAD
-    units="scaled",
-    kpc_per_arcsec=None,
-=======
         use_scaled_units=True,
     unit_label="scaled",
     unit_conversion_facto=None,
->>>>>>> db35f19d
     figsize=(7, 7),
     aspect="square",
     cmap="jet",
@@ -852,14 +808,9 @@
             lines=lines,
             points=positions,
             as_subplot=True,
-<<<<<<< HEAD
-            unit_label=units,
-            unit_conversion_factor=kpc_per_arcsec,
-=======
             use_scaled_units=use_scaled_units,
             unit_label=unit_label,
             unit_conversion_factor=unit_conversion_facto,
->>>>>>> db35f19d
             figsize=figsize,
             aspect=aspect,
             cmap=cmap,
