--- conflicted
+++ resolved
@@ -15,13 +15,8 @@
 
 def subplot(
     interferometer,
-<<<<<<< HEAD
-    units="scaled",
-    kpc_per_arcsec=None,
-=======
     unit_conversion_factor=None,
     unit_label="scaled",
->>>>>>> 8994cd9f
     figsize=None,
     cmap="jet",
     cb_ticksize=10,
@@ -198,10 +193,6 @@
     plot_u_wavelengths=False,
     plot_v_wavelengths=False,
     plot_primary_beam=False,
-<<<<<<< HEAD
-    units="scaled",
-=======
->>>>>>> 8994cd9f
     output_path=None,
     output_format="png",
 ):
@@ -272,13 +263,8 @@
 def visibilities(
     interferometer,
     as_subplot=False,
-<<<<<<< HEAD
-    units="scaled",
-    kpc_per_arcsec=None,
-=======
     unit_conversion_factor=None,
     unit_label="scaled",
->>>>>>> 8994cd9f
     figsize=(7, 7),
     cmap="jet",
     cb_ticksize=10,
@@ -313,13 +299,8 @@
     grid_plotters.plot_grid(
         grid=interferometer.visibilities,
         as_subplot=as_subplot,
-<<<<<<< HEAD
-        unit_label=units,
-        unit_conversion_factor=kpc_per_arcsec,
-=======
-        unit_conversion_factor=unit_conversion_factor,
-        unit_label=unit_label,
->>>>>>> 8994cd9f
+        unit_conversion_factor=unit_conversion_factor,
+        unit_label=unit_label,
         figsize=figsize,
         cmap=cmap,
         cb_ticksize=cb_ticksize,
@@ -341,13 +322,8 @@
 def noise_map(
     interferometer,
     as_subplot=False,
-<<<<<<< HEAD
-    units="scaled",
-    kpc_per_arcsec=None,
-=======
     unit_conversion_factor=None,
     unit_label="scaled",
->>>>>>> 8994cd9f
     figsize=(7, 7),
     cmap="jet",
     cb_ticksize=10,
@@ -383,13 +359,8 @@
         grid=interferometer.visibilities,
         colors=interferometer.noise_map[:, 0],
         as_subplot=as_subplot,
-<<<<<<< HEAD
-        unit_label=units,
-        unit_conversion_factor=kpc_per_arcsec,
-=======
-        unit_conversion_factor=unit_conversion_factor,
-        unit_label=unit_label,
->>>>>>> 8994cd9f
+        unit_conversion_factor=unit_conversion_factor,
+        unit_label=unit_label,
         figsize=figsize,
         cmap=cmap,
         cb_ticksize=cb_ticksize,
@@ -448,13 +419,8 @@
         as_subplot=as_subplot,
         label=label,
         plot_axis_type=plot_axis_type,
-<<<<<<< HEAD
-        unit_label=units,
-        unit_conversion_factor=kpc_per_arcsec,
-=======
-        unit_conversion_factor=unit_conversion_factor,
-        unit_label=unit_label,
->>>>>>> 8994cd9f
+        unit_conversion_factor=unit_conversion_factor,
+        unit_label=unit_label,
         figsize=figsize,
         title=title,
         ylabel=ylabel,
@@ -509,13 +475,8 @@
         as_subplot=as_subplot,
         label=label,
         plot_axis_type=plot_axis_type,
-<<<<<<< HEAD
-        unit_label=units,
-        unit_conversion_factor=kpc_per_arcsec,
-=======
-        unit_conversion_factor=unit_conversion_factor,
-        unit_label=unit_label,
->>>>>>> 8994cd9f
+        unit_conversion_factor=unit_conversion_factor,
+        unit_label=unit_label,
         figsize=figsize,
         title=title,
         ylabel=ylabel,
@@ -534,14 +495,9 @@
     interferometer,
     include_origin=True,
     as_subplot=False,
-<<<<<<< HEAD
-    units="scaled",
-    kpc_per_arcsec=None,
-=======
     use_scaled_units=True,
     unit_conversion_factor=None,
     unit_label="scaled",
->>>>>>> 8994cd9f
     figsize=(7, 7),
     aspect="square",
     cmap="jet",
@@ -580,14 +536,9 @@
         array=interferometer.primary_beam,
         include_origin=include_origin,
         as_subplot=as_subplot,
-<<<<<<< HEAD
-        unit_label=units,
-        unit_conversion_factor=kpc_per_arcsec,
-=======
         use_scaled_units=use_scaled_units,
         unit_conversion_factor=unit_conversion_factor,
         unit_label=unit_label,
->>>>>>> 8994cd9f
         figsize=figsize,
         aspect=aspect,
         cmap=cmap,
