--- conflicted
+++ resolved
@@ -63,33 +63,6 @@
     """
     plt.title(title, fontsize=titlesize)
 
-def set_xy_labels_and_ticksize(
-    unit_label, xlabelsize, ylabelsize, xyticksize
-):
-    """Set the x and y labels of the figure, and set the fontsize of those labels.
-
-    The x and y labels are always the distance scales, thus the labels are either arc-seconds or kpc and depend on the \
-    units the figure is plotted in.
-
-    Parameters
-    -----------
-    unit_label : str
-        The label for the units of the y / x axis of the plots.
-    unit_conversion_factor : float
-        The conversion factor between arc-seconds and kiloparsecs, required to plotters the units in kpc.
-    xlabelsize : int
-        The fontsize of the x axes label.
-    ylabelsize : int
-        The fontsize of the y axes label.
-    xyticksize : int
-        The font size of the x and y ticks on the figure axes.
-    """
-
-    plt.xlabel("x (" + unit_label + ")", fontsize=xlabelsize)
-    plt.ylabel("y (" + unit_label + ")", fontsize=ylabelsize)
-
-    plt.tick_params(labelsize=xyticksize)
-
 
 def set_xy_labels_and_ticksize(
     unit_label, xlabelsize, ylabelsize, xyticksize
@@ -257,13 +230,8 @@
         The mask applied to the array, the edge of which is plotted as a set of points over the plotted array.
     plot_lines : bool
         If a mask is supplied, its liness pixels (e.g. the exterior edge) is plotted if this is *True*.
-<<<<<<< HEAD
-    units : str
-        The units of the y / x axis of the plots.
-=======
     unit_label : str
         The unit_label of the y / x axis of the plots.
->>>>>>> db35f19d
     kpc_per_arcsec : float or None
         The conversion factor between arc-seconds and kiloparsecs, required to plotters the unit_label in kpc.
     lines_pointsize : int
