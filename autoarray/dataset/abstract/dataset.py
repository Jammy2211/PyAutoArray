import copy
import logging
import numpy as np
import warnings
from typing import Optional, Union

from autoarray import exc
from autoarray.dataset.abstract.settings import AbstractSettingsDataset
<<<<<<< HEAD
=======
from autoarray.structures.abstract_structure import Structure
from autoarray.structures.arrays.uniform_2d import Array2D
from autoarray.structures.grids.uniform_1d import Grid1D
from autoarray.structures.grids.uniform_2d import Grid2D
>>>>>>> a433b99d
from autoarray.mask.mask_1d import Mask1D
from autoarray.mask.mask_2d import Mask2D
from autoarray.structures.abstract_structure import Structure
from autoarray.structures.arrays.uniform_2d import Array2D
from autoconf import cached_property
from autoconf import conf

logger = logging.getLogger(__name__)


class AbstractDataset:
    def __init__(
        self,
        data: Structure,
        noise_map: Structure,
        noise_covariance_matrix: Optional[np.ndarray] = None,
        settings: AbstractSettingsDataset = AbstractSettingsDataset(),
    ):
        """
        A collection of abstract data structures for different types of data (an image, pixel-scale, noise-map, etc.)

        Parameters
        ----------
        dataucture
            The array of the image data, in units of electrons per second.
        noise_mapucture
            An array describing the RMS standard deviation error in each pixel, preferably in units of electrons per
            second.
        """

        self.data = data
        self.settings = settings

        self.noise_covariance_matrix = noise_covariance_matrix

        if noise_map is None:
            try:
                noise_map = Array2D.no_mask(
                    values=np.diag(noise_covariance_matrix),
                    shape_native=data.shape_native,
                    pixel_scales=data.shape_native,
                )

                logger.info(
                    """
                    No noise map was input into the Imaging class, but a `noise_covariance_matrix` was.
    
                    Using the diagonal of the `noise_covariance_matrix` to create the `noise_map`. 
    
                    This `noise-map` is used only for visualization where it is not appropriate to plot covariance.
                    """
                )

            except ValueError as e:
                raise exc.DatasetException(
                    """
                    No noise map or noise_covariance_matrix was passed to the Imaging object.
                    """
                ) from e

        self.noise_map = noise_map

    @cached_property
    def grid(self) -> Union[Grid1D, Grid2D]:
        """
        Returns the grid of (y,x) Cartesian coordinates of every pixel in the masked data structure.

        This grid is computed based on the mask, in particular its pixel-scale and sub-grid size.

        Returns
        -------
        The (y,x) coordinates of every pixel in the data structure.
        """

        mask_grid = self.mask.mask_new_sub_size_from(
            mask=self.mask, sub_size=self.settings.sub_size
        )
        return self.settings.grid_from(mask=mask_grid)

    @cached_property
    def grid_pixelization(self) -> Grid2D:
        """
        Returns the grid of (y,x) Cartesian coordinates of every pixel in the masked data structure which is used
        specifically for pixelization reconstructions (e.g. an `inversion`).

        This grid is computed based on the mask, in particular its pixel-scale and sub-grid size.

        A pixelization often uses a different grid of coordinates compared to the main `grid` of the data structure.
        A common example is that a pixelization may use a higher `sub_size` than the main grid, in order to better
        prevent aliasing effects.

        Returns
        -------
        The (y,x) coordinates of every pixel in the data structure, used for pixelization / inversion calculations.
        """
        mask_inversion = self.mask.mask_new_sub_size_from(
            mask=self.mask, sub_size=self.settings.sub_size_pixelization
        )

        return self.settings.grid_pixelization_from(mask=mask_inversion)

    @property
    def shape_native(self):
        return self.mask.shape_native

    @property
    def shape_slim(self):
        return self.data.shape_slim

    @property
    def pixel_scales(self):
        return self.mask.pixel_scales

    @property
    def mask(self) -> Union[Mask1D, Mask2D]:
        return self.data.mask

    @property
    def signal_to_noise_map(self) -> Structure:
        """
        The estimated signal-to-noise_maps mappers of the image.

        Warnings arise when masked native noise-maps are used, whose masked entries are given values of 0.0. We
        use the warnings module to suppress these RunTimeWarnings.
        """
        warnings.filterwarnings("ignore")

        signal_to_noise_map = self.data / self.noise_map
        signal_to_noise_map[signal_to_noise_map < 0] = 0
        return signal_to_noise_map

    @property
    def signal_to_noise_max(self) -> float:
        """
        The maximum value of signal-to-noise_maps in an image pixel in the image's signal-to-noise_maps mappers.
        """
        return np.max(self.signal_to_noise_map)

<<<<<<< HEAD
    @property
    def absolute_signal_to_noise_map(self) -> Structure:
        """
        The estimated absolute_signal-to-noise_maps mappers of the image.
        """
        return abs(self.data) / self.noise_map

    @property
    def absolute_signal_to_noise_max(self) -> float:
        """
        The maximum value of absolute signal-to-noise_map in an image pixel in the image's signal-to-noise_maps mappers.
        """
        return np.max(self.absolute_signal_to_noise_map)

    @property
    def potential_chi_squared_map(self) -> Structure:
        """
        The potential chi-squared-map of the imaging data_type. This represents how much each pixel can contribute to
        the chi-squared-map, assuming the model fails to fit it at all (e.g. model value = 0.0).
        """
        return self.absolute_signal_to_noise_map ** 2

    @property
    def potential_chi_squared_max(self) -> float:
        """
        The maximum value of the potential chi-squared-map.
        """
        return np.max(self.potential_chi_squared_map)

=======
>>>>>>> a433b99d
    @cached_property
    def noise_covariance_matrix_inv(self) -> np.ndarray:
        """
        Returns the inverse of the noise covariance matrix, which is used when computing a chi-squared which accounts
        for covariance via a fit.
        """
        return np.linalg.inv(self.noise_covariance_matrix)

    def trimmed_after_convolution_from(self, kernel_shape) -> "AbstractDataset":
        dataset = copy.copy(self)

        dataset.data = dataset.data.trimmed_after_convolution_from(
            kernel_shape=kernel_shape
        )
        dataset.noise_map = dataset.noise_map.trimmed_after_convolution_from(
            kernel_shape=kernel_shape
        )

        return dataset
<|MERGE_RESOLUTION|>--- conflicted
+++ resolved
@@ -1,204 +1,168 @@
-import copy
-import logging
-import numpy as np
-import warnings
-from typing import Optional, Union
-
-from autoarray import exc
-from autoarray.dataset.abstract.settings import AbstractSettingsDataset
-<<<<<<< HEAD
-=======
-from autoarray.structures.abstract_structure import Structure
-from autoarray.structures.arrays.uniform_2d import Array2D
-from autoarray.structures.grids.uniform_1d import Grid1D
-from autoarray.structures.grids.uniform_2d import Grid2D
->>>>>>> a433b99d
-from autoarray.mask.mask_1d import Mask1D
-from autoarray.mask.mask_2d import Mask2D
-from autoarray.structures.abstract_structure import Structure
-from autoarray.structures.arrays.uniform_2d import Array2D
-from autoconf import cached_property
-from autoconf import conf
-
-logger = logging.getLogger(__name__)
-
-
-class AbstractDataset:
-    def __init__(
-        self,
-        data: Structure,
-        noise_map: Structure,
-        noise_covariance_matrix: Optional[np.ndarray] = None,
-        settings: AbstractSettingsDataset = AbstractSettingsDataset(),
-    ):
-        """
-        A collection of abstract data structures for different types of data (an image, pixel-scale, noise-map, etc.)
-
-        Parameters
-        ----------
-        dataucture
-            The array of the image data, in units of electrons per second.
-        noise_mapucture
-            An array describing the RMS standard deviation error in each pixel, preferably in units of electrons per
-            second.
-        """
-
-        self.data = data
-        self.settings = settings
-
-        self.noise_covariance_matrix = noise_covariance_matrix
-
-        if noise_map is None:
-            try:
-                noise_map = Array2D.no_mask(
-                    values=np.diag(noise_covariance_matrix),
-                    shape_native=data.shape_native,
-                    pixel_scales=data.shape_native,
-                )
-
-                logger.info(
-                    """
-                    No noise map was input into the Imaging class, but a `noise_covariance_matrix` was.
-    
-                    Using the diagonal of the `noise_covariance_matrix` to create the `noise_map`. 
-    
-                    This `noise-map` is used only for visualization where it is not appropriate to plot covariance.
-                    """
-                )
-
-            except ValueError as e:
-                raise exc.DatasetException(
-                    """
-                    No noise map or noise_covariance_matrix was passed to the Imaging object.
-                    """
-                ) from e
-
-        self.noise_map = noise_map
-
-    @cached_property
-    def grid(self) -> Union[Grid1D, Grid2D]:
-        """
-        Returns the grid of (y,x) Cartesian coordinates of every pixel in the masked data structure.
-
-        This grid is computed based on the mask, in particular its pixel-scale and sub-grid size.
-
-        Returns
-        -------
-        The (y,x) coordinates of every pixel in the data structure.
-        """
-
-        mask_grid = self.mask.mask_new_sub_size_from(
-            mask=self.mask, sub_size=self.settings.sub_size
-        )
-        return self.settings.grid_from(mask=mask_grid)
-
-    @cached_property
-    def grid_pixelization(self) -> Grid2D:
-        """
-        Returns the grid of (y,x) Cartesian coordinates of every pixel in the masked data structure which is used
-        specifically for pixelization reconstructions (e.g. an `inversion`).
-
-        This grid is computed based on the mask, in particular its pixel-scale and sub-grid size.
-
-        A pixelization often uses a different grid of coordinates compared to the main `grid` of the data structure.
-        A common example is that a pixelization may use a higher `sub_size` than the main grid, in order to better
-        prevent aliasing effects.
-
-        Returns
-        -------
-        The (y,x) coordinates of every pixel in the data structure, used for pixelization / inversion calculations.
-        """
-        mask_inversion = self.mask.mask_new_sub_size_from(
-            mask=self.mask, sub_size=self.settings.sub_size_pixelization
-        )
-
-        return self.settings.grid_pixelization_from(mask=mask_inversion)
-
-    @property
-    def shape_native(self):
-        return self.mask.shape_native
-
-    @property
-    def shape_slim(self):
-        return self.data.shape_slim
-
-    @property
-    def pixel_scales(self):
-        return self.mask.pixel_scales
-
-    @property
-    def mask(self) -> Union[Mask1D, Mask2D]:
-        return self.data.mask
-
-    @property
-    def signal_to_noise_map(self) -> Structure:
-        """
-        The estimated signal-to-noise_maps mappers of the image.
-
-        Warnings arise when masked native noise-maps are used, whose masked entries are given values of 0.0. We
-        use the warnings module to suppress these RunTimeWarnings.
-        """
-        warnings.filterwarnings("ignore")
-
-        signal_to_noise_map = self.data / self.noise_map
-        signal_to_noise_map[signal_to_noise_map < 0] = 0
-        return signal_to_noise_map
-
-    @property
-    def signal_to_noise_max(self) -> float:
-        """
-        The maximum value of signal-to-noise_maps in an image pixel in the image's signal-to-noise_maps mappers.
-        """
-        return np.max(self.signal_to_noise_map)
-
-<<<<<<< HEAD
-    @property
-    def absolute_signal_to_noise_map(self) -> Structure:
-        """
-        The estimated absolute_signal-to-noise_maps mappers of the image.
-        """
-        return abs(self.data) / self.noise_map
-
-    @property
-    def absolute_signal_to_noise_max(self) -> float:
-        """
-        The maximum value of absolute signal-to-noise_map in an image pixel in the image's signal-to-noise_maps mappers.
-        """
-        return np.max(self.absolute_signal_to_noise_map)
-
-    @property
-    def potential_chi_squared_map(self) -> Structure:
-        """
-        The potential chi-squared-map of the imaging data_type. This represents how much each pixel can contribute to
-        the chi-squared-map, assuming the model fails to fit it at all (e.g. model value = 0.0).
-        """
-        return self.absolute_signal_to_noise_map ** 2
-
-    @property
-    def potential_chi_squared_max(self) -> float:
-        """
-        The maximum value of the potential chi-squared-map.
-        """
-        return np.max(self.potential_chi_squared_map)
-
-=======
->>>>>>> a433b99d
-    @cached_property
-    def noise_covariance_matrix_inv(self) -> np.ndarray:
-        """
-        Returns the inverse of the noise covariance matrix, which is used when computing a chi-squared which accounts
-        for covariance via a fit.
-        """
-        return np.linalg.inv(self.noise_covariance_matrix)
-
-    def trimmed_after_convolution_from(self, kernel_shape) -> "AbstractDataset":
-        dataset = copy.copy(self)
-
-        dataset.data = dataset.data.trimmed_after_convolution_from(
-            kernel_shape=kernel_shape
-        )
-        dataset.noise_map = dataset.noise_map.trimmed_after_convolution_from(
-            kernel_shape=kernel_shape
-        )
-
-        return dataset
+import copy
+import logging
+import numpy as np
+import warnings
+from typing import Optional, Union
+
+from autoarray.structures.grids.uniform_1d import Grid1D
+from autoarray.structures.grids.uniform_2d import Grid2D
+
+from autoarray import exc
+from autoarray.dataset.abstract.settings import AbstractSettingsDataset
+from autoarray.mask.mask_1d import Mask1D
+from autoarray.mask.mask_2d import Mask2D
+from autoarray.structures.abstract_structure import Structure
+from autoarray.structures.arrays.uniform_2d import Array2D
+from autoconf import cached_property
+
+
+logger = logging.getLogger(__name__)
+
+
+class AbstractDataset:
+    def __init__(
+        self,
+        data: Structure,
+        noise_map: Structure,
+        noise_covariance_matrix: Optional[np.ndarray] = None,
+        settings: AbstractSettingsDataset = AbstractSettingsDataset(),
+    ):
+        """
+        A collection of abstract data structures for different types of data (an image, pixel-scale, noise-map, etc.)
+
+        Parameters
+        ----------
+        dataucture
+            The array of the image data, in units of electrons per second.
+        noise_mapucture
+            An array describing the RMS standard deviation error in each pixel, preferably in units of electrons per
+            second.
+        """
+
+        self.data = data
+        self.settings = settings
+
+        self.noise_covariance_matrix = noise_covariance_matrix
+
+        if noise_map is None:
+            try:
+                noise_map = Array2D.no_mask(
+                    values=np.diag(noise_covariance_matrix),
+                    shape_native=data.shape_native,
+                    pixel_scales=data.shape_native,
+                )
+
+                logger.info(
+                    """
+                    No noise map was input into the Imaging class, but a `noise_covariance_matrix` was.
+    
+                    Using the diagonal of the `noise_covariance_matrix` to create the `noise_map`. 
+    
+                    This `noise-map` is used only for visualization where it is not appropriate to plot covariance.
+                    """
+                )
+
+            except ValueError as e:
+                raise exc.DatasetException(
+                    """
+                    No noise map or noise_covariance_matrix was passed to the Imaging object.
+                    """
+                ) from e
+
+        self.noise_map = noise_map
+
+    @cached_property
+    def grid(self) -> Union[Grid1D, Grid2D]:
+        """
+        Returns the grid of (y,x) Cartesian coordinates of every pixel in the masked data structure.
+
+        This grid is computed based on the mask, in particular its pixel-scale and sub-grid size.
+
+        Returns
+        -------
+        The (y,x) coordinates of every pixel in the data structure.
+        """
+
+        mask_grid = self.mask.mask_new_sub_size_from(
+            mask=self.mask, sub_size=self.settings.sub_size
+        )
+        return self.settings.grid_from(mask=mask_grid)
+
+    @cached_property
+    def grid_pixelization(self) -> Grid2D:
+        """
+        Returns the grid of (y,x) Cartesian coordinates of every pixel in the masked data structure which is used
+        specifically for pixelization reconstructions (e.g. an `inversion`).
+
+        This grid is computed based on the mask, in particular its pixel-scale and sub-grid size.
+
+        A pixelization often uses a different grid of coordinates compared to the main `grid` of the data structure.
+        A common example is that a pixelization may use a higher `sub_size` than the main grid, in order to better
+        prevent aliasing effects.
+
+        Returns
+        -------
+        The (y,x) coordinates of every pixel in the data structure, used for pixelization / inversion calculations.
+        """
+        mask_inversion = self.mask.mask_new_sub_size_from(
+            mask=self.mask, sub_size=self.settings.sub_size_pixelization
+        )
+
+        return self.settings.grid_pixelization_from(mask=mask_inversion)
+
+    @property
+    def shape_native(self):
+        return self.mask.shape_native
+
+    @property
+    def shape_slim(self):
+        return self.data.shape_slim
+
+    @property
+    def pixel_scales(self):
+        return self.mask.pixel_scales
+
+    @property
+    def mask(self) -> Union[Mask1D, Mask2D]:
+        return self.data.mask
+
+    @property
+    def signal_to_noise_map(self) -> Structure:
+        """
+        The estimated signal-to-noise_maps mappers of the image.
+
+        Warnings arise when masked native noise-maps are used, whose masked entries are given values of 0.0. We
+        use the warnings module to suppress these RunTimeWarnings.
+        """
+        warnings.filterwarnings("ignore")
+
+        signal_to_noise_map = self.data / self.noise_map
+        signal_to_noise_map[signal_to_noise_map < 0] = 0
+        return signal_to_noise_map
+
+    @property
+    def signal_to_noise_max(self) -> float:
+        """
+        The maximum value of signal-to-noise_maps in an image pixel in the image's signal-to-noise_maps mappers.
+        """
+        return np.max(self.signal_to_noise_map)
+
+    @cached_property
+    def noise_covariance_matrix_inv(self) -> np.ndarray:
+        """
+        Returns the inverse of the noise covariance matrix, which is used when computing a chi-squared which accounts
+        for covariance via a fit.
+        """
+        return np.linalg.inv(self.noise_covariance_matrix)
+
+    def trimmed_after_convolution_from(self, kernel_shape) -> "AbstractDataset":
+        dataset = copy.copy(self)
+
+        dataset.data = dataset.data.trimmed_after_convolution_from(
+            kernel_shape=kernel_shape
+        )
+        dataset.noise_map = dataset.noise_map.trimmed_after_convolution_from(
+            kernel_shape=kernel_shape
+        )
+
+        return dataset