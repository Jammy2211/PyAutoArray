--- conflicted
+++ resolved
@@ -1,125 +1,121 @@
-from typing import List, Union
-
-import numpy as np
-
-from autoarray.mask.mask_1d import Mask1D
-from autoarray.mask.mask_2d import Mask2D
-<<<<<<< HEAD
-from autoarray.operators.over_sampling.abstract import AbstractOverSampling
-=======
->>>>>>> 91371daa
-from autoarray.structures.grids.uniform_1d import Grid1D
-from autoarray.structures.grids.irregular_2d import Grid2DIrregular
-from autoarray.structures.grids.uniform_2d import Grid2D
-
-
-class AbstractMaker:
-    def __init__(self, func, obj, grid, *args, **kwargs):
-        """
-        Makes 2D data structures from an input function and grid, ensuring that the structure of the input grid is
-        paired to the structure of the output data structure.
-
-        This is used by the `to_array`, `to_grid` and `to_vector_yx` decorators to ensure that the input grid and output
-        data structure are consistent.
-
-        There are three types of consistent data structures and therefore decorated function mappings:
-
-        - Uniform: 2D structures defined on a uniform grid of data points, for example the `Array2D` and `Grid2D`
-        objects. Both structures are defined according to a `Mask2D`, which the maker object ensures is passed through
-        self consistently.
-
-        - Irregular: 2D structures defined on an irregular grid of data points, for example an `ArrayIrregular`
-        and `Grid2DIrregular` objects. Neither structure is defined according to a mask and the maker sures the lack of
-        a mask does not prevent the function from being evaluated.
-
-        - 1D: 1D structures defined on a 1D grid of data points, for example the `Array1D` and `Grid1D` objects.
-        These project the 1D grid to a 2D grid to ensure the function can be evaluated, and then deproject the 2D grid
-        back to a 1D grid to ensure the output data structure is consistent with the input grid.
-
-        Parameters
-        ----------
-        func
-            The function that is being decorated, which the maker object evaluates to create the output data structure.
-        obj
-            The object that the function is a method of, which is passed to the function when it is evaluated. This
-            is typically the self object of the class the function is a method of.
-        grid
-            The grid that is passed to the function when it is evaluated, which is used to evaluate the function.
-            For example, this might be the `Grid2D` object that the function checks the typing of when determining
-            the output data structure.
-        args
-            Any arguments that are passed to the function when it is evaluated.
-        kwargs
-            Any keyword arguments that are passed to the function when it is evaluated.
-        """
-
-        self.func = func
-        self.obj = obj
-        self.grid = grid
-        self.args = args
-        self.kwargs = kwargs
-
-    @property
-    def mask(self) -> Union[Mask1D, Mask2D]:
-        return self.grid.mask
-
-    @property
-    def over_sample_size(self) -> np.ndarray:
-        return self.grid.over_sample_size
-
-    def via_grid_2d(self, result):
-        raise NotImplementedError
-
-    def via_grid_2d_irr(self, result):
-        raise NotImplementedError
-
-    def via_grid_1d(self, result):
-        raise NotImplementedError
-
-    @property
-    def evaluate_func(self):
-        """
-        Evaluate the function that is being decorated, using the grid that is passed to the maker object when it is
-        initialized.
-
-        In normal usage, the input grid is 2D and it is simply passed to the decorated function.
-
-        However, if the input grid is 1D, the grid is projected to a 2D grid before being passed to the function. This
-        is because the function is expected to evaluate a 2D grid, and the maker object ensures that the function can
-        be evaluated by projecting the 1D grid to a 2D grid.
-
-        Returns
-        -------
-        The result of the function that is being decorated, which is the output data structure that is consistent with
-        the input grid.
-        """
-
-        if isinstance(self.grid, Grid1D):
-            grid = self.grid.grid_2d_radial_projected_from()
-            return self.func(self.obj, grid, *self.args, **self.kwargs)
-        return self.func(self.obj, self.grid, *self.args, **self.kwargs)
-
-    @property
-    def result(self):
-        """
-        The result of the function that is being decorated, which this function converts to the output data structure
-        that is consistent with the input grid.
-
-        This function called one of three methods, depending on the type of the input grid:
-
-        - `via_grid_2d`: If the input grid is a `Grid2D` object.
-        - `via_grid_2d_irr`: If the input grid is a `Grid2DIrregular` object.
-        - `via_grid_1d`: If the input grid is a `Grid1D` object.
-
-        These functions are over written depending on whether the decorated function returns an array, grid or vector.
-        The over written functions are in the child classes `ArrayMaker`, `GridMaker` and `VectorYXMaker`.
-        """
-
-        if isinstance(self.grid, Grid2D):
-            return self.via_grid_2d(self.evaluate_func)
-        elif isinstance(self.grid, Grid2DIrregular):
-            return self.via_grid_2d_irr(self.evaluate_func)
-        elif isinstance(self.grid, Grid1D):
-            return self.via_grid_1d(self.evaluate_func)
-
-        return self.evaluate_func
+from typing import List, Union
+
+import numpy as np
+
+from autoarray.mask.mask_1d import Mask1D
+from autoarray.mask.mask_2d import Mask2D
+from autoarray.structures.grids.uniform_1d import Grid1D
+from autoarray.structures.grids.irregular_2d import Grid2DIrregular
+from autoarray.structures.grids.uniform_2d import Grid2D
+
+
+class AbstractMaker:
+    def __init__(self, func, obj, grid, *args, **kwargs):
+        """
+        Makes 2D data structures from an input function and grid, ensuring that the structure of the input grid is
+        paired to the structure of the output data structure.
+
+        This is used by the `to_array`, `to_grid` and `to_vector_yx` decorators to ensure that the input grid and output
+        data structure are consistent.
+
+        There are three types of consistent data structures and therefore decorated function mappings:
+
+        - Uniform: 2D structures defined on a uniform grid of data points, for example the `Array2D` and `Grid2D`
+        objects. Both structures are defined according to a `Mask2D`, which the maker object ensures is passed through
+        self consistently.
+
+        - Irregular: 2D structures defined on an irregular grid of data points, for example an `ArrayIrregular`
+        and `Grid2DIrregular` objects. Neither structure is defined according to a mask and the maker sures the lack of
+        a mask does not prevent the function from being evaluated.
+
+        - 1D: 1D structures defined on a 1D grid of data points, for example the `Array1D` and `Grid1D` objects.
+        These project the 1D grid to a 2D grid to ensure the function can be evaluated, and then deproject the 2D grid
+        back to a 1D grid to ensure the output data structure is consistent with the input grid.
+
+        Parameters
+        ----------
+        func
+            The function that is being decorated, which the maker object evaluates to create the output data structure.
+        obj
+            The object that the function is a method of, which is passed to the function when it is evaluated. This
+            is typically the self object of the class the function is a method of.
+        grid
+            The grid that is passed to the function when it is evaluated, which is used to evaluate the function.
+            For example, this might be the `Grid2D` object that the function checks the typing of when determining
+            the output data structure.
+        args
+            Any arguments that are passed to the function when it is evaluated.
+        kwargs
+            Any keyword arguments that are passed to the function when it is evaluated.
+        """
+
+        self.func = func
+        self.obj = obj
+        self.grid = grid
+        self.args = args
+        self.kwargs = kwargs
+
+    @property
+    def mask(self) -> Union[Mask1D, Mask2D]:
+        return self.grid.mask
+
+    @property
+    def over_sample_size(self) -> np.ndarray:
+        return self.grid.over_sample_size
+
+    def via_grid_2d(self, result):
+        raise NotImplementedError
+
+    def via_grid_2d_irr(self, result):
+        raise NotImplementedError
+
+    def via_grid_1d(self, result):
+        raise NotImplementedError
+
+    @property
+    def evaluate_func(self):
+        """
+        Evaluate the function that is being decorated, using the grid that is passed to the maker object when it is
+        initialized.
+
+        In normal usage, the input grid is 2D and it is simply passed to the decorated function.
+
+        However, if the input grid is 1D, the grid is projected to a 2D grid before being passed to the function. This
+        is because the function is expected to evaluate a 2D grid, and the maker object ensures that the function can
+        be evaluated by projecting the 1D grid to a 2D grid.
+
+        Returns
+        -------
+        The result of the function that is being decorated, which is the output data structure that is consistent with
+        the input grid.
+        """
+
+        if isinstance(self.grid, Grid1D):
+            grid = self.grid.grid_2d_radial_projected_from()
+            return self.func(self.obj, grid, *self.args, **self.kwargs)
+        return self.func(self.obj, self.grid, *self.args, **self.kwargs)
+
+    @property
+    def result(self):
+        """
+        The result of the function that is being decorated, which this function converts to the output data structure
+        that is consistent with the input grid.
+
+        This function called one of three methods, depending on the type of the input grid:
+
+        - `via_grid_2d`: If the input grid is a `Grid2D` object.
+        - `via_grid_2d_irr`: If the input grid is a `Grid2DIrregular` object.
+        - `via_grid_1d`: If the input grid is a `Grid1D` object.
+
+        These functions are over written depending on whether the decorated function returns an array, grid or vector.
+        The over written functions are in the child classes `ArrayMaker`, `GridMaker` and `VectorYXMaker`.
+        """
+
+        if isinstance(self.grid, Grid2D):
+            return self.via_grid_2d(self.evaluate_func)
+        elif isinstance(self.grid, Grid2DIrregular):
+            return self.via_grid_2d_irr(self.evaluate_func)
+        elif isinstance(self.grid, Grid1D):
+            return self.via_grid_1d(self.evaluate_func)
+
+        return self.evaluate_func