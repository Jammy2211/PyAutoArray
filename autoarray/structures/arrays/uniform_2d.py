from astropy.io import fits
import logging
import numpy as np
from pathlib import Path
from typing import List, Optional, Tuple, Union

from autoconf import conf

from autoarray.mask.mask_2d import Mask2D
from autoarray.structures.abstract_structure import Structure
from autoarray.structures.header import Header
from autoarray.structures.arrays.uniform_1d import Array1D

from autoarray import exc
from autoarray import type as ty

from autoarray.structures.arrays import array_2d_util
from autoarray.geometry import geometry_util
from autoarray.layout import layout_util
from autoarray.numpy_wrapper import numpy as npw


logging.basicConfig()
logger = logging.getLogger(__name__)


class AbstractArray2D(Structure):
    def __init__(
        self,
        values: Union[np.ndarray, List, "AbstractArray2D"],
        mask: Mask2D,
        header: Header = None,
        store_native: bool = False,
        skip_mask: bool = False,
        *args,
        **kwargs,
    ):
        """
        A uniform 2D array of values, which are paired with a 2D mask of pixels which may be split into sub-pixels.

        The ``Array2D`, like all data structures (e.g. ``Grid2D``, ``VectorYX2D``) has in-built functionality which:

        - Applies a 2D mask (a ``Mask2D`` object) to the da_ta structure's values.

        - Maps the data structure between two data representations: `slim`` (all unmasked values in
          a 1D ``ndarray``) and ``native`` (all unmasked values in a 2D ``ndarray``).

        - Associates Cartesian ``Grid2D`` objects of (y,x) coordinates with the data structure (e.g.
          a (y,x) grid of all unmasked pixels).

        - Associates sub-grids with the data structure, which perform calculations higher resolutions which are then
          binned up.

        Each entry of an ``Array2D`` corresponds to a value at the centre of a sub-pixel in its
        corresponding ``Mask2D``.  It is ordered such that pixels begin from the top-row of the corresponding mask
        and go right and down. The positive y-axis is upwards and positive x-axis to the right.

        A detailed description of the data structure API is provided below.

        **SLIM DATA REPRESENTATION (sub-size=1)**

        Below is a visual illustration of an ``Array2D``'s 2D mask, where a total of 10 pixels are unmasked and are
        included in the array.

        ::

             x x x x x x x x x x
             x x x x x x x x x x     This is an example ``Mask2D``, where:
             x x x x x x x x x x
             x x x x O O x x x x     x = `True` (Pixel is masked and excluded from the array)
             x x x O O O O x x x     O = `False` (Pixel is not masked and included in the array)
             x x x O O O O x x x
             x x x x x x x x x x
             x x x x x x x x x x
             x x x x x x x x x x
             x x x x x x x x x x

        The mask pixel index's are as follows (the positive / negative direction of the ``Grid2D`` objects associated
        with the array are also shown on the y and x axes).

        ::

            <--- -ve  x  +ve -->

             x x x x x x x x x x  ^   array_2d[0] = 10
             x x x x x x x x x x  I   array_2d[1] = 20
             x x x x x x x x x x  I   array_2d[2] = 30
             x x x x 0 1 x x x x +ve  array_2d[3] = 40
             x x x 2 3 4 5 x x x  y   array_2d[4] = 50
             x x x 6 7 8 9 x x x -ve  array_2d[5] = 60
             x x x x x x x x x x  I   array_2d[6] = 70
             x x x x x x x x x x  I   array_2d[7] = 80
             x x x x x x x x x x \/   array_2d[8] = 90
             x x x x x x x x x x      array_2d[9] = 100

        The ``Array2D`` in its ``slim`` data representation is an ``ndarray`` of shape [total_unmasked_pixels].

        For the ``Mask2D`` above the ``slim`` representation therefore contains 10 entries and two examples of these
        entries are:

        ::

            array[3] = the 4th unmasked pixel's value, given by value 40 above.
            array[6] = the 7th unmasked pixel's value, given by value 80 above.

        A Cartesian grid of (y,x) coordinates, corresponding to all ``slim`` values (e.g. unmasked pixels) is given
        by ``array_2d.derive_grid.masked.slim``.


        **NATIVE DATA REPRESENTATION (sub_size=1)**

        The ``Array2D`` above, but represented as an an ``ndarray`` of shape [total_y_values, total_x_values], where
        all masked entries have values of 0.0.

        For the following mask:

        ::

             x x x x x x x x x x
             x x x x x x x x x x     This is an example ``Mask2D``, where:
             x x x x x x x x x x
             x x x x O O x x x x     x = `True` (Pixel is masked and excluded from the array)
             x x x O O O O x x x     O = `False` (Pixel is not masked and included in the array)
             x x x O O O O x x x
             x x x x x x x x x x
             x x x x x x x x x x
             x x x x x x x x x x
             x x x x x x x x x x

        Where the array has the following indexes (left figure) and values (right):

        ::

            <--- -ve  x  +ve -->

             x x x x x x x x x x  ^   array_2d[0] = 10
             x x x x x x x x x x  I   array_2d[1] = 20
             x x x x x x x x x x  I   array_2d[2] = 30
             x x x x 0 1 x x x x +ve  array_2d[3] = 40
             x x x 2 3 4 5 x x x  y   array_2d[4] = 50
             x x x 6 7 8 9 x x x -ve  array_2d[5] = 60
             x x x x x x x x x x  I   array_2d[6] = 70
             x x x x x x x x x x  I   array_2d[7] = 80
             x x x x x x x x x x \/   array_2d[8] = 90
             x x x x x x x x x x      array_2d[9] = 100

        In the above array:

        ::

            - array[0,0] = 0.0 (it is masked, thus zero)
            - array[0,0] = 0.0 (it is masked, thus zero)
            - array[3,3] = 0.0 (it is masked, thus zero)
            - array[3,3] = 0.0 (it is masked, thus zero)
            - array[3,4] = 10
            - array[3,5] = 20
            - array[4,5] = 50

        **SLIM TO NATIVE MAPPING**

        The ``Array2D`` has functionality which maps data between the ``slim`` and ``native`` data representations.

        For the example mask above, the 1D ``ndarray`` given by ``mask.derive_indexes.slim_to_native`` is:

        ::

            slim_to_native[0] = [3,4]
            slim_to_native[1] = [3,5]
            slim_to_native[2] = [4,3]
            slim_to_native[3] = [4,4]
            slim_to_native[4] = [4,5]
            slim_to_native[5] = [4,6]
            slim_to_native[6] = [5,3]
            slim_to_native[7] = [5,4]
            slim_to_native[8] = [5,5]
            slim_to_native[9] = [5,6]

        **SUB GRIDDING**

        If the ``Mask2D`` ``sub_size`` is > 1, the array has entries corresponding to the values at the centre of
        every sub-pixel of each unmasked pixel.

        The sub-array indexes are ordered such that pixels begin from the first (top-left) sub-pixel in the first
        unmasked pixel. Indexes then go over the sub-pixels in each unmasked pixel, for every unmasked pixel.

        Therefore, the shapes of the sub-array are as follows:

        - ``slim`` representation: an ``ndarray`` of shape [total_unmasked_pixels*sub_size**2].
        - ``native`` representation: an ``ndarray`` of shape [total_y_values*sub_size, total_x_values*sub_size].

        Below is a visual illustration of a sub array. Indexing of each sub-pixel goes from the top-left corner. In
        contrast to the array above, our illustration below restricts the mask to just 2 pixels, to keep the
        illustration brief.

        ::

             x x x x x x x x x x
             x x x x x x x x x x     This is an example ``Mask2D``, where:
             x x x x x x x x x x
             x x x x x x x x x x     x = `True` (Pixel is masked and excluded from lens)
             x 0 0 x x x x x x x     O = `False` (Pixel is not masked and included in lens)
             x x x x x x x x x x
             x x x x x x x x x x
             x x x x x x x x x x
             x x x x x x x x x x
             x x x x x x x x x x

        If ``sub_size=2``, each unmasked pixel has 4 (2x2) sub-pixel values. For the example above, pixels 0 and 1
        each have 4 values which map to the ``array_2d``'s ``slim`` representation as follows:

        ::

            Pixel 0 - (2x2):

                   array_2d.slim[0] = value of first sub-pixel in pixel 0.
             0 1   array_2d.slim[1] = value of first sub-pixel in pixel 1.
             2 3   array_2d.slim[2] = value of first sub-pixel in pixel 2.
                   array_2d.slim[3] = value of first sub-pixel in pixel 3.

            Pixel 1 - (2x2):

                   array_2d.slim[4] = value of first sub-pixel in pixel 0.
             4 5   array_2d.slim[5] = value of first sub-pixel in pixel 1.
             6 7   array_2d.slim[6] = value of first sub-pixel in pixel 2.
                   array_2d.slim[7] = value of first sub-pixel in pixel 3.

        For the ``native`` data representation we get the following mappings:

        ::

            Pixel 0 - (2x2):

                   array_2d.native[8, 2] = value of first sub-pixel in pixel 0.
             0 1   array_2d.native[8, 3] = value of first sub-pixel in pixel 1.
             2 3   array_2d.native[9, 2] = value of first sub-pixel in pixel 2.
                   array_2d.native[9, 3] = value of first sub-pixel in pixel 3.

            Pixel 1 - (2x2):

                   array_2d.native[10, 4] = value of first sub-pixel in pixel 0.
             4 5   array_2d.native[10, 5] = value of first sub-pixel in pixel 1.
             6 7   array_2d.native[11, 4] = value of first sub-pixel in pixel 2.
                   array_2d.native[11, 5] = value of first sub-pixel in pixel 3.

            Other entries (all masked sub-pixels are zero):

                   array_2d.native[0, 0] = 0.0 (it is masked, thus zero)
                   array_2d.native[15, 12] = 0.0 (it is masked, thus zero)

        If we used a sub_size of 3, for pixel 0 we we would create a 3x3 sub-array:

        ::

                     array_2d.slim[0] = value of first sub-pixel in pixel 0.
                     array_2d.slim[1] = value of first sub-pixel in pixel 1.
                     array_2d.slim[2] = value of first sub-pixel in pixel 2.
             0 1 2   array_2d.slim[3] = value of first sub-pixel in pixel 3.
             3 4 5   array_2d.slim[4] = value of first sub-pixel in pixel 4.
             6 7 8   array_2d.slim[5] = value of first sub-pixel in pixel 5.
                     array_2d.slim[6] = value of first sub-pixel in pixel 6.
                     array_2d.slim[7] = value of first sub-pixel in pixel 7.
                     array_2d.slim[8] = value of first sub-pixel in pixel 8.

        In **PyAutoCTI** all `Array2D` objects are used in their `native` representation without sub-gridding.
        Significant memory can be saved by only store this format, thus the `native_binned_only` config override
        can force this behaviour. It is recommended users do not use this option to avoid unexpected behaviour.

        Parameters
        ----------
        values
            The values of the array, which can be input in the ``slim`` or ``native`` format.
        mask
            The 2D mask associated with the array, defining the pixels each array value in its ``slim`` representation
            is paired with.
        store_native
            If True, the ndarray is stored in its native format [total_y_pixels, total_x_pixels]. This avoids
            mapping large data arrays to and from the slim / native formats, which can be a computational bottleneck.

        Examples
        --------

        This example uses the ``Array2D.no_mask`` method to create the ``Array2D``.

        Different methods using different inputs are available and documented throughout this webpage.

        .. code-block:: python

            import autoarray as aa

            # Make Array2D from input np.ndarray with sub_size 1.

            array_2d = aa.Array2D.no_mask(
                values=np.array([1.0, 2.0, 3.0, 4.0]),
                shape_native=(2, 2),
                pixel_scales=1.0,
                sub_size=1
            )

            # Make Array2D from input list with different shape_native and sub_size 1.

            array_2d = aa.Array2D.no_mask(
                values=[1.0, 2.0, 3.0, 4.0, 5.0, 6.0],
                shape_native=(2, 3),
                pixel_scales=1.0,
                sub_size=1
            )

        .. code-block:: python

            import autoarray as aa

            # Make Array2D with sub_size 2.

            array_2d = aa.Array2D.no_mask(
                values=[1.0, 2.0, 3.0, 4.0, 5.0, 6.0, 7.0, 8.0],
                shape_native=(2, 1),
                pixel_scales=1.0,
                sub_size=2,
            )

            # Apply 2D mask to Array2D with sub_size 2, where the
            # True value masks entries (5.0, 6.0, 7.0, 8.0).

            mask = aa.Mask2D(
                mask=[[False], [True]],
                pixel_scales=2.0,
                sub_size=2
            )

            array_2d = array_2d.apply_mask(mask=mask)

            # Print certain array attributes.

            print(array_2d.slim) # masked 1D data representation on sub-grid.
            print(array_2d.native) # masked 2D data representation on sub-grid.
            print(array_2d.slim.binned) # masked 1D data representation binned up from sub-grid.
            print(array_2d.native.binned) # masked 2D data representation binned up from sub-grid.

            # Output array to .fits file.

            array_2d.output_to_fits(file_path="/path/for/output")
        """

        try:
            values = values._array
        except AttributeError:
            pass
        if conf.instance["general"]["structures"]["native_binned_only"]:
            store_native = True

        values = array_2d_util.convert_array_2d(
            array_2d=values,
            mask_2d=mask,
            store_native=store_native,
            skip_mask=skip_mask,
        )

        super().__init__(values)
        self.mask = mask
        self.header = header

    def __array_finalize__(self, obj):
        if hasattr(obj, "mask"):
            self.mask = obj.mask

        if hasattr(obj, "header"):
            self.header = obj.header
        else:
            self.header = None

    @property
    def store_native(self):
        return len(self.shape) != 1

    def apply_mask(self, mask: Mask2D) -> "Array2D":
        return Array2D(values=self.native, mask=mask, header=self.header)

    @property
    def slim(self) -> "Array2D":
        """
        Return an `Array2D` where the data is stored its `slim` representation, which is an ``ndarray`` of shape
        [total_unmasked_pixels * sub_size**2].

        If it is already stored in its `slim` representation it is returned as it is. If not, it is mapped from
        `native` to `slim` and returned as a new `Array2D`.
        """
        return Array2D(values=self, mask=self.mask, header=self.header)

    @property
    def native(self) -> "Array2D":
        """
        Return a `Array2D` where the data is stored in its `native` representation, which is an ``ndarray`` of shape
        [sub_size*total_y_pixels, sub_size*total_x_pixels].

        If it is already stored in its `native` representation it is return as it is. If not, it is mapped from
        `slim` to `native` and returned as a new `Array2D`.
        """
        return Array2D(
            values=self, mask=self.mask, header=self.header, store_native=True
        )

    @property
    def native_skip_mask(self) -> "Array2D":
        """
        Return a `Array2D` where the data is stored in its `native` representation, which is an ``ndarray`` of shape
        [sub_size*total_y_pixels, sub_size*total_x_pixels].

        If it is already stored in its `native` representation it is return as it is. If not, it is mapped from
        `slim` to `native` and returned as a new `Array2D`.
        """
        return Array2D(
            values=self,
            mask=self.mask,
            header=self.header,
            store_native=True,
            skip_mask=True,
        )

    @property
    def binned(self) -> "Array2D":
        """
        Convenience method to access the binned-up array in its 1D representation, which is a Grid2D stored as an
        ``ndarray`` of shape [total_unmasked_pixels, 2].

        The binning up process converts a array from (y,x) values where each value is a coordinate on the sub-array to
        (y,x) values where each coordinate is at the centre of its mask (e.g. a array with a sub_size of 1). This is
        performed by taking the mean of all (y,x) values in each sub pixel.

        If the array is stored in 1D it is return as is. If it is stored in 2D, it must first be mapped from 2D to 1D.

        In **PyAutoCTI** all `Array2D` objects are used in their `native` representation without sub-gridding.
        Significant memory can be saved by only store this format, thus the `native_binned_only` config override
        can force this behaviour. It is recommended users do not use this option to avoid unexpected behaviour.
        """
        if conf.instance["general"]["structures"]["native_binned_only"]:
            return self

        array_2d_slim = self.slim

        binned_array_1d = npw.multiply(
            self.mask.sub_fraction,
            array_2d_slim.reshape(-1, self.mask.sub_length).sum(axis=1),
        )

        return Array2D(
            values=binned_array_1d,
            mask=self.mask.derive_mask.sub_1,
            header=self.header,
        )

    @property
    def in_counts(self) -> "Array2D":
        return self.header.array_eps_to_counts(array_eps=self)

    @property
    def in_counts_per_second(self) -> "Array2D":
        return self.header.array_counts_to_counts_per_second(
            array_counts=self.in_counts
        )

    @property
    def original_orientation(self) -> Union[np.ndarray, "Array2D"]:
        return layout_util.rotate_array_via_roe_corner_from(
            array=np.array(self), roe_corner=self.header.original_roe_corner
        )

    @property
    def readout_offsets(self) -> Tuple[int, int]:
        if self.header is not None:
            if self.header.readout_offsets is not None:
                return self.header.readout_offsets
        return (0, 0)

    @property
    def binned_across_rows(self) -> Array1D:
        """
        Bins the 2D array up to a 1D array, where each value is the mean of all unmasked values in each row.
        """
<<<<<<< HEAD
        binned_array = np.mean(self.native.array, axis=0, where=~self.mask)

        # binned_array = (self.native*np.invert(self.mask)).sum(axis=0)/np.invert(self.mask).sum(axis=0)
=======
        binned_array = (self.native * np.invert(self.mask)).sum(axis=0) / np.invert(
            self.mask
        ).sum(axis=0)
>>>>>>> e7d256c2
        return Array1D.no_mask(values=binned_array, pixel_scales=self.pixel_scale)

    @property
    def binned_across_columns(self) -> Array1D:
        """
        Bins the 2D array up to a 1D array, where each value is the mean of all unmasked values in each column.
        """
<<<<<<< HEAD
        binned_array = np.mean(self.native.array, axis=1, where=~self.mask)

        # binned_array = (self.native*np.invert(self.mask)).sum(axis=1)/np.invert(self.mask).sum(axis=1)
=======
        binned_array = (self.native * np.invert(self.mask)).sum(axis=1) / np.invert(
            self.mask
        ).sum(axis=1)
>>>>>>> e7d256c2
        return Array1D.no_mask(values=binned_array, pixel_scales=self.pixel_scale)

    def zoomed_around_mask(self, buffer: int = 1) -> "Array2D":
        """
        Extract the 2D region of an array corresponding to the rectangle encompassing all unmasked values.

        This is used to extract and visualize only the region of an image that is used in an analysis.

        Parameters
        ----------
        buffer
            The number pixels around the extracted array used as a buffer.
        """

        extracted_array_2d = array_2d_util.extracted_array_2d_from(
            array_2d=np.array(self.native),
            y0=self.mask.zoom_region[0] - buffer,
            y1=self.mask.zoom_region[1] + buffer,
            x0=self.mask.zoom_region[2] - buffer,
            x1=self.mask.zoom_region[3] + buffer,
        )

        mask = Mask2D.all_false(
            shape_native=extracted_array_2d.shape,
            pixel_scales=self.pixel_scales,
            sub_size=self.sub_size,
            origin=self.mask.mask_centre,
        )

        array = array_2d_util.convert_array_2d(
            array_2d=extracted_array_2d, mask_2d=mask
        )

        return Array2D(values=array, mask=mask, header=self.header)

    def extent_of_zoomed_array(self, buffer: int = 1) -> np.ndarray:
        """
        For an extracted zoomed array computed from the method *zoomed_around_mask* compute its extent in scaled
        coordinates.

        The extent of the grid in scaled units returned as an ``ndarray`` of the form [x_min, x_max, y_min, y_max].

        This is used visualize zoomed and extracted arrays via the imshow() method.

        Parameters
        ----------
        buffer
            The number pixels around the extracted array used as a buffer.
        """
        extracted_array_2d = array_2d_util.extracted_array_2d_from(
            array_2d=np.array(self.native),
            y0=self.mask.zoom_region[0] - buffer,
            y1=self.mask.zoom_region[1] + buffer,
            x0=self.mask.zoom_region[2] - buffer,
            x1=self.mask.zoom_region[3] + buffer,
        )

        mask = Mask2D.all_false(
            shape_native=extracted_array_2d.shape,
            pixel_scales=self.pixel_scales,
            sub_size=self.sub_size,
            origin=self.mask.mask_centre,
        )

        return mask.geometry.extent

    def resized_from(
        self, new_shape: Tuple[int, int], mask_pad_value: int = 0.0
    ) -> "Array2D":
        """
        Resize the array around its centre to a new input shape.

        If a new_shape dimension is smaller than the current dimension, the data at the edges is trimmed and removed.
        If it is larger, the data is padded with zeros.

        If the array has even sized dimensions, the central pixel around which data is trimmed / padded is chosen as
        the top-left pixel of the central quadrant of pixels.

        Parameters
        ----------
        new_shape
            The new 2D shape of the array.
        """

        resized_array_2d = array_2d_util.resized_array_2d_from(
            array_2d=np.array(self.native), resized_shape=new_shape
        )

        resized_mask = self.mask.derive_mask.resized_from(
            new_shape=new_shape, pad_value=mask_pad_value
        )

        array = array_2d_util.convert_array_2d(
            array_2d=resized_array_2d, mask_2d=resized_mask
        )

        return Array2D(
            values=array,
            mask=resized_mask,
            header=self.header,
            store_native=self.store_native,
        )

    def padded_before_convolution_from(
        self, kernel_shape: Tuple[int, int], mask_pad_value: int = 0.0
    ) -> "Array2D":
        """
        When the edge pixels of a mask are unmasked and a convolution is to occur, the signal of edge pixels will be
        'missing' if the grid is used to evaluate the signal via an analytic function.

        To ensure this signal is included the array can be padded, where it is 'buffed' such that it includes all
        pixels whose signal will be convolved into the unmasked pixels given the 2D kernel shape. The values of
        these pixels are zeros.

        Parameters
        ----------
        kernel_shape
            The 2D shape of the kernel which convolves signal from masked pixels to unmasked pixels.
        """
        new_shape = (
            self.shape_native[0] + (kernel_shape[0] - 1),
            self.shape_native[1] + (kernel_shape[1] - 1),
        )
        return self.resized_from(new_shape=new_shape, mask_pad_value=mask_pad_value)

    def trimmed_after_convolution_from(
        self, kernel_shape: Tuple[int, int]
    ) -> "Array2D":
        """
        When the edge pixels of a mask are unmasked and a convolution is to occur, the signal of edge pixels will be
        'missing' if the grid is used to evaluate the signal via an analytic function.

        To ensure this signal is included the array can be padded, a padded array can be computed via the method
        *padded_before_convolution_from*. This function trims the array back to its original shape, after the padded array
        has been used for computational.

        Parameters
        ----------
        kernel_shape
            The 2D shape of the kernel which convolves signal from masked pixels to unmasked pixels.
        """
        psf_cut_y = int(np.ceil(kernel_shape[0] / 2)) - 1
        psf_cut_x = int(np.ceil(kernel_shape[1] / 2)) - 1
        array_y = int(self.mask.shape[0])
        array_x = int(self.mask.shape[1])
        trimmed_array_2d = self.native[
            psf_cut_y : array_y - psf_cut_y, psf_cut_x : array_x - psf_cut_x
        ]

        resized_mask = self.mask.derive_mask.resized_from(
            new_shape=trimmed_array_2d.shape
        )

        array = array_2d_util.convert_array_2d(
            array_2d=trimmed_array_2d, mask_2d=resized_mask
        )

        return Array2D(
            values=array,
            mask=resized_mask,
            header=self.header,
            store_native=self.store_native,
        )

    @property
    def hdu_for_output(self) -> fits.PrimaryHDU:
        """
        The array as an HDU object, which can be output to a .fits file.

        The header of the HDU is used to store the `pixel_scale` of the array, which is used by the `Array2D.from_hdu`.

        This method is used in other projects (E.g. PyAutoGalaxy, PyAutoLens) to conveniently output the array to .fits
        files.

        Returns
        -------
        The HDU containing the data and its header which can then be written to .fits.
        """
        return array_2d_util.hdu_for_output_from(
            array_2d=np.array(self.native), header_dict=self.pixel_scale_header
        )

    def output_to_fits(self, file_path: Union[Path, str], overwrite: bool = False):
        """
        Output the array to a .fits file.

        The `pixel_scale` is stored in the header as `PIXSCALE`, which is used by the `Array2D.from_primary_hdu`
        method.

        Parameters
        ----------
        file_path
            The output path of the file, including the filename and the `.fits` extension e.g. '/path/to/filename.fits'
        overwrite
            If a file already exists at the path, if overwrite=True it is overwritten else an error is raised.
        """
        array_2d_util.numpy_array_2d_to_fits(
            array_2d=np.array(self.native),
            file_path=file_path,
            overwrite=overwrite,
            header_dict=self.pixel_scale_header,
        )


class Array2D(AbstractArray2D):
    @classmethod
    def no_mask(
        cls,
        values: Union[np.ndarray, List, AbstractArray2D],
        pixel_scales: ty.PixelScales,
        shape_native: Tuple[int, int] = None,
        sub_size: int = 1,
        origin: Tuple[float, float] = (0.0, 0.0),
        header: Optional[Header] = None,
    ) -> "Array2D":
        """
        Returns an ``Array2D`` from an array via inputs in its slim or native data representation.

        From a ``slim`` 1D input the method cannot determine the 2D shape of the array and its mask. The
        ``shape_native`` must therefore also be input into this method. The mask is setup as a unmasked `Mask2D` of
        ``shape_native``.

        For a full description of ``Array2D`` objects, including a description of the ``slim`` and ``native`` attribute
        used by the API, see
        the :meth:`Array2D class API documentation <autoarray.structures.arrays.uniform_2d.AbstractArray2D.__new__>`.

        Parameters
        ----------
        values
            The values of the array input with shape [total_unmasked_pixels*(sub_size**2)] or
            shape [total_y_pixels*sub_size, total_x_pixel*sub_size].
        pixel_scales
            The (y,x) scaled units to pixel units conversion factors of every pixel. If this is input as a `float`,
            it is converted to a (float, float) structure.
        shape_native
            The 2D shape of the array in its ``native`` format, and its 2D mask (only required if input shape is
            in ``slim`` format).
        sub_size
            The size (sub_size x sub_size) of each unmasked pixels sub-array.
        origin
            The (y,x) scaled units origin of the mask's coordinate system.

        Examples
        --------

        .. code-block:: python

            import autoarray as aa

            # Make Array2D from input list, native format with sub_size 1
            # (This array has shape_native=(2,2)).

            array_2d = aa.Array2D.manual(
                array=np.array([[1.0, 2.0], [3.0, 4.0]]),
                pixel_scales=1.0.
                sub_size=1
            )

        .. code-block:: python

            import autoarray as aa

            # Make Array2D from input list, slim format with sub_size 2.

            array_2d = aa.Array2D.no_mask(
                values=[1.0, 2.0, 3.0, 4.0, 5.0, 6.0, 7.0, 8.0],
                shape_native=(2, 1),
                pixel_scales=1.0,
                sub_size=2,
            )
        """

        pixel_scales = geometry_util.convert_pixel_scales_2d(pixel_scales=pixel_scales)

        values = array_2d_util.convert_array(array=values)

        if len(values.shape) == 1:
            if shape_native is None:
                raise exc.ArrayException(
                    f"""
                    The input array is not in its native shape (an ndarray / list of shape [total_y_pixels, total_x_pixels])
                    and the shape_native parameter has not been input the Array2D function.

                    Either change the input array to be its native shape or input its shape_native input the function.

                    The shape of the input array is {values.shape}
                    """
                )

            if shape_native and len(shape_native) != 2:
                raise exc.ArrayException(
                    """
                    The input shape_native parameter is not a tuple of type (int, int)
                    """
                )

        else:
            shape_native = (
                int(values.shape[0] / sub_size),
                int(values.shape[1] / sub_size),
            )

        mask = Mask2D.all_false(
            shape_native=shape_native,
            pixel_scales=pixel_scales,
            sub_size=sub_size,
            origin=origin,
        )

        return Array2D(values=values, mask=mask, header=header)

    @classmethod
    def full(
        cls,
        fill_value: float,
        shape_native: Tuple[int, int],
        pixel_scales: ty.PixelScales,
        sub_size: int = 1,
        origin: Tuple[float, float] = (0.0, 0.0),
        header: Optional[Header] = None,
    ) -> "Array2D":
        """
        Returns an ``Array2D`` where all values are filled with an input fill value, analogous to ``np.full()``.

        For a full description of ``Array2D`` objects, including a description of the ``slim`` and ``native`` attribute
        used by the API, see
        the :meth:`Array2D class API documentation <autoarray.structures.arrays.uniform_2d.AbstractArray2D.__new__>`.

        From this input the method cannot determine the 2D shape of the array and its mask. The
        ``shape_native`` must therefore also be input into this method. The mask is setup as a unmasked `Mask2D` of
        ``shape_native``.

        Parameters
        ----------
        fill_value
            The value all array elements are filled with.
        shape_native
            The 2D shape of the array in its ``native`` format, and its 2D mask.
        pixel_scales
            The (y,x) scaled units to pixel units conversion factors of every pixel. If this is input as a `float`,
            it is converted to a (float, float) structure.
        sub_size
            The size (sub_size x sub_size) of each unmasked pixels sub-array.
        origin
            The (y,x) scaled units origin of the mask's coordinate system.

        Examples
        --------

        .. code-block:: python

            import autoarray as aa

            # Make Array2D with sub_size 1.

            array_2d = aa.Array2D.full(
                fill_value=2.0,
                shape_native=(2, 2),
                pixel_scales=1.0,
                sub_size=1
            )

        .. code-block:: python

            import autoarray as aa

            # Make Array2D with sub_size 2.

            array_2d = aa.Array2D.full(
                fill_value=2.0,
                shape_native=(2, 2),
                pixel_scales=1.0,
                sub_size=2
            )

        """
        if sub_size is not None:
            shape_native = (shape_native[0] * sub_size, shape_native[1] * sub_size)

        return cls.no_mask(
            values=np.full(fill_value=fill_value, shape=shape_native),
            pixel_scales=pixel_scales,
            sub_size=sub_size,
            origin=origin,
            header=header,
        )

    @classmethod
    def ones(
        cls,
        shape_native: Tuple[int, int],
        pixel_scales: ty.PixelScales,
        sub_size: int = 1,
        origin: Tuple[float, float] = (0.0, 0.0),
        header: Header = None,
    ) -> "Array2D":
        """
        Returns an ``Array2D`` where all values are filled with ones, analogous to ``np.ones()``.

        For a full description of ``Array2D`` objects, including a description of the ``slim`` and ``native`` attribute
        used by the API, see
        the :meth:`Array2D class API documentation <autoarray.structures.arrays.uniform_2d.AbstractArray2D.__new__>`.

        From this input the method cannot determine the 2D shape of the array and its mask. The
        ``shape_native`` must therefore also be input into this method. The mask is setup as a unmasked `Mask2D` of
        ``shape_native``.

        Parameters
        ----------
        shape_native
            The 2D shape of the array in its ``native`` format, and its 2D mask.
        pixel_scales
            The (y,x) scaled units to pixel units conversion factors of every pixel. If this is input as a `float`,
            it is converted to a (float, float) structure.
        sub_size
            The size (sub_size x sub_size) of each unmasked pixels sub-array.
        origin
            The (y,x) scaled units origin of the mask's coordinate system.

        Examples
        --------

        .. code-block:: python

            import autoarray as aa

            # Make Array2D with sub_size 1.

            array_2d = aa.Array2D.ones(
                shape_native=(2, 2),
                pixel_scales=1.0,
                sub_size=1
            )

        .. code-block:: python

            import autoarray as aa

            # Make Array2D with sub_size 2.

            array_2d = aa.Array2D.ones(
                shape_native=(2, 2),
                pixel_scales=1.0,
                sub_size=2
            )
        """
        return cls.full(
            fill_value=1.0,
            shape_native=shape_native,
            pixel_scales=pixel_scales,
            sub_size=sub_size,
            origin=origin,
            header=header,
        )

    @classmethod
    def zeros(
        cls,
        shape_native: Tuple[int, int],
        pixel_scales: ty.PixelScales,
        sub_size: int = 1,
        origin: Tuple[float, float] = (0.0, 0.0),
        header: Header = None,
    ) -> "Array2D":
        """
        Returns an ``Array2D`` where all values are filled with zeros, analogous to ``np.zeros()``.

        For a full description of ``Array2D`` objects, including a description of the ``slim`` and ``native`` attribute
        used by the API, see
        the :meth:`Array2D class API documentation <autoarray.structures.arrays.uniform_2d.AbstractArray2D.__new__>`.

        From this input the method cannot determine the 2D shape of the array and its mask. The
        ``shape_native`` must therefore also be input into this method. The mask is setup as a unmasked `Mask2D` of
        ``shape_native``.

        Parameters
        ----------
        shape_native
            The 2D shape of the array in its ``native`` format, and its 2D mask.
        pixel_scales
            The (y,x) scaled units to pixel units conversion factors of every pixel. If this is input as a `float`,
            it is converted to a (float, float) structure.
        sub_size
            The size (sub_size x sub_size) of each unmasked pixels sub-array.
        origin
            The (y,x) scaled units origin of the mask's coordinate system.

        Examples
        --------

        .. code-block:: python

            import autoarray as aa

            # Make Array2D with sub_size 1.

            array_2d = aa.Array2D.zeros(
                shape_native=(2, 2),
                pixel_scales=1.0,
                sub_size=1
            )

        .. code-block:: python

            import autoarray as aa

            # Make Array2D with sub_size 2.

            array_2d = aa.Array2D.zeros(
                shape_native=(2, 2),
                pixel_scales=1.0,
                sub_size=2
            )
        """
        return cls.full(
            fill_value=0.0,
            shape_native=shape_native,
            pixel_scales=pixel_scales,
            sub_size=sub_size,
            origin=origin,
            header=header,
        )

    @classmethod
    def from_fits(
        cls,
        file_path: Union[Path, str],
        pixel_scales: Optional[ty.PixelScales],
        hdu: int = 0,
        sub_size: int = 1,
        origin: Tuple[float, float] = (0.0, 0.0),
    ) -> "Array2D":
        """
        Returns an ``Array2D`` by loading the array values from a .fits file.

        For a full description of ``Array2D`` objects, including a description of the ``slim`` and ``native`` attribute
        used by the API, see
        the :meth:`Array2D class API documentation <autoarray.structures.arrays.uniform_2d.AbstractArray2D.__new__>`.

        Parameters
        ----------
        file_path
            The path the file is loaded from, including the filename and the `.fits` extension,
            e.g. '/path/to/filename.fits'
        pixel_scales
            The (y,x) scaled units to pixel units conversion factors of every pixel. If this is input as a `float`,
            it is converted to a (float, float) structure.
        hdu
            The Header-Data Unit of the .fits file the array data is loaded from.
        sub_size
            The size (sub_size x sub_size) of each unmasked pixels sub-array.
        origin
            The (y,x) scaled units origin of the coordinate system.

        Examples
        --------

        .. code-block:: python

            import autoarray as aa

            # Make Array2D with sub_size 1.

            array_2d = aa.Array2D.from_fits(
                file_path="path/to/file.fits",
                hdu=0,
                pixel_scales=1.0,
                sub_size=1
            )

        .. code-block:: python

            import autoarray as aa

            # Make Array2D with sub_size 2.
            # (It is uncommon that a sub-gridded array would be loaded from
            # a .fits, but the API support its).

            array_2d = aa.Array2D.from_fits(
                file_path="path/to/file.fits",
                hdu=0,
                pixel_scales=1.0,
                sub_size=2
            )
        """
        array_2d = array_2d_util.numpy_array_2d_via_fits_from(
            file_path=file_path, hdu=hdu
        )

        header_sci_obj = array_2d_util.header_obj_from(file_path=file_path, hdu=0)
        header_hdu_obj = array_2d_util.header_obj_from(file_path=file_path, hdu=hdu)

        return cls.no_mask(
            values=array_2d,
            pixel_scales=pixel_scales,
            sub_size=sub_size,
            origin=origin,
            header=Header(header_sci_obj=header_sci_obj, header_hdu_obj=header_hdu_obj),
        )

    @classmethod
    def from_primary_hdu(
        cls,
        primary_hdu: fits.PrimaryHDU,
        sub_size: int = 1,
        origin: Tuple[float, float] = (0.0, 0.0),
    ) -> "Array2D":
        """
        Returns an ``Array2D`` by from a `PrimaryHDU` object which has been loaded via `astropy.fits`

        This assumes that the `header` of the `PrimaryHDU` contains an entry named `PIXSCALE` which gives the
        pixel-scale of the array.

        For a full description of ``Array2D`` objects, including a description of the ``slim`` and ``native`` attribute
        used by the API, see
        the :meth:`Array2D class API documentation <autoarray.structures.arrays.uniform_2d.AbstractArray2D.__new__>`.

        Parameters
        ----------
        primary_hdu
            The `PrimaryHDU` object which has already been loaded from a .fits file via `astropy.fits` and contains
            the array data and the pixel-scale in the header with an entry named `PIXSCALE`.
        sub_size
            The size (sub_size x sub_size) of each unmasked pixels sub-array.
        origin
            The (y,x) scaled units origin of the coordinate system.

        Examples
        --------

        .. code-block:: python

            from astropy.io import fits
            import autoarray as aa

            # Make Array2D with sub_size 1.

            primary_hdu = fits.open("path/to/file.fits")

            array_2d = aa.Array2D.from_primary_hdu(
                primary_hdu=primary_hdu,
                sub_size=1
            )

        .. code-block:: python

            import autoarray as aa

            # Make Array2D with sub_size 2.
            # (It is uncommon that a sub-gridded array would be loaded from
            # a .fits, but the API support its).

             primary_hdu = fits.open("path/to/file.fits")

            array_2d = aa.Array2D.from_primary_hdu(
                primary_hdu=primary_hdu,
                sub_size=2
            )
        """

        return cls.no_mask(
            values=cls.flip_hdu_for_ds9(primary_hdu.data.astype("float")),
            pixel_scales=primary_hdu.header["PIXSCALE"],
            sub_size=sub_size,
            origin=origin,
            header=Header(header_sci_obj=primary_hdu.header),
        )

    @classmethod
    def from_yx_and_values(
        cls,
        y: Union[np.ndarray, List],
        x: Union[np.ndarray, List],
        values: Union[np.ndarray, List],
        shape_native: Tuple[int, int],
        pixel_scales: ty.PixelScales,
        sub_size: int = 1,
        header: Header = None,
    ) -> "Array2D":
        """
        Returns an ``Array2D`` by inputting the y and x pixel values where the array is filled and the values that
        fill it.

        For a full description of ``Array2D`` objects, including a description of the ``slim`` and ``native`` attribute
        used by the API, see
        the :meth:`Array2D class API documentation <autoarray.structures.arrays.uniform_2d.AbstractArray2D.__new__>`.

        Parameters
        ----------
        y
            The y pixel indexes where value are input, with shape [total_unmasked_pixels*sub_size].
        x
            The x pixel indexes where value are input, with shape [total_unmasked_pixels*sub_size].
        values or list
            The values which are used to fill in the array, with shape [total_unmasked_pixels*sub_size].
        shape_native
            The 2D shape of the array in its ``native`` format, and its 2D mask.
        pixel_scales
            The (y,x) scaled units to pixel units conversion factors of every pixel. If this is input as a `float`,
            it is converted to a (float, float) structure.
        sub_size
            The size (sub_size x sub_size) of each unmasked pixels sub-grid.
        origin
            The origin of the grid's mask.

        Examples
        --------
        .. code-block:: python

            import autoarray as aa

            # Make Array2D with sub_size 1.

            array_2d = aa.Array2D.from_yx_and_values(
                y=np.array([0.5, 0.5, -0.5, -0.5]),
                x=np.array([-0.5, 0.5, -0.5, 0.5]),
                values=np.array([1.0, 2.0, 3.0, 4.0]),
                shape_native=(2, 2),
                pixel_scales=1.0,
                sub_size=1,
            )

        .. code-block:: python

            import autoarray as aa

            # Make Array2D with sub_size 2.

            array_2d = aa.Array2D.from_yx_and_values(
                y=np.array([1.0, 1.0. 0.5, 0.5, -0.5, -0.5, -1.0, -1.0]),
                x=np.array([-0.5, 0.5, -0.5, 0.5, -0.5, 0.5, -0.5, 0.5]),
                values=np.array([1.0, 2.0, 3.0, 4.0, 5.0, 6.0, 7.0, 8.0]),
                shape_native=(2, 1),
                pixel_scales=1.0,
                sub_size=2,
            )
        """
        pixel_scales = geometry_util.convert_pixel_scales_2d(pixel_scales=pixel_scales)

        from autoarray.structures.grids.uniform_2d import Grid2D

        grid = Grid2D.from_yx_1d(
            y=y, x=x, shape_native=shape_native, pixel_scales=pixel_scales, sub_size=1
        )

        grid_pixels = geometry_util.grid_pixel_indexes_2d_slim_from(
            grid_scaled_2d_slim=np.array(grid.slim),
            shape_native=shape_native,
            pixel_scales=pixel_scales,
        )

        array_1d = np.array(
            [values[int(grid_pixels[i])] for i in range(grid_pixels.shape[0])]
        )

        return cls.no_mask(
            values=array_1d,
            pixel_scales=pixel_scales,
            shape_native=shape_native,
            sub_size=sub_size,
            header=header,
        )
<|MERGE_RESOLUTION|>--- conflicted
+++ resolved
@@ -1,1265 +1,1255 @@
-from astropy.io import fits
-import logging
-import numpy as np
-from pathlib import Path
-from typing import List, Optional, Tuple, Union
-
-from autoconf import conf
-
-from autoarray.mask.mask_2d import Mask2D
-from autoarray.structures.abstract_structure import Structure
-from autoarray.structures.header import Header
-from autoarray.structures.arrays.uniform_1d import Array1D
-
-from autoarray import exc
-from autoarray import type as ty
-
-from autoarray.structures.arrays import array_2d_util
-from autoarray.geometry import geometry_util
-from autoarray.layout import layout_util
-from autoarray.numpy_wrapper import numpy as npw
-
-
-logging.basicConfig()
-logger = logging.getLogger(__name__)
-
-
-class AbstractArray2D(Structure):
-    def __init__(
-        self,
-        values: Union[np.ndarray, List, "AbstractArray2D"],
-        mask: Mask2D,
-        header: Header = None,
-        store_native: bool = False,
-        skip_mask: bool = False,
-        *args,
-        **kwargs,
-    ):
-        """
-        A uniform 2D array of values, which are paired with a 2D mask of pixels which may be split into sub-pixels.
-
-        The ``Array2D`, like all data structures (e.g. ``Grid2D``, ``VectorYX2D``) has in-built functionality which:
-
-        - Applies a 2D mask (a ``Mask2D`` object) to the da_ta structure's values.
-
-        - Maps the data structure between two data representations: `slim`` (all unmasked values in
-          a 1D ``ndarray``) and ``native`` (all unmasked values in a 2D ``ndarray``).
-
-        - Associates Cartesian ``Grid2D`` objects of (y,x) coordinates with the data structure (e.g.
-          a (y,x) grid of all unmasked pixels).
-
-        - Associates sub-grids with the data structure, which perform calculations higher resolutions which are then
-          binned up.
-
-        Each entry of an ``Array2D`` corresponds to a value at the centre of a sub-pixel in its
-        corresponding ``Mask2D``.  It is ordered such that pixels begin from the top-row of the corresponding mask
-        and go right and down. The positive y-axis is upwards and positive x-axis to the right.
-
-        A detailed description of the data structure API is provided below.
-
-        **SLIM DATA REPRESENTATION (sub-size=1)**
-
-        Below is a visual illustration of an ``Array2D``'s 2D mask, where a total of 10 pixels are unmasked and are
-        included in the array.
-
-        ::
-
-             x x x x x x x x x x
-             x x x x x x x x x x     This is an example ``Mask2D``, where:
-             x x x x x x x x x x
-             x x x x O O x x x x     x = `True` (Pixel is masked and excluded from the array)
-             x x x O O O O x x x     O = `False` (Pixel is not masked and included in the array)
-             x x x O O O O x x x
-             x x x x x x x x x x
-             x x x x x x x x x x
-             x x x x x x x x x x
-             x x x x x x x x x x
-
-        The mask pixel index's are as follows (the positive / negative direction of the ``Grid2D`` objects associated
-        with the array are also shown on the y and x axes).
-
-        ::
-
-            <--- -ve  x  +ve -->
-
-             x x x x x x x x x x  ^   array_2d[0] = 10
-             x x x x x x x x x x  I   array_2d[1] = 20
-             x x x x x x x x x x  I   array_2d[2] = 30
-             x x x x 0 1 x x x x +ve  array_2d[3] = 40
-             x x x 2 3 4 5 x x x  y   array_2d[4] = 50
-             x x x 6 7 8 9 x x x -ve  array_2d[5] = 60
-             x x x x x x x x x x  I   array_2d[6] = 70
-             x x x x x x x x x x  I   array_2d[7] = 80
-             x x x x x x x x x x \/   array_2d[8] = 90
-             x x x x x x x x x x      array_2d[9] = 100
-
-        The ``Array2D`` in its ``slim`` data representation is an ``ndarray`` of shape [total_unmasked_pixels].
-
-        For the ``Mask2D`` above the ``slim`` representation therefore contains 10 entries and two examples of these
-        entries are:
-
-        ::
-
-            array[3] = the 4th unmasked pixel's value, given by value 40 above.
-            array[6] = the 7th unmasked pixel's value, given by value 80 above.
-
-        A Cartesian grid of (y,x) coordinates, corresponding to all ``slim`` values (e.g. unmasked pixels) is given
-        by ``array_2d.derive_grid.masked.slim``.
-
-
-        **NATIVE DATA REPRESENTATION (sub_size=1)**
-
-        The ``Array2D`` above, but represented as an an ``ndarray`` of shape [total_y_values, total_x_values], where
-        all masked entries have values of 0.0.
-
-        For the following mask:
-
-        ::
-
-             x x x x x x x x x x
-             x x x x x x x x x x     This is an example ``Mask2D``, where:
-             x x x x x x x x x x
-             x x x x O O x x x x     x = `True` (Pixel is masked and excluded from the array)
-             x x x O O O O x x x     O = `False` (Pixel is not masked and included in the array)
-             x x x O O O O x x x
-             x x x x x x x x x x
-             x x x x x x x x x x
-             x x x x x x x x x x
-             x x x x x x x x x x
-
-        Where the array has the following indexes (left figure) and values (right):
-
-        ::
-
-            <--- -ve  x  +ve -->
-
-             x x x x x x x x x x  ^   array_2d[0] = 10
-             x x x x x x x x x x  I   array_2d[1] = 20
-             x x x x x x x x x x  I   array_2d[2] = 30
-             x x x x 0 1 x x x x +ve  array_2d[3] = 40
-             x x x 2 3 4 5 x x x  y   array_2d[4] = 50
-             x x x 6 7 8 9 x x x -ve  array_2d[5] = 60
-             x x x x x x x x x x  I   array_2d[6] = 70
-             x x x x x x x x x x  I   array_2d[7] = 80
-             x x x x x x x x x x \/   array_2d[8] = 90
-             x x x x x x x x x x      array_2d[9] = 100
-
-        In the above array:
-
-        ::
-
-            - array[0,0] = 0.0 (it is masked, thus zero)
-            - array[0,0] = 0.0 (it is masked, thus zero)
-            - array[3,3] = 0.0 (it is masked, thus zero)
-            - array[3,3] = 0.0 (it is masked, thus zero)
-            - array[3,4] = 10
-            - array[3,5] = 20
-            - array[4,5] = 50
-
-        **SLIM TO NATIVE MAPPING**
-
-        The ``Array2D`` has functionality which maps data between the ``slim`` and ``native`` data representations.
-
-        For the example mask above, the 1D ``ndarray`` given by ``mask.derive_indexes.slim_to_native`` is:
-
-        ::
-
-            slim_to_native[0] = [3,4]
-            slim_to_native[1] = [3,5]
-            slim_to_native[2] = [4,3]
-            slim_to_native[3] = [4,4]
-            slim_to_native[4] = [4,5]
-            slim_to_native[5] = [4,6]
-            slim_to_native[6] = [5,3]
-            slim_to_native[7] = [5,4]
-            slim_to_native[8] = [5,5]
-            slim_to_native[9] = [5,6]
-
-        **SUB GRIDDING**
-
-        If the ``Mask2D`` ``sub_size`` is > 1, the array has entries corresponding to the values at the centre of
-        every sub-pixel of each unmasked pixel.
-
-        The sub-array indexes are ordered such that pixels begin from the first (top-left) sub-pixel in the first
-        unmasked pixel. Indexes then go over the sub-pixels in each unmasked pixel, for every unmasked pixel.
-
-        Therefore, the shapes of the sub-array are as follows:
-
-        - ``slim`` representation: an ``ndarray`` of shape [total_unmasked_pixels*sub_size**2].
-        - ``native`` representation: an ``ndarray`` of shape [total_y_values*sub_size, total_x_values*sub_size].
-
-        Below is a visual illustration of a sub array. Indexing of each sub-pixel goes from the top-left corner. In
-        contrast to the array above, our illustration below restricts the mask to just 2 pixels, to keep the
-        illustration brief.
-
-        ::
-
-             x x x x x x x x x x
-             x x x x x x x x x x     This is an example ``Mask2D``, where:
-             x x x x x x x x x x
-             x x x x x x x x x x     x = `True` (Pixel is masked and excluded from lens)
-             x 0 0 x x x x x x x     O = `False` (Pixel is not masked and included in lens)
-             x x x x x x x x x x
-             x x x x x x x x x x
-             x x x x x x x x x x
-             x x x x x x x x x x
-             x x x x x x x x x x
-
-        If ``sub_size=2``, each unmasked pixel has 4 (2x2) sub-pixel values. For the example above, pixels 0 and 1
-        each have 4 values which map to the ``array_2d``'s ``slim`` representation as follows:
-
-        ::
-
-            Pixel 0 - (2x2):
-
-                   array_2d.slim[0] = value of first sub-pixel in pixel 0.
-             0 1   array_2d.slim[1] = value of first sub-pixel in pixel 1.
-             2 3   array_2d.slim[2] = value of first sub-pixel in pixel 2.
-                   array_2d.slim[3] = value of first sub-pixel in pixel 3.
-
-            Pixel 1 - (2x2):
-
-                   array_2d.slim[4] = value of first sub-pixel in pixel 0.
-             4 5   array_2d.slim[5] = value of first sub-pixel in pixel 1.
-             6 7   array_2d.slim[6] = value of first sub-pixel in pixel 2.
-                   array_2d.slim[7] = value of first sub-pixel in pixel 3.
-
-        For the ``native`` data representation we get the following mappings:
-
-        ::
-
-            Pixel 0 - (2x2):
-
-                   array_2d.native[8, 2] = value of first sub-pixel in pixel 0.
-             0 1   array_2d.native[8, 3] = value of first sub-pixel in pixel 1.
-             2 3   array_2d.native[9, 2] = value of first sub-pixel in pixel 2.
-                   array_2d.native[9, 3] = value of first sub-pixel in pixel 3.
-
-            Pixel 1 - (2x2):
-
-                   array_2d.native[10, 4] = value of first sub-pixel in pixel 0.
-             4 5   array_2d.native[10, 5] = value of first sub-pixel in pixel 1.
-             6 7   array_2d.native[11, 4] = value of first sub-pixel in pixel 2.
-                   array_2d.native[11, 5] = value of first sub-pixel in pixel 3.
-
-            Other entries (all masked sub-pixels are zero):
-
-                   array_2d.native[0, 0] = 0.0 (it is masked, thus zero)
-                   array_2d.native[15, 12] = 0.0 (it is masked, thus zero)
-
-        If we used a sub_size of 3, for pixel 0 we we would create a 3x3 sub-array:
-
-        ::
-
-                     array_2d.slim[0] = value of first sub-pixel in pixel 0.
-                     array_2d.slim[1] = value of first sub-pixel in pixel 1.
-                     array_2d.slim[2] = value of first sub-pixel in pixel 2.
-             0 1 2   array_2d.slim[3] = value of first sub-pixel in pixel 3.
-             3 4 5   array_2d.slim[4] = value of first sub-pixel in pixel 4.
-             6 7 8   array_2d.slim[5] = value of first sub-pixel in pixel 5.
-                     array_2d.slim[6] = value of first sub-pixel in pixel 6.
-                     array_2d.slim[7] = value of first sub-pixel in pixel 7.
-                     array_2d.slim[8] = value of first sub-pixel in pixel 8.
-
-        In **PyAutoCTI** all `Array2D` objects are used in their `native` representation without sub-gridding.
-        Significant memory can be saved by only store this format, thus the `native_binned_only` config override
-        can force this behaviour. It is recommended users do not use this option to avoid unexpected behaviour.
-
-        Parameters
-        ----------
-        values
-            The values of the array, which can be input in the ``slim`` or ``native`` format.
-        mask
-            The 2D mask associated with the array, defining the pixels each array value in its ``slim`` representation
-            is paired with.
-        store_native
-            If True, the ndarray is stored in its native format [total_y_pixels, total_x_pixels]. This avoids
-            mapping large data arrays to and from the slim / native formats, which can be a computational bottleneck.
-
-        Examples
-        --------
-
-        This example uses the ``Array2D.no_mask`` method to create the ``Array2D``.
-
-        Different methods using different inputs are available and documented throughout this webpage.
-
-        .. code-block:: python
-
-            import autoarray as aa
-
-            # Make Array2D from input np.ndarray with sub_size 1.
-
-            array_2d = aa.Array2D.no_mask(
-                values=np.array([1.0, 2.0, 3.0, 4.0]),
-                shape_native=(2, 2),
-                pixel_scales=1.0,
-                sub_size=1
-            )
-
-            # Make Array2D from input list with different shape_native and sub_size 1.
-
-            array_2d = aa.Array2D.no_mask(
-                values=[1.0, 2.0, 3.0, 4.0, 5.0, 6.0],
-                shape_native=(2, 3),
-                pixel_scales=1.0,
-                sub_size=1
-            )
-
-        .. code-block:: python
-
-            import autoarray as aa
-
-            # Make Array2D with sub_size 2.
-
-            array_2d = aa.Array2D.no_mask(
-                values=[1.0, 2.0, 3.0, 4.0, 5.0, 6.0, 7.0, 8.0],
-                shape_native=(2, 1),
-                pixel_scales=1.0,
-                sub_size=2,
-            )
-
-            # Apply 2D mask to Array2D with sub_size 2, where the
-            # True value masks entries (5.0, 6.0, 7.0, 8.0).
-
-            mask = aa.Mask2D(
-                mask=[[False], [True]],
-                pixel_scales=2.0,
-                sub_size=2
-            )
-
-            array_2d = array_2d.apply_mask(mask=mask)
-
-            # Print certain array attributes.
-
-            print(array_2d.slim) # masked 1D data representation on sub-grid.
-            print(array_2d.native) # masked 2D data representation on sub-grid.
-            print(array_2d.slim.binned) # masked 1D data representation binned up from sub-grid.
-            print(array_2d.native.binned) # masked 2D data representation binned up from sub-grid.
-
-            # Output array to .fits file.
-
-            array_2d.output_to_fits(file_path="/path/for/output")
-        """
-
-        try:
-            values = values._array
-        except AttributeError:
-            pass
-        if conf.instance["general"]["structures"]["native_binned_only"]:
-            store_native = True
-
-        values = array_2d_util.convert_array_2d(
-            array_2d=values,
-            mask_2d=mask,
-            store_native=store_native,
-            skip_mask=skip_mask,
-        )
-
-        super().__init__(values)
-        self.mask = mask
-        self.header = header
-
-    def __array_finalize__(self, obj):
-        if hasattr(obj, "mask"):
-            self.mask = obj.mask
-
-        if hasattr(obj, "header"):
-            self.header = obj.header
-        else:
-            self.header = None
-
-    @property
-    def store_native(self):
-        return len(self.shape) != 1
-
-    def apply_mask(self, mask: Mask2D) -> "Array2D":
-        return Array2D(values=self.native, mask=mask, header=self.header)
-
-    @property
-    def slim(self) -> "Array2D":
-        """
-        Return an `Array2D` where the data is stored its `slim` representation, which is an ``ndarray`` of shape
-        [total_unmasked_pixels * sub_size**2].
-
-        If it is already stored in its `slim` representation it is returned as it is. If not, it is mapped from
-        `native` to `slim` and returned as a new `Array2D`.
-        """
-        return Array2D(values=self, mask=self.mask, header=self.header)
-
-    @property
-    def native(self) -> "Array2D":
-        """
-        Return a `Array2D` where the data is stored in its `native` representation, which is an ``ndarray`` of shape
-        [sub_size*total_y_pixels, sub_size*total_x_pixels].
-
-        If it is already stored in its `native` representation it is return as it is. If not, it is mapped from
-        `slim` to `native` and returned as a new `Array2D`.
-        """
-        return Array2D(
-            values=self, mask=self.mask, header=self.header, store_native=True
-        )
-
-    @property
-    def native_skip_mask(self) -> "Array2D":
-        """
-        Return a `Array2D` where the data is stored in its `native` representation, which is an ``ndarray`` of shape
-        [sub_size*total_y_pixels, sub_size*total_x_pixels].
-
-        If it is already stored in its `native` representation it is return as it is. If not, it is mapped from
-        `slim` to `native` and returned as a new `Array2D`.
-        """
-        return Array2D(
-            values=self,
-            mask=self.mask,
-            header=self.header,
-            store_native=True,
-            skip_mask=True,
-        )
-
-    @property
-    def binned(self) -> "Array2D":
-        """
-        Convenience method to access the binned-up array in its 1D representation, which is a Grid2D stored as an
-        ``ndarray`` of shape [total_unmasked_pixels, 2].
-
-        The binning up process converts a array from (y,x) values where each value is a coordinate on the sub-array to
-        (y,x) values where each coordinate is at the centre of its mask (e.g. a array with a sub_size of 1). This is
-        performed by taking the mean of all (y,x) values in each sub pixel.
-
-        If the array is stored in 1D it is return as is. If it is stored in 2D, it must first be mapped from 2D to 1D.
-
-        In **PyAutoCTI** all `Array2D` objects are used in their `native` representation without sub-gridding.
-        Significant memory can be saved by only store this format, thus the `native_binned_only` config override
-        can force this behaviour. It is recommended users do not use this option to avoid unexpected behaviour.
-        """
-        if conf.instance["general"]["structures"]["native_binned_only"]:
-            return self
-
-        array_2d_slim = self.slim
-
-        binned_array_1d = npw.multiply(
-            self.mask.sub_fraction,
-            array_2d_slim.reshape(-1, self.mask.sub_length).sum(axis=1),
-        )
-
-        return Array2D(
-            values=binned_array_1d,
-            mask=self.mask.derive_mask.sub_1,
-            header=self.header,
-        )
-
-    @property
-    def in_counts(self) -> "Array2D":
-        return self.header.array_eps_to_counts(array_eps=self)
-
-    @property
-    def in_counts_per_second(self) -> "Array2D":
-        return self.header.array_counts_to_counts_per_second(
-            array_counts=self.in_counts
-        )
-
-    @property
-    def original_orientation(self) -> Union[np.ndarray, "Array2D"]:
-        return layout_util.rotate_array_via_roe_corner_from(
-            array=np.array(self), roe_corner=self.header.original_roe_corner
-        )
-
-    @property
-    def readout_offsets(self) -> Tuple[int, int]:
-        if self.header is not None:
-            if self.header.readout_offsets is not None:
-                return self.header.readout_offsets
-        return (0, 0)
-
-    @property
-    def binned_across_rows(self) -> Array1D:
-        """
-        Bins the 2D array up to a 1D array, where each value is the mean of all unmasked values in each row.
-        """
-<<<<<<< HEAD
-        binned_array = np.mean(self.native.array, axis=0, where=~self.mask)
-
-        # binned_array = (self.native*np.invert(self.mask)).sum(axis=0)/np.invert(self.mask).sum(axis=0)
-=======
-        binned_array = (self.native * np.invert(self.mask)).sum(axis=0) / np.invert(
-            self.mask
-        ).sum(axis=0)
->>>>>>> e7d256c2
-        return Array1D.no_mask(values=binned_array, pixel_scales=self.pixel_scale)
-
-    @property
-    def binned_across_columns(self) -> Array1D:
-        """
-        Bins the 2D array up to a 1D array, where each value is the mean of all unmasked values in each column.
-        """
-<<<<<<< HEAD
-        binned_array = np.mean(self.native.array, axis=1, where=~self.mask)
-
-        # binned_array = (self.native*np.invert(self.mask)).sum(axis=1)/np.invert(self.mask).sum(axis=1)
-=======
-        binned_array = (self.native * np.invert(self.mask)).sum(axis=1) / np.invert(
-            self.mask
-        ).sum(axis=1)
->>>>>>> e7d256c2
-        return Array1D.no_mask(values=binned_array, pixel_scales=self.pixel_scale)
-
-    def zoomed_around_mask(self, buffer: int = 1) -> "Array2D":
-        """
-        Extract the 2D region of an array corresponding to the rectangle encompassing all unmasked values.
-
-        This is used to extract and visualize only the region of an image that is used in an analysis.
-
-        Parameters
-        ----------
-        buffer
-            The number pixels around the extracted array used as a buffer.
-        """
-
-        extracted_array_2d = array_2d_util.extracted_array_2d_from(
-            array_2d=np.array(self.native),
-            y0=self.mask.zoom_region[0] - buffer,
-            y1=self.mask.zoom_region[1] + buffer,
-            x0=self.mask.zoom_region[2] - buffer,
-            x1=self.mask.zoom_region[3] + buffer,
-        )
-
-        mask = Mask2D.all_false(
-            shape_native=extracted_array_2d.shape,
-            pixel_scales=self.pixel_scales,
-            sub_size=self.sub_size,
-            origin=self.mask.mask_centre,
-        )
-
-        array = array_2d_util.convert_array_2d(
-            array_2d=extracted_array_2d, mask_2d=mask
-        )
-
-        return Array2D(values=array, mask=mask, header=self.header)
-
-    def extent_of_zoomed_array(self, buffer: int = 1) -> np.ndarray:
-        """
-        For an extracted zoomed array computed from the method *zoomed_around_mask* compute its extent in scaled
-        coordinates.
-
-        The extent of the grid in scaled units returned as an ``ndarray`` of the form [x_min, x_max, y_min, y_max].
-
-        This is used visualize zoomed and extracted arrays via the imshow() method.
-
-        Parameters
-        ----------
-        buffer
-            The number pixels around the extracted array used as a buffer.
-        """
-        extracted_array_2d = array_2d_util.extracted_array_2d_from(
-            array_2d=np.array(self.native),
-            y0=self.mask.zoom_region[0] - buffer,
-            y1=self.mask.zoom_region[1] + buffer,
-            x0=self.mask.zoom_region[2] - buffer,
-            x1=self.mask.zoom_region[3] + buffer,
-        )
-
-        mask = Mask2D.all_false(
-            shape_native=extracted_array_2d.shape,
-            pixel_scales=self.pixel_scales,
-            sub_size=self.sub_size,
-            origin=self.mask.mask_centre,
-        )
-
-        return mask.geometry.extent
-
-    def resized_from(
-        self, new_shape: Tuple[int, int], mask_pad_value: int = 0.0
-    ) -> "Array2D":
-        """
-        Resize the array around its centre to a new input shape.
-
-        If a new_shape dimension is smaller than the current dimension, the data at the edges is trimmed and removed.
-        If it is larger, the data is padded with zeros.
-
-        If the array has even sized dimensions, the central pixel around which data is trimmed / padded is chosen as
-        the top-left pixel of the central quadrant of pixels.
-
-        Parameters
-        ----------
-        new_shape
-            The new 2D shape of the array.
-        """
-
-        resized_array_2d = array_2d_util.resized_array_2d_from(
-            array_2d=np.array(self.native), resized_shape=new_shape
-        )
-
-        resized_mask = self.mask.derive_mask.resized_from(
-            new_shape=new_shape, pad_value=mask_pad_value
-        )
-
-        array = array_2d_util.convert_array_2d(
-            array_2d=resized_array_2d, mask_2d=resized_mask
-        )
-
-        return Array2D(
-            values=array,
-            mask=resized_mask,
-            header=self.header,
-            store_native=self.store_native,
-        )
-
-    def padded_before_convolution_from(
-        self, kernel_shape: Tuple[int, int], mask_pad_value: int = 0.0
-    ) -> "Array2D":
-        """
-        When the edge pixels of a mask are unmasked and a convolution is to occur, the signal of edge pixels will be
-        'missing' if the grid is used to evaluate the signal via an analytic function.
-
-        To ensure this signal is included the array can be padded, where it is 'buffed' such that it includes all
-        pixels whose signal will be convolved into the unmasked pixels given the 2D kernel shape. The values of
-        these pixels are zeros.
-
-        Parameters
-        ----------
-        kernel_shape
-            The 2D shape of the kernel which convolves signal from masked pixels to unmasked pixels.
-        """
-        new_shape = (
-            self.shape_native[0] + (kernel_shape[0] - 1),
-            self.shape_native[1] + (kernel_shape[1] - 1),
-        )
-        return self.resized_from(new_shape=new_shape, mask_pad_value=mask_pad_value)
-
-    def trimmed_after_convolution_from(
-        self, kernel_shape: Tuple[int, int]
-    ) -> "Array2D":
-        """
-        When the edge pixels of a mask are unmasked and a convolution is to occur, the signal of edge pixels will be
-        'missing' if the grid is used to evaluate the signal via an analytic function.
-
-        To ensure this signal is included the array can be padded, a padded array can be computed via the method
-        *padded_before_convolution_from*. This function trims the array back to its original shape, after the padded array
-        has been used for computational.
-
-        Parameters
-        ----------
-        kernel_shape
-            The 2D shape of the kernel which convolves signal from masked pixels to unmasked pixels.
-        """
-        psf_cut_y = int(np.ceil(kernel_shape[0] / 2)) - 1
-        psf_cut_x = int(np.ceil(kernel_shape[1] / 2)) - 1
-        array_y = int(self.mask.shape[0])
-        array_x = int(self.mask.shape[1])
-        trimmed_array_2d = self.native[
-            psf_cut_y : array_y - psf_cut_y, psf_cut_x : array_x - psf_cut_x
-        ]
-
-        resized_mask = self.mask.derive_mask.resized_from(
-            new_shape=trimmed_array_2d.shape
-        )
-
-        array = array_2d_util.convert_array_2d(
-            array_2d=trimmed_array_2d, mask_2d=resized_mask
-        )
-
-        return Array2D(
-            values=array,
-            mask=resized_mask,
-            header=self.header,
-            store_native=self.store_native,
-        )
-
-    @property
-    def hdu_for_output(self) -> fits.PrimaryHDU:
-        """
-        The array as an HDU object, which can be output to a .fits file.
-
-        The header of the HDU is used to store the `pixel_scale` of the array, which is used by the `Array2D.from_hdu`.
-
-        This method is used in other projects (E.g. PyAutoGalaxy, PyAutoLens) to conveniently output the array to .fits
-        files.
-
-        Returns
-        -------
-        The HDU containing the data and its header which can then be written to .fits.
-        """
-        return array_2d_util.hdu_for_output_from(
-            array_2d=np.array(self.native), header_dict=self.pixel_scale_header
-        )
-
-    def output_to_fits(self, file_path: Union[Path, str], overwrite: bool = False):
-        """
-        Output the array to a .fits file.
-
-        The `pixel_scale` is stored in the header as `PIXSCALE`, which is used by the `Array2D.from_primary_hdu`
-        method.
-
-        Parameters
-        ----------
-        file_path
-            The output path of the file, including the filename and the `.fits` extension e.g. '/path/to/filename.fits'
-        overwrite
-            If a file already exists at the path, if overwrite=True it is overwritten else an error is raised.
-        """
-        array_2d_util.numpy_array_2d_to_fits(
-            array_2d=np.array(self.native),
-            file_path=file_path,
-            overwrite=overwrite,
-            header_dict=self.pixel_scale_header,
-        )
-
-
-class Array2D(AbstractArray2D):
-    @classmethod
-    def no_mask(
-        cls,
-        values: Union[np.ndarray, List, AbstractArray2D],
-        pixel_scales: ty.PixelScales,
-        shape_native: Tuple[int, int] = None,
-        sub_size: int = 1,
-        origin: Tuple[float, float] = (0.0, 0.0),
-        header: Optional[Header] = None,
-    ) -> "Array2D":
-        """
-        Returns an ``Array2D`` from an array via inputs in its slim or native data representation.
-
-        From a ``slim`` 1D input the method cannot determine the 2D shape of the array and its mask. The
-        ``shape_native`` must therefore also be input into this method. The mask is setup as a unmasked `Mask2D` of
-        ``shape_native``.
-
-        For a full description of ``Array2D`` objects, including a description of the ``slim`` and ``native`` attribute
-        used by the API, see
-        the :meth:`Array2D class API documentation <autoarray.structures.arrays.uniform_2d.AbstractArray2D.__new__>`.
-
-        Parameters
-        ----------
-        values
-            The values of the array input with shape [total_unmasked_pixels*(sub_size**2)] or
-            shape [total_y_pixels*sub_size, total_x_pixel*sub_size].
-        pixel_scales
-            The (y,x) scaled units to pixel units conversion factors of every pixel. If this is input as a `float`,
-            it is converted to a (float, float) structure.
-        shape_native
-            The 2D shape of the array in its ``native`` format, and its 2D mask (only required if input shape is
-            in ``slim`` format).
-        sub_size
-            The size (sub_size x sub_size) of each unmasked pixels sub-array.
-        origin
-            The (y,x) scaled units origin of the mask's coordinate system.
-
-        Examples
-        --------
-
-        .. code-block:: python
-
-            import autoarray as aa
-
-            # Make Array2D from input list, native format with sub_size 1
-            # (This array has shape_native=(2,2)).
-
-            array_2d = aa.Array2D.manual(
-                array=np.array([[1.0, 2.0], [3.0, 4.0]]),
-                pixel_scales=1.0.
-                sub_size=1
-            )
-
-        .. code-block:: python
-
-            import autoarray as aa
-
-            # Make Array2D from input list, slim format with sub_size 2.
-
-            array_2d = aa.Array2D.no_mask(
-                values=[1.0, 2.0, 3.0, 4.0, 5.0, 6.0, 7.0, 8.0],
-                shape_native=(2, 1),
-                pixel_scales=1.0,
-                sub_size=2,
-            )
-        """
-
-        pixel_scales = geometry_util.convert_pixel_scales_2d(pixel_scales=pixel_scales)
-
-        values = array_2d_util.convert_array(array=values)
-
-        if len(values.shape) == 1:
-            if shape_native is None:
-                raise exc.ArrayException(
-                    f"""
-                    The input array is not in its native shape (an ndarray / list of shape [total_y_pixels, total_x_pixels])
-                    and the shape_native parameter has not been input the Array2D function.
-
-                    Either change the input array to be its native shape or input its shape_native input the function.
-
-                    The shape of the input array is {values.shape}
-                    """
-                )
-
-            if shape_native and len(shape_native) != 2:
-                raise exc.ArrayException(
-                    """
-                    The input shape_native parameter is not a tuple of type (int, int)
-                    """
-                )
-
-        else:
-            shape_native = (
-                int(values.shape[0] / sub_size),
-                int(values.shape[1] / sub_size),
-            )
-
-        mask = Mask2D.all_false(
-            shape_native=shape_native,
-            pixel_scales=pixel_scales,
-            sub_size=sub_size,
-            origin=origin,
-        )
-
-        return Array2D(values=values, mask=mask, header=header)
-
-    @classmethod
-    def full(
-        cls,
-        fill_value: float,
-        shape_native: Tuple[int, int],
-        pixel_scales: ty.PixelScales,
-        sub_size: int = 1,
-        origin: Tuple[float, float] = (0.0, 0.0),
-        header: Optional[Header] = None,
-    ) -> "Array2D":
-        """
-        Returns an ``Array2D`` where all values are filled with an input fill value, analogous to ``np.full()``.
-
-        For a full description of ``Array2D`` objects, including a description of the ``slim`` and ``native`` attribute
-        used by the API, see
-        the :meth:`Array2D class API documentation <autoarray.structures.arrays.uniform_2d.AbstractArray2D.__new__>`.
-
-        From this input the method cannot determine the 2D shape of the array and its mask. The
-        ``shape_native`` must therefore also be input into this method. The mask is setup as a unmasked `Mask2D` of
-        ``shape_native``.
-
-        Parameters
-        ----------
-        fill_value
-            The value all array elements are filled with.
-        shape_native
-            The 2D shape of the array in its ``native`` format, and its 2D mask.
-        pixel_scales
-            The (y,x) scaled units to pixel units conversion factors of every pixel. If this is input as a `float`,
-            it is converted to a (float, float) structure.
-        sub_size
-            The size (sub_size x sub_size) of each unmasked pixels sub-array.
-        origin
-            The (y,x) scaled units origin of the mask's coordinate system.
-
-        Examples
-        --------
-
-        .. code-block:: python
-
-            import autoarray as aa
-
-            # Make Array2D with sub_size 1.
-
-            array_2d = aa.Array2D.full(
-                fill_value=2.0,
-                shape_native=(2, 2),
-                pixel_scales=1.0,
-                sub_size=1
-            )
-
-        .. code-block:: python
-
-            import autoarray as aa
-
-            # Make Array2D with sub_size 2.
-
-            array_2d = aa.Array2D.full(
-                fill_value=2.0,
-                shape_native=(2, 2),
-                pixel_scales=1.0,
-                sub_size=2
-            )
-
-        """
-        if sub_size is not None:
-            shape_native = (shape_native[0] * sub_size, shape_native[1] * sub_size)
-
-        return cls.no_mask(
-            values=np.full(fill_value=fill_value, shape=shape_native),
-            pixel_scales=pixel_scales,
-            sub_size=sub_size,
-            origin=origin,
-            header=header,
-        )
-
-    @classmethod
-    def ones(
-        cls,
-        shape_native: Tuple[int, int],
-        pixel_scales: ty.PixelScales,
-        sub_size: int = 1,
-        origin: Tuple[float, float] = (0.0, 0.0),
-        header: Header = None,
-    ) -> "Array2D":
-        """
-        Returns an ``Array2D`` where all values are filled with ones, analogous to ``np.ones()``.
-
-        For a full description of ``Array2D`` objects, including a description of the ``slim`` and ``native`` attribute
-        used by the API, see
-        the :meth:`Array2D class API documentation <autoarray.structures.arrays.uniform_2d.AbstractArray2D.__new__>`.
-
-        From this input the method cannot determine the 2D shape of the array and its mask. The
-        ``shape_native`` must therefore also be input into this method. The mask is setup as a unmasked `Mask2D` of
-        ``shape_native``.
-
-        Parameters
-        ----------
-        shape_native
-            The 2D shape of the array in its ``native`` format, and its 2D mask.
-        pixel_scales
-            The (y,x) scaled units to pixel units conversion factors of every pixel. If this is input as a `float`,
-            it is converted to a (float, float) structure.
-        sub_size
-            The size (sub_size x sub_size) of each unmasked pixels sub-array.
-        origin
-            The (y,x) scaled units origin of the mask's coordinate system.
-
-        Examples
-        --------
-
-        .. code-block:: python
-
-            import autoarray as aa
-
-            # Make Array2D with sub_size 1.
-
-            array_2d = aa.Array2D.ones(
-                shape_native=(2, 2),
-                pixel_scales=1.0,
-                sub_size=1
-            )
-
-        .. code-block:: python
-
-            import autoarray as aa
-
-            # Make Array2D with sub_size 2.
-
-            array_2d = aa.Array2D.ones(
-                shape_native=(2, 2),
-                pixel_scales=1.0,
-                sub_size=2
-            )
-        """
-        return cls.full(
-            fill_value=1.0,
-            shape_native=shape_native,
-            pixel_scales=pixel_scales,
-            sub_size=sub_size,
-            origin=origin,
-            header=header,
-        )
-
-    @classmethod
-    def zeros(
-        cls,
-        shape_native: Tuple[int, int],
-        pixel_scales: ty.PixelScales,
-        sub_size: int = 1,
-        origin: Tuple[float, float] = (0.0, 0.0),
-        header: Header = None,
-    ) -> "Array2D":
-        """
-        Returns an ``Array2D`` where all values are filled with zeros, analogous to ``np.zeros()``.
-
-        For a full description of ``Array2D`` objects, including a description of the ``slim`` and ``native`` attribute
-        used by the API, see
-        the :meth:`Array2D class API documentation <autoarray.structures.arrays.uniform_2d.AbstractArray2D.__new__>`.
-
-        From this input the method cannot determine the 2D shape of the array and its mask. The
-        ``shape_native`` must therefore also be input into this method. The mask is setup as a unmasked `Mask2D` of
-        ``shape_native``.
-
-        Parameters
-        ----------
-        shape_native
-            The 2D shape of the array in its ``native`` format, and its 2D mask.
-        pixel_scales
-            The (y,x) scaled units to pixel units conversion factors of every pixel. If this is input as a `float`,
-            it is converted to a (float, float) structure.
-        sub_size
-            The size (sub_size x sub_size) of each unmasked pixels sub-array.
-        origin
-            The (y,x) scaled units origin of the mask's coordinate system.
-
-        Examples
-        --------
-
-        .. code-block:: python
-
-            import autoarray as aa
-
-            # Make Array2D with sub_size 1.
-
-            array_2d = aa.Array2D.zeros(
-                shape_native=(2, 2),
-                pixel_scales=1.0,
-                sub_size=1
-            )
-
-        .. code-block:: python
-
-            import autoarray as aa
-
-            # Make Array2D with sub_size 2.
-
-            array_2d = aa.Array2D.zeros(
-                shape_native=(2, 2),
-                pixel_scales=1.0,
-                sub_size=2
-            )
-        """
-        return cls.full(
-            fill_value=0.0,
-            shape_native=shape_native,
-            pixel_scales=pixel_scales,
-            sub_size=sub_size,
-            origin=origin,
-            header=header,
-        )
-
-    @classmethod
-    def from_fits(
-        cls,
-        file_path: Union[Path, str],
-        pixel_scales: Optional[ty.PixelScales],
-        hdu: int = 0,
-        sub_size: int = 1,
-        origin: Tuple[float, float] = (0.0, 0.0),
-    ) -> "Array2D":
-        """
-        Returns an ``Array2D`` by loading the array values from a .fits file.
-
-        For a full description of ``Array2D`` objects, including a description of the ``slim`` and ``native`` attribute
-        used by the API, see
-        the :meth:`Array2D class API documentation <autoarray.structures.arrays.uniform_2d.AbstractArray2D.__new__>`.
-
-        Parameters
-        ----------
-        file_path
-            The path the file is loaded from, including the filename and the `.fits` extension,
-            e.g. '/path/to/filename.fits'
-        pixel_scales
-            The (y,x) scaled units to pixel units conversion factors of every pixel. If this is input as a `float`,
-            it is converted to a (float, float) structure.
-        hdu
-            The Header-Data Unit of the .fits file the array data is loaded from.
-        sub_size
-            The size (sub_size x sub_size) of each unmasked pixels sub-array.
-        origin
-            The (y,x) scaled units origin of the coordinate system.
-
-        Examples
-        --------
-
-        .. code-block:: python
-
-            import autoarray as aa
-
-            # Make Array2D with sub_size 1.
-
-            array_2d = aa.Array2D.from_fits(
-                file_path="path/to/file.fits",
-                hdu=0,
-                pixel_scales=1.0,
-                sub_size=1
-            )
-
-        .. code-block:: python
-
-            import autoarray as aa
-
-            # Make Array2D with sub_size 2.
-            # (It is uncommon that a sub-gridded array would be loaded from
-            # a .fits, but the API support its).
-
-            array_2d = aa.Array2D.from_fits(
-                file_path="path/to/file.fits",
-                hdu=0,
-                pixel_scales=1.0,
-                sub_size=2
-            )
-        """
-        array_2d = array_2d_util.numpy_array_2d_via_fits_from(
-            file_path=file_path, hdu=hdu
-        )
-
-        header_sci_obj = array_2d_util.header_obj_from(file_path=file_path, hdu=0)
-        header_hdu_obj = array_2d_util.header_obj_from(file_path=file_path, hdu=hdu)
-
-        return cls.no_mask(
-            values=array_2d,
-            pixel_scales=pixel_scales,
-            sub_size=sub_size,
-            origin=origin,
-            header=Header(header_sci_obj=header_sci_obj, header_hdu_obj=header_hdu_obj),
-        )
-
-    @classmethod
-    def from_primary_hdu(
-        cls,
-        primary_hdu: fits.PrimaryHDU,
-        sub_size: int = 1,
-        origin: Tuple[float, float] = (0.0, 0.0),
-    ) -> "Array2D":
-        """
-        Returns an ``Array2D`` by from a `PrimaryHDU` object which has been loaded via `astropy.fits`
-
-        This assumes that the `header` of the `PrimaryHDU` contains an entry named `PIXSCALE` which gives the
-        pixel-scale of the array.
-
-        For a full description of ``Array2D`` objects, including a description of the ``slim`` and ``native`` attribute
-        used by the API, see
-        the :meth:`Array2D class API documentation <autoarray.structures.arrays.uniform_2d.AbstractArray2D.__new__>`.
-
-        Parameters
-        ----------
-        primary_hdu
-            The `PrimaryHDU` object which has already been loaded from a .fits file via `astropy.fits` and contains
-            the array data and the pixel-scale in the header with an entry named `PIXSCALE`.
-        sub_size
-            The size (sub_size x sub_size) of each unmasked pixels sub-array.
-        origin
-            The (y,x) scaled units origin of the coordinate system.
-
-        Examples
-        --------
-
-        .. code-block:: python
-
-            from astropy.io import fits
-            import autoarray as aa
-
-            # Make Array2D with sub_size 1.
-
-            primary_hdu = fits.open("path/to/file.fits")
-
-            array_2d = aa.Array2D.from_primary_hdu(
-                primary_hdu=primary_hdu,
-                sub_size=1
-            )
-
-        .. code-block:: python
-
-            import autoarray as aa
-
-            # Make Array2D with sub_size 2.
-            # (It is uncommon that a sub-gridded array would be loaded from
-            # a .fits, but the API support its).
-
-             primary_hdu = fits.open("path/to/file.fits")
-
-            array_2d = aa.Array2D.from_primary_hdu(
-                primary_hdu=primary_hdu,
-                sub_size=2
-            )
-        """
-
-        return cls.no_mask(
-            values=cls.flip_hdu_for_ds9(primary_hdu.data.astype("float")),
-            pixel_scales=primary_hdu.header["PIXSCALE"],
-            sub_size=sub_size,
-            origin=origin,
-            header=Header(header_sci_obj=primary_hdu.header),
-        )
-
-    @classmethod
-    def from_yx_and_values(
-        cls,
-        y: Union[np.ndarray, List],
-        x: Union[np.ndarray, List],
-        values: Union[np.ndarray, List],
-        shape_native: Tuple[int, int],
-        pixel_scales: ty.PixelScales,
-        sub_size: int = 1,
-        header: Header = None,
-    ) -> "Array2D":
-        """
-        Returns an ``Array2D`` by inputting the y and x pixel values where the array is filled and the values that
-        fill it.
-
-        For a full description of ``Array2D`` objects, including a description of the ``slim`` and ``native`` attribute
-        used by the API, see
-        the :meth:`Array2D class API documentation <autoarray.structures.arrays.uniform_2d.AbstractArray2D.__new__>`.
-
-        Parameters
-        ----------
-        y
-            The y pixel indexes where value are input, with shape [total_unmasked_pixels*sub_size].
-        x
-            The x pixel indexes where value are input, with shape [total_unmasked_pixels*sub_size].
-        values or list
-            The values which are used to fill in the array, with shape [total_unmasked_pixels*sub_size].
-        shape_native
-            The 2D shape of the array in its ``native`` format, and its 2D mask.
-        pixel_scales
-            The (y,x) scaled units to pixel units conversion factors of every pixel. If this is input as a `float`,
-            it is converted to a (float, float) structure.
-        sub_size
-            The size (sub_size x sub_size) of each unmasked pixels sub-grid.
-        origin
-            The origin of the grid's mask.
-
-        Examples
-        --------
-        .. code-block:: python
-
-            import autoarray as aa
-
-            # Make Array2D with sub_size 1.
-
-            array_2d = aa.Array2D.from_yx_and_values(
-                y=np.array([0.5, 0.5, -0.5, -0.5]),
-                x=np.array([-0.5, 0.5, -0.5, 0.5]),
-                values=np.array([1.0, 2.0, 3.0, 4.0]),
-                shape_native=(2, 2),
-                pixel_scales=1.0,
-                sub_size=1,
-            )
-
-        .. code-block:: python
-
-            import autoarray as aa
-
-            # Make Array2D with sub_size 2.
-
-            array_2d = aa.Array2D.from_yx_and_values(
-                y=np.array([1.0, 1.0. 0.5, 0.5, -0.5, -0.5, -1.0, -1.0]),
-                x=np.array([-0.5, 0.5, -0.5, 0.5, -0.5, 0.5, -0.5, 0.5]),
-                values=np.array([1.0, 2.0, 3.0, 4.0, 5.0, 6.0, 7.0, 8.0]),
-                shape_native=(2, 1),
-                pixel_scales=1.0,
-                sub_size=2,
-            )
-        """
-        pixel_scales = geometry_util.convert_pixel_scales_2d(pixel_scales=pixel_scales)
-
-        from autoarray.structures.grids.uniform_2d import Grid2D
-
-        grid = Grid2D.from_yx_1d(
-            y=y, x=x, shape_native=shape_native, pixel_scales=pixel_scales, sub_size=1
-        )
-
-        grid_pixels = geometry_util.grid_pixel_indexes_2d_slim_from(
-            grid_scaled_2d_slim=np.array(grid.slim),
-            shape_native=shape_native,
-            pixel_scales=pixel_scales,
-        )
-
-        array_1d = np.array(
-            [values[int(grid_pixels[i])] for i in range(grid_pixels.shape[0])]
-        )
-
-        return cls.no_mask(
-            values=array_1d,
-            pixel_scales=pixel_scales,
-            shape_native=shape_native,
-            sub_size=sub_size,
-            header=header,
-        )
+from astropy.io import fits
+import logging
+import numpy as np
+from pathlib import Path
+from typing import List, Optional, Tuple, Union
+
+from autoconf import conf
+
+from autoarray.mask.mask_2d import Mask2D
+from autoarray.structures.abstract_structure import Structure
+from autoarray.structures.header import Header
+from autoarray.structures.arrays.uniform_1d import Array1D
+
+from autoarray import exc
+from autoarray import type as ty
+
+from autoarray.structures.arrays import array_2d_util
+from autoarray.geometry import geometry_util
+from autoarray.layout import layout_util
+from autoarray.numpy_wrapper import numpy as npw
+
+
+logging.basicConfig()
+logger = logging.getLogger(__name__)
+
+
+class AbstractArray2D(Structure):
+    def __init__(
+        self,
+        values: Union[np.ndarray, List, "AbstractArray2D"],
+        mask: Mask2D,
+        header: Header = None,
+        store_native: bool = False,
+        skip_mask: bool = False,
+        *args,
+        **kwargs,
+    ):
+        """
+        A uniform 2D array of values, which are paired with a 2D mask of pixels which may be split into sub-pixels.
+
+        The ``Array2D`, like all data structures (e.g. ``Grid2D``, ``VectorYX2D``) has in-built functionality which:
+
+        - Applies a 2D mask (a ``Mask2D`` object) to the da_ta structure's values.
+
+        - Maps the data structure between two data representations: `slim`` (all unmasked values in
+          a 1D ``ndarray``) and ``native`` (all unmasked values in a 2D ``ndarray``).
+
+        - Associates Cartesian ``Grid2D`` objects of (y,x) coordinates with the data structure (e.g.
+          a (y,x) grid of all unmasked pixels).
+
+        - Associates sub-grids with the data structure, which perform calculations higher resolutions which are then
+          binned up.
+
+        Each entry of an ``Array2D`` corresponds to a value at the centre of a sub-pixel in its
+        corresponding ``Mask2D``.  It is ordered such that pixels begin from the top-row of the corresponding mask
+        and go right and down. The positive y-axis is upwards and positive x-axis to the right.
+
+        A detailed description of the data structure API is provided below.
+
+        **SLIM DATA REPRESENTATION (sub-size=1)**
+
+        Below is a visual illustration of an ``Array2D``'s 2D mask, where a total of 10 pixels are unmasked and are
+        included in the array.
+
+        ::
+
+             x x x x x x x x x x
+             x x x x x x x x x x     This is an example ``Mask2D``, where:
+             x x x x x x x x x x
+             x x x x O O x x x x     x = `True` (Pixel is masked and excluded from the array)
+             x x x O O O O x x x     O = `False` (Pixel is not masked and included in the array)
+             x x x O O O O x x x
+             x x x x x x x x x x
+             x x x x x x x x x x
+             x x x x x x x x x x
+             x x x x x x x x x x
+
+        The mask pixel index's are as follows (the positive / negative direction of the ``Grid2D`` objects associated
+        with the array are also shown on the y and x axes).
+
+        ::
+
+            <--- -ve  x  +ve -->
+
+             x x x x x x x x x x  ^   array_2d[0] = 10
+             x x x x x x x x x x  I   array_2d[1] = 20
+             x x x x x x x x x x  I   array_2d[2] = 30
+             x x x x 0 1 x x x x +ve  array_2d[3] = 40
+             x x x 2 3 4 5 x x x  y   array_2d[4] = 50
+             x x x 6 7 8 9 x x x -ve  array_2d[5] = 60
+             x x x x x x x x x x  I   array_2d[6] = 70
+             x x x x x x x x x x  I   array_2d[7] = 80
+             x x x x x x x x x x \/   array_2d[8] = 90
+             x x x x x x x x x x      array_2d[9] = 100
+
+        The ``Array2D`` in its ``slim`` data representation is an ``ndarray`` of shape [total_unmasked_pixels].
+
+        For the ``Mask2D`` above the ``slim`` representation therefore contains 10 entries and two examples of these
+        entries are:
+
+        ::
+
+            array[3] = the 4th unmasked pixel's value, given by value 40 above.
+            array[6] = the 7th unmasked pixel's value, given by value 80 above.
+
+        A Cartesian grid of (y,x) coordinates, corresponding to all ``slim`` values (e.g. unmasked pixels) is given
+        by ``array_2d.derive_grid.masked.slim``.
+
+
+        **NATIVE DATA REPRESENTATION (sub_size=1)**
+
+        The ``Array2D`` above, but represented as an an ``ndarray`` of shape [total_y_values, total_x_values], where
+        all masked entries have values of 0.0.
+
+        For the following mask:
+
+        ::
+
+             x x x x x x x x x x
+             x x x x x x x x x x     This is an example ``Mask2D``, where:
+             x x x x x x x x x x
+             x x x x O O x x x x     x = `True` (Pixel is masked and excluded from the array)
+             x x x O O O O x x x     O = `False` (Pixel is not masked and included in the array)
+             x x x O O O O x x x
+             x x x x x x x x x x
+             x x x x x x x x x x
+             x x x x x x x x x x
+             x x x x x x x x x x
+
+        Where the array has the following indexes (left figure) and values (right):
+
+        ::
+
+            <--- -ve  x  +ve -->
+
+             x x x x x x x x x x  ^   array_2d[0] = 10
+             x x x x x x x x x x  I   array_2d[1] = 20
+             x x x x x x x x x x  I   array_2d[2] = 30
+             x x x x 0 1 x x x x +ve  array_2d[3] = 40
+             x x x 2 3 4 5 x x x  y   array_2d[4] = 50
+             x x x 6 7 8 9 x x x -ve  array_2d[5] = 60
+             x x x x x x x x x x  I   array_2d[6] = 70
+             x x x x x x x x x x  I   array_2d[7] = 80
+             x x x x x x x x x x \/   array_2d[8] = 90
+             x x x x x x x x x x      array_2d[9] = 100
+
+        In the above array:
+
+        ::
+
+            - array[0,0] = 0.0 (it is masked, thus zero)
+            - array[0,0] = 0.0 (it is masked, thus zero)
+            - array[3,3] = 0.0 (it is masked, thus zero)
+            - array[3,3] = 0.0 (it is masked, thus zero)
+            - array[3,4] = 10
+            - array[3,5] = 20
+            - array[4,5] = 50
+
+        **SLIM TO NATIVE MAPPING**
+
+        The ``Array2D`` has functionality which maps data between the ``slim`` and ``native`` data representations.
+
+        For the example mask above, the 1D ``ndarray`` given by ``mask.derive_indexes.slim_to_native`` is:
+
+        ::
+
+            slim_to_native[0] = [3,4]
+            slim_to_native[1] = [3,5]
+            slim_to_native[2] = [4,3]
+            slim_to_native[3] = [4,4]
+            slim_to_native[4] = [4,5]
+            slim_to_native[5] = [4,6]
+            slim_to_native[6] = [5,3]
+            slim_to_native[7] = [5,4]
+            slim_to_native[8] = [5,5]
+            slim_to_native[9] = [5,6]
+
+        **SUB GRIDDING**
+
+        If the ``Mask2D`` ``sub_size`` is > 1, the array has entries corresponding to the values at the centre of
+        every sub-pixel of each unmasked pixel.
+
+        The sub-array indexes are ordered such that pixels begin from the first (top-left) sub-pixel in the first
+        unmasked pixel. Indexes then go over the sub-pixels in each unmasked pixel, for every unmasked pixel.
+
+        Therefore, the shapes of the sub-array are as follows:
+
+        - ``slim`` representation: an ``ndarray`` of shape [total_unmasked_pixels*sub_size**2].
+        - ``native`` representation: an ``ndarray`` of shape [total_y_values*sub_size, total_x_values*sub_size].
+
+        Below is a visual illustration of a sub array. Indexing of each sub-pixel goes from the top-left corner. In
+        contrast to the array above, our illustration below restricts the mask to just 2 pixels, to keep the
+        illustration brief.
+
+        ::
+
+             x x x x x x x x x x
+             x x x x x x x x x x     This is an example ``Mask2D``, where:
+             x x x x x x x x x x
+             x x x x x x x x x x     x = `True` (Pixel is masked and excluded from lens)
+             x 0 0 x x x x x x x     O = `False` (Pixel is not masked and included in lens)
+             x x x x x x x x x x
+             x x x x x x x x x x
+             x x x x x x x x x x
+             x x x x x x x x x x
+             x x x x x x x x x x
+
+        If ``sub_size=2``, each unmasked pixel has 4 (2x2) sub-pixel values. For the example above, pixels 0 and 1
+        each have 4 values which map to the ``array_2d``'s ``slim`` representation as follows:
+
+        ::
+
+            Pixel 0 - (2x2):
+
+                   array_2d.slim[0] = value of first sub-pixel in pixel 0.
+             0 1   array_2d.slim[1] = value of first sub-pixel in pixel 1.
+             2 3   array_2d.slim[2] = value of first sub-pixel in pixel 2.
+                   array_2d.slim[3] = value of first sub-pixel in pixel 3.
+
+            Pixel 1 - (2x2):
+
+                   array_2d.slim[4] = value of first sub-pixel in pixel 0.
+             4 5   array_2d.slim[5] = value of first sub-pixel in pixel 1.
+             6 7   array_2d.slim[6] = value of first sub-pixel in pixel 2.
+                   array_2d.slim[7] = value of first sub-pixel in pixel 3.
+
+        For the ``native`` data representation we get the following mappings:
+
+        ::
+
+            Pixel 0 - (2x2):
+
+                   array_2d.native[8, 2] = value of first sub-pixel in pixel 0.
+             0 1   array_2d.native[8, 3] = value of first sub-pixel in pixel 1.
+             2 3   array_2d.native[9, 2] = value of first sub-pixel in pixel 2.
+                   array_2d.native[9, 3] = value of first sub-pixel in pixel 3.
+
+            Pixel 1 - (2x2):
+
+                   array_2d.native[10, 4] = value of first sub-pixel in pixel 0.
+             4 5   array_2d.native[10, 5] = value of first sub-pixel in pixel 1.
+             6 7   array_2d.native[11, 4] = value of first sub-pixel in pixel 2.
+                   array_2d.native[11, 5] = value of first sub-pixel in pixel 3.
+
+            Other entries (all masked sub-pixels are zero):
+
+                   array_2d.native[0, 0] = 0.0 (it is masked, thus zero)
+                   array_2d.native[15, 12] = 0.0 (it is masked, thus zero)
+
+        If we used a sub_size of 3, for pixel 0 we we would create a 3x3 sub-array:
+
+        ::
+
+                     array_2d.slim[0] = value of first sub-pixel in pixel 0.
+                     array_2d.slim[1] = value of first sub-pixel in pixel 1.
+                     array_2d.slim[2] = value of first sub-pixel in pixel 2.
+             0 1 2   array_2d.slim[3] = value of first sub-pixel in pixel 3.
+             3 4 5   array_2d.slim[4] = value of first sub-pixel in pixel 4.
+             6 7 8   array_2d.slim[5] = value of first sub-pixel in pixel 5.
+                     array_2d.slim[6] = value of first sub-pixel in pixel 6.
+                     array_2d.slim[7] = value of first sub-pixel in pixel 7.
+                     array_2d.slim[8] = value of first sub-pixel in pixel 8.
+
+        In **PyAutoCTI** all `Array2D` objects are used in their `native` representation without sub-gridding.
+        Significant memory can be saved by only store this format, thus the `native_binned_only` config override
+        can force this behaviour. It is recommended users do not use this option to avoid unexpected behaviour.
+
+        Parameters
+        ----------
+        values
+            The values of the array, which can be input in the ``slim`` or ``native`` format.
+        mask
+            The 2D mask associated with the array, defining the pixels each array value in its ``slim`` representation
+            is paired with.
+        store_native
+            If True, the ndarray is stored in its native format [total_y_pixels, total_x_pixels]. This avoids
+            mapping large data arrays to and from the slim / native formats, which can be a computational bottleneck.
+
+        Examples
+        --------
+
+        This example uses the ``Array2D.no_mask`` method to create the ``Array2D``.
+
+        Different methods using different inputs are available and documented throughout this webpage.
+
+        .. code-block:: python
+
+            import autoarray as aa
+
+            # Make Array2D from input np.ndarray with sub_size 1.
+
+            array_2d = aa.Array2D.no_mask(
+                values=np.array([1.0, 2.0, 3.0, 4.0]),
+                shape_native=(2, 2),
+                pixel_scales=1.0,
+                sub_size=1
+            )
+
+            # Make Array2D from input list with different shape_native and sub_size 1.
+
+            array_2d = aa.Array2D.no_mask(
+                values=[1.0, 2.0, 3.0, 4.0, 5.0, 6.0],
+                shape_native=(2, 3),
+                pixel_scales=1.0,
+                sub_size=1
+            )
+
+        .. code-block:: python
+
+            import autoarray as aa
+
+            # Make Array2D with sub_size 2.
+
+            array_2d = aa.Array2D.no_mask(
+                values=[1.0, 2.0, 3.0, 4.0, 5.0, 6.0, 7.0, 8.0],
+                shape_native=(2, 1),
+                pixel_scales=1.0,
+                sub_size=2,
+            )
+
+            # Apply 2D mask to Array2D with sub_size 2, where the
+            # True value masks entries (5.0, 6.0, 7.0, 8.0).
+
+            mask = aa.Mask2D(
+                mask=[[False], [True]],
+                pixel_scales=2.0,
+                sub_size=2
+            )
+
+            array_2d = array_2d.apply_mask(mask=mask)
+
+            # Print certain array attributes.
+
+            print(array_2d.slim) # masked 1D data representation on sub-grid.
+            print(array_2d.native) # masked 2D data representation on sub-grid.
+            print(array_2d.slim.binned) # masked 1D data representation binned up from sub-grid.
+            print(array_2d.native.binned) # masked 2D data representation binned up from sub-grid.
+
+            # Output array to .fits file.
+
+            array_2d.output_to_fits(file_path="/path/for/output")
+        """
+
+        try:
+            values = values._array
+        except AttributeError:
+            pass
+        if conf.instance["general"]["structures"]["native_binned_only"]:
+            store_native = True
+
+        values = array_2d_util.convert_array_2d(
+            array_2d=values,
+            mask_2d=mask,
+            store_native=store_native,
+            skip_mask=skip_mask,
+        )
+
+        super().__init__(values)
+        self.mask = mask
+        self.header = header
+
+    def __array_finalize__(self, obj):
+        if hasattr(obj, "mask"):
+            self.mask = obj.mask
+
+        if hasattr(obj, "header"):
+            self.header = obj.header
+        else:
+            self.header = None
+
+    @property
+    def store_native(self):
+        return len(self.shape) != 1
+
+    def apply_mask(self, mask: Mask2D) -> "Array2D":
+        return Array2D(values=self.native, mask=mask, header=self.header)
+
+    @property
+    def slim(self) -> "Array2D":
+        """
+        Return an `Array2D` where the data is stored its `slim` representation, which is an ``ndarray`` of shape
+        [total_unmasked_pixels * sub_size**2].
+
+        If it is already stored in its `slim` representation it is returned as it is. If not, it is mapped from
+        `native` to `slim` and returned as a new `Array2D`.
+        """
+        return Array2D(values=self, mask=self.mask, header=self.header)
+
+    @property
+    def native(self) -> "Array2D":
+        """
+        Return a `Array2D` where the data is stored in its `native` representation, which is an ``ndarray`` of shape
+        [sub_size*total_y_pixels, sub_size*total_x_pixels].
+
+        If it is already stored in its `native` representation it is return as it is. If not, it is mapped from
+        `slim` to `native` and returned as a new `Array2D`.
+        """
+        return Array2D(
+            values=self, mask=self.mask, header=self.header, store_native=True
+        )
+
+    @property
+    def native_skip_mask(self) -> "Array2D":
+        """
+        Return a `Array2D` where the data is stored in its `native` representation, which is an ``ndarray`` of shape
+        [sub_size*total_y_pixels, sub_size*total_x_pixels].
+
+        If it is already stored in its `native` representation it is return as it is. If not, it is mapped from
+        `slim` to `native` and returned as a new `Array2D`.
+        """
+        return Array2D(
+            values=self,
+            mask=self.mask,
+            header=self.header,
+            store_native=True,
+            skip_mask=True,
+        )
+
+    @property
+    def binned(self) -> "Array2D":
+        """
+        Convenience method to access the binned-up array in its 1D representation, which is a Grid2D stored as an
+        ``ndarray`` of shape [total_unmasked_pixels, 2].
+
+        The binning up process converts a array from (y,x) values where each value is a coordinate on the sub-array to
+        (y,x) values where each coordinate is at the centre of its mask (e.g. a array with a sub_size of 1). This is
+        performed by taking the mean of all (y,x) values in each sub pixel.
+
+        If the array is stored in 1D it is return as is. If it is stored in 2D, it must first be mapped from 2D to 1D.
+
+        In **PyAutoCTI** all `Array2D` objects are used in their `native` representation without sub-gridding.
+        Significant memory can be saved by only store this format, thus the `native_binned_only` config override
+        can force this behaviour. It is recommended users do not use this option to avoid unexpected behaviour.
+        """
+        if conf.instance["general"]["structures"]["native_binned_only"]:
+            return self
+
+        array_2d_slim = self.slim
+
+        binned_array_1d = npw.multiply(
+            self.mask.sub_fraction,
+            array_2d_slim.reshape(-1, self.mask.sub_length).sum(axis=1),
+        )
+
+        return Array2D(
+            values=binned_array_1d,
+            mask=self.mask.derive_mask.sub_1,
+            header=self.header,
+        )
+
+    @property
+    def in_counts(self) -> "Array2D":
+        return self.header.array_eps_to_counts(array_eps=self)
+
+    @property
+    def in_counts_per_second(self) -> "Array2D":
+        return self.header.array_counts_to_counts_per_second(
+            array_counts=self.in_counts
+        )
+
+    @property
+    def original_orientation(self) -> Union[np.ndarray, "Array2D"]:
+        return layout_util.rotate_array_via_roe_corner_from(
+            array=np.array(self), roe_corner=self.header.original_roe_corner
+        )
+
+    @property
+    def readout_offsets(self) -> Tuple[int, int]:
+        if self.header is not None:
+            if self.header.readout_offsets is not None:
+                return self.header.readout_offsets
+        return (0, 0)
+
+    @property
+    def binned_across_rows(self) -> Array1D:
+        """
+        Bins the 2D array up to a 1D array, where each value is the mean of all unmasked values in each row.
+        """
+        binned_array = np.mean(self.native.array, axis=0, where=~self.mask)
+
+        # binned_array = (self.native * np.invert(self.mask)).sum(axis=0) / np.invert(
+        #     self.mask
+        # ).sum(axis=0)
+        return Array1D.no_mask(values=binned_array, pixel_scales=self.pixel_scale)
+
+    @property
+    def binned_across_columns(self) -> Array1D:
+        """
+        Bins the 2D array up to a 1D array, where each value is the mean of all unmasked values in each column.
+        """
+        binned_array = np.mean(self.native.array, axis=1, where=~self.mask)
+
+        # binned_array = (self.native*np.invert(self.mask)).sum(axis=1)/np.invert(self.mask).sum(axis=1)
+        return Array1D.no_mask(values=binned_array, pixel_scales=self.pixel_scale)
+
+    def zoomed_around_mask(self, buffer: int = 1) -> "Array2D":
+        """
+        Extract the 2D region of an array corresponding to the rectangle encompassing all unmasked values.
+
+        This is used to extract and visualize only the region of an image that is used in an analysis.
+
+        Parameters
+        ----------
+        buffer
+            The number pixels around the extracted array used as a buffer.
+        """
+
+        extracted_array_2d = array_2d_util.extracted_array_2d_from(
+            array_2d=np.array(self.native),
+            y0=self.mask.zoom_region[0] - buffer,
+            y1=self.mask.zoom_region[1] + buffer,
+            x0=self.mask.zoom_region[2] - buffer,
+            x1=self.mask.zoom_region[3] + buffer,
+        )
+
+        mask = Mask2D.all_false(
+            shape_native=extracted_array_2d.shape,
+            pixel_scales=self.pixel_scales,
+            sub_size=self.sub_size,
+            origin=self.mask.mask_centre,
+        )
+
+        array = array_2d_util.convert_array_2d(
+            array_2d=extracted_array_2d, mask_2d=mask
+        )
+
+        return Array2D(values=array, mask=mask, header=self.header)
+
+    def extent_of_zoomed_array(self, buffer: int = 1) -> np.ndarray:
+        """
+        For an extracted zoomed array computed from the method *zoomed_around_mask* compute its extent in scaled
+        coordinates.
+
+        The extent of the grid in scaled units returned as an ``ndarray`` of the form [x_min, x_max, y_min, y_max].
+
+        This is used visualize zoomed and extracted arrays via the imshow() method.
+
+        Parameters
+        ----------
+        buffer
+            The number pixels around the extracted array used as a buffer.
+        """
+        extracted_array_2d = array_2d_util.extracted_array_2d_from(
+            array_2d=np.array(self.native),
+            y0=self.mask.zoom_region[0] - buffer,
+            y1=self.mask.zoom_region[1] + buffer,
+            x0=self.mask.zoom_region[2] - buffer,
+            x1=self.mask.zoom_region[3] + buffer,
+        )
+
+        mask = Mask2D.all_false(
+            shape_native=extracted_array_2d.shape,
+            pixel_scales=self.pixel_scales,
+            sub_size=self.sub_size,
+            origin=self.mask.mask_centre,
+        )
+
+        return mask.geometry.extent
+
+    def resized_from(
+        self, new_shape: Tuple[int, int], mask_pad_value: int = 0.0
+    ) -> "Array2D":
+        """
+        Resize the array around its centre to a new input shape.
+
+        If a new_shape dimension is smaller than the current dimension, the data at the edges is trimmed and removed.
+        If it is larger, the data is padded with zeros.
+
+        If the array has even sized dimensions, the central pixel around which data is trimmed / padded is chosen as
+        the top-left pixel of the central quadrant of pixels.
+
+        Parameters
+        ----------
+        new_shape
+            The new 2D shape of the array.
+        """
+
+        resized_array_2d = array_2d_util.resized_array_2d_from(
+            array_2d=np.array(self.native), resized_shape=new_shape
+        )
+
+        resized_mask = self.mask.derive_mask.resized_from(
+            new_shape=new_shape, pad_value=mask_pad_value
+        )
+
+        array = array_2d_util.convert_array_2d(
+            array_2d=resized_array_2d, mask_2d=resized_mask
+        )
+
+        return Array2D(
+            values=array,
+            mask=resized_mask,
+            header=self.header,
+            store_native=self.store_native,
+        )
+
+    def padded_before_convolution_from(
+        self, kernel_shape: Tuple[int, int], mask_pad_value: int = 0.0
+    ) -> "Array2D":
+        """
+        When the edge pixels of a mask are unmasked and a convolution is to occur, the signal of edge pixels will be
+        'missing' if the grid is used to evaluate the signal via an analytic function.
+
+        To ensure this signal is included the array can be padded, where it is 'buffed' such that it includes all
+        pixels whose signal will be convolved into the unmasked pixels given the 2D kernel shape. The values of
+        these pixels are zeros.
+
+        Parameters
+        ----------
+        kernel_shape
+            The 2D shape of the kernel which convolves signal from masked pixels to unmasked pixels.
+        """
+        new_shape = (
+            self.shape_native[0] + (kernel_shape[0] - 1),
+            self.shape_native[1] + (kernel_shape[1] - 1),
+        )
+        return self.resized_from(new_shape=new_shape, mask_pad_value=mask_pad_value)
+
+    def trimmed_after_convolution_from(
+        self, kernel_shape: Tuple[int, int]
+    ) -> "Array2D":
+        """
+        When the edge pixels of a mask are unmasked and a convolution is to occur, the signal of edge pixels will be
+        'missing' if the grid is used to evaluate the signal via an analytic function.
+
+        To ensure this signal is included the array can be padded, a padded array can be computed via the method
+        *padded_before_convolution_from*. This function trims the array back to its original shape, after the padded array
+        has been used for computational.
+
+        Parameters
+        ----------
+        kernel_shape
+            The 2D shape of the kernel which convolves signal from masked pixels to unmasked pixels.
+        """
+        psf_cut_y = int(np.ceil(kernel_shape[0] / 2)) - 1
+        psf_cut_x = int(np.ceil(kernel_shape[1] / 2)) - 1
+        array_y = int(self.mask.shape[0])
+        array_x = int(self.mask.shape[1])
+        trimmed_array_2d = self.native[
+            psf_cut_y : array_y - psf_cut_y, psf_cut_x : array_x - psf_cut_x
+        ]
+
+        resized_mask = self.mask.derive_mask.resized_from(
+            new_shape=trimmed_array_2d.shape
+        )
+
+        array = array_2d_util.convert_array_2d(
+            array_2d=trimmed_array_2d, mask_2d=resized_mask
+        )
+
+        return Array2D(
+            values=array,
+            mask=resized_mask,
+            header=self.header,
+            store_native=self.store_native,
+        )
+
+    @property
+    def hdu_for_output(self) -> fits.PrimaryHDU:
+        """
+        The array as an HDU object, which can be output to a .fits file.
+
+        The header of the HDU is used to store the `pixel_scale` of the array, which is used by the `Array2D.from_hdu`.
+
+        This method is used in other projects (E.g. PyAutoGalaxy, PyAutoLens) to conveniently output the array to .fits
+        files.
+
+        Returns
+        -------
+        The HDU containing the data and its header which can then be written to .fits.
+        """
+        return array_2d_util.hdu_for_output_from(
+            array_2d=np.array(self.native), header_dict=self.pixel_scale_header
+        )
+
+    def output_to_fits(self, file_path: Union[Path, str], overwrite: bool = False):
+        """
+        Output the array to a .fits file.
+
+        The `pixel_scale` is stored in the header as `PIXSCALE`, which is used by the `Array2D.from_primary_hdu`
+        method.
+
+        Parameters
+        ----------
+        file_path
+            The output path of the file, including the filename and the `.fits` extension e.g. '/path/to/filename.fits'
+        overwrite
+            If a file already exists at the path, if overwrite=True it is overwritten else an error is raised.
+        """
+        array_2d_util.numpy_array_2d_to_fits(
+            array_2d=np.array(self.native),
+            file_path=file_path,
+            overwrite=overwrite,
+            header_dict=self.pixel_scale_header,
+        )
+
+
+class Array2D(AbstractArray2D):
+    @classmethod
+    def no_mask(
+        cls,
+        values: Union[np.ndarray, List, AbstractArray2D],
+        pixel_scales: ty.PixelScales,
+        shape_native: Tuple[int, int] = None,
+        sub_size: int = 1,
+        origin: Tuple[float, float] = (0.0, 0.0),
+        header: Optional[Header] = None,
+    ) -> "Array2D":
+        """
+        Returns an ``Array2D`` from an array via inputs in its slim or native data representation.
+
+        From a ``slim`` 1D input the method cannot determine the 2D shape of the array and its mask. The
+        ``shape_native`` must therefore also be input into this method. The mask is setup as a unmasked `Mask2D` of
+        ``shape_native``.
+
+        For a full description of ``Array2D`` objects, including a description of the ``slim`` and ``native`` attribute
+        used by the API, see
+        the :meth:`Array2D class API documentation <autoarray.structures.arrays.uniform_2d.AbstractArray2D.__new__>`.
+
+        Parameters
+        ----------
+        values
+            The values of the array input with shape [total_unmasked_pixels*(sub_size**2)] or
+            shape [total_y_pixels*sub_size, total_x_pixel*sub_size].
+        pixel_scales
+            The (y,x) scaled units to pixel units conversion factors of every pixel. If this is input as a `float`,
+            it is converted to a (float, float) structure.
+        shape_native
+            The 2D shape of the array in its ``native`` format, and its 2D mask (only required if input shape is
+            in ``slim`` format).
+        sub_size
+            The size (sub_size x sub_size) of each unmasked pixels sub-array.
+        origin
+            The (y,x) scaled units origin of the mask's coordinate system.
+
+        Examples
+        --------
+
+        .. code-block:: python
+
+            import autoarray as aa
+
+            # Make Array2D from input list, native format with sub_size 1
+            # (This array has shape_native=(2,2)).
+
+            array_2d = aa.Array2D.manual(
+                array=np.array([[1.0, 2.0], [3.0, 4.0]]),
+                pixel_scales=1.0.
+                sub_size=1
+            )
+
+        .. code-block:: python
+
+            import autoarray as aa
+
+            # Make Array2D from input list, slim format with sub_size 2.
+
+            array_2d = aa.Array2D.no_mask(
+                values=[1.0, 2.0, 3.0, 4.0, 5.0, 6.0, 7.0, 8.0],
+                shape_native=(2, 1),
+                pixel_scales=1.0,
+                sub_size=2,
+            )
+        """
+
+        pixel_scales = geometry_util.convert_pixel_scales_2d(pixel_scales=pixel_scales)
+
+        values = array_2d_util.convert_array(array=values)
+
+        if len(values.shape) == 1:
+            if shape_native is None:
+                raise exc.ArrayException(
+                    f"""
+                    The input array is not in its native shape (an ndarray / list of shape [total_y_pixels, total_x_pixels])
+                    and the shape_native parameter has not been input the Array2D function.
+
+                    Either change the input array to be its native shape or input its shape_native input the function.
+
+                    The shape of the input array is {values.shape}
+                    """
+                )
+
+            if shape_native and len(shape_native) != 2:
+                raise exc.ArrayException(
+                    """
+                    The input shape_native parameter is not a tuple of type (int, int)
+                    """
+                )
+
+        else:
+            shape_native = (
+                int(values.shape[0] / sub_size),
+                int(values.shape[1] / sub_size),
+            )
+
+        mask = Mask2D.all_false(
+            shape_native=shape_native,
+            pixel_scales=pixel_scales,
+            sub_size=sub_size,
+            origin=origin,
+        )
+
+        return Array2D(values=values, mask=mask, header=header)
+
+    @classmethod
+    def full(
+        cls,
+        fill_value: float,
+        shape_native: Tuple[int, int],
+        pixel_scales: ty.PixelScales,
+        sub_size: int = 1,
+        origin: Tuple[float, float] = (0.0, 0.0),
+        header: Optional[Header] = None,
+    ) -> "Array2D":
+        """
+        Returns an ``Array2D`` where all values are filled with an input fill value, analogous to ``np.full()``.
+
+        For a full description of ``Array2D`` objects, including a description of the ``slim`` and ``native`` attribute
+        used by the API, see
+        the :meth:`Array2D class API documentation <autoarray.structures.arrays.uniform_2d.AbstractArray2D.__new__>`.
+
+        From this input the method cannot determine the 2D shape of the array and its mask. The
+        ``shape_native`` must therefore also be input into this method. The mask is setup as a unmasked `Mask2D` of
+        ``shape_native``.
+
+        Parameters
+        ----------
+        fill_value
+            The value all array elements are filled with.
+        shape_native
+            The 2D shape of the array in its ``native`` format, and its 2D mask.
+        pixel_scales
+            The (y,x) scaled units to pixel units conversion factors of every pixel. If this is input as a `float`,
+            it is converted to a (float, float) structure.
+        sub_size
+            The size (sub_size x sub_size) of each unmasked pixels sub-array.
+        origin
+            The (y,x) scaled units origin of the mask's coordinate system.
+
+        Examples
+        --------
+
+        .. code-block:: python
+
+            import autoarray as aa
+
+            # Make Array2D with sub_size 1.
+
+            array_2d = aa.Array2D.full(
+                fill_value=2.0,
+                shape_native=(2, 2),
+                pixel_scales=1.0,
+                sub_size=1
+            )
+
+        .. code-block:: python
+
+            import autoarray as aa
+
+            # Make Array2D with sub_size 2.
+
+            array_2d = aa.Array2D.full(
+                fill_value=2.0,
+                shape_native=(2, 2),
+                pixel_scales=1.0,
+                sub_size=2
+            )
+
+        """
+        if sub_size is not None:
+            shape_native = (shape_native[0] * sub_size, shape_native[1] * sub_size)
+
+        return cls.no_mask(
+            values=np.full(fill_value=fill_value, shape=shape_native),
+            pixel_scales=pixel_scales,
+            sub_size=sub_size,
+            origin=origin,
+            header=header,
+        )
+
+    @classmethod
+    def ones(
+        cls,
+        shape_native: Tuple[int, int],
+        pixel_scales: ty.PixelScales,
+        sub_size: int = 1,
+        origin: Tuple[float, float] = (0.0, 0.0),
+        header: Header = None,
+    ) -> "Array2D":
+        """
+        Returns an ``Array2D`` where all values are filled with ones, analogous to ``np.ones()``.
+
+        For a full description of ``Array2D`` objects, including a description of the ``slim`` and ``native`` attribute
+        used by the API, see
+        the :meth:`Array2D class API documentation <autoarray.structures.arrays.uniform_2d.AbstractArray2D.__new__>`.
+
+        From this input the method cannot determine the 2D shape of the array and its mask. The
+        ``shape_native`` must therefore also be input into this method. The mask is setup as a unmasked `Mask2D` of
+        ``shape_native``.
+
+        Parameters
+        ----------
+        shape_native
+            The 2D shape of the array in its ``native`` format, and its 2D mask.
+        pixel_scales
+            The (y,x) scaled units to pixel units conversion factors of every pixel. If this is input as a `float`,
+            it is converted to a (float, float) structure.
+        sub_size
+            The size (sub_size x sub_size) of each unmasked pixels sub-array.
+        origin
+            The (y,x) scaled units origin of the mask's coordinate system.
+
+        Examples
+        --------
+
+        .. code-block:: python
+
+            import autoarray as aa
+
+            # Make Array2D with sub_size 1.
+
+            array_2d = aa.Array2D.ones(
+                shape_native=(2, 2),
+                pixel_scales=1.0,
+                sub_size=1
+            )
+
+        .. code-block:: python
+
+            import autoarray as aa
+
+            # Make Array2D with sub_size 2.
+
+            array_2d = aa.Array2D.ones(
+                shape_native=(2, 2),
+                pixel_scales=1.0,
+                sub_size=2
+            )
+        """
+        return cls.full(
+            fill_value=1.0,
+            shape_native=shape_native,
+            pixel_scales=pixel_scales,
+            sub_size=sub_size,
+            origin=origin,
+            header=header,
+        )
+
+    @classmethod
+    def zeros(
+        cls,
+        shape_native: Tuple[int, int],
+        pixel_scales: ty.PixelScales,
+        sub_size: int = 1,
+        origin: Tuple[float, float] = (0.0, 0.0),
+        header: Header = None,
+    ) -> "Array2D":
+        """
+        Returns an ``Array2D`` where all values are filled with zeros, analogous to ``np.zeros()``.
+
+        For a full description of ``Array2D`` objects, including a description of the ``slim`` and ``native`` attribute
+        used by the API, see
+        the :meth:`Array2D class API documentation <autoarray.structures.arrays.uniform_2d.AbstractArray2D.__new__>`.
+
+        From this input the method cannot determine the 2D shape of the array and its mask. The
+        ``shape_native`` must therefore also be input into this method. The mask is setup as a unmasked `Mask2D` of
+        ``shape_native``.
+
+        Parameters
+        ----------
+        shape_native
+            The 2D shape of the array in its ``native`` format, and its 2D mask.
+        pixel_scales
+            The (y,x) scaled units to pixel units conversion factors of every pixel. If this is input as a `float`,
+            it is converted to a (float, float) structure.
+        sub_size
+            The size (sub_size x sub_size) of each unmasked pixels sub-array.
+        origin
+            The (y,x) scaled units origin of the mask's coordinate system.
+
+        Examples
+        --------
+
+        .. code-block:: python
+
+            import autoarray as aa
+
+            # Make Array2D with sub_size 1.
+
+            array_2d = aa.Array2D.zeros(
+                shape_native=(2, 2),
+                pixel_scales=1.0,
+                sub_size=1
+            )
+
+        .. code-block:: python
+
+            import autoarray as aa
+
+            # Make Array2D with sub_size 2.
+
+            array_2d = aa.Array2D.zeros(
+                shape_native=(2, 2),
+                pixel_scales=1.0,
+                sub_size=2
+            )
+        """
+        return cls.full(
+            fill_value=0.0,
+            shape_native=shape_native,
+            pixel_scales=pixel_scales,
+            sub_size=sub_size,
+            origin=origin,
+            header=header,
+        )
+
+    @classmethod
+    def from_fits(
+        cls,
+        file_path: Union[Path, str],
+        pixel_scales: Optional[ty.PixelScales],
+        hdu: int = 0,
+        sub_size: int = 1,
+        origin: Tuple[float, float] = (0.0, 0.0),
+    ) -> "Array2D":
+        """
+        Returns an ``Array2D`` by loading the array values from a .fits file.
+
+        For a full description of ``Array2D`` objects, including a description of the ``slim`` and ``native`` attribute
+        used by the API, see
+        the :meth:`Array2D class API documentation <autoarray.structures.arrays.uniform_2d.AbstractArray2D.__new__>`.
+
+        Parameters
+        ----------
+        file_path
+            The path the file is loaded from, including the filename and the `.fits` extension,
+            e.g. '/path/to/filename.fits'
+        pixel_scales
+            The (y,x) scaled units to pixel units conversion factors of every pixel. If this is input as a `float`,
+            it is converted to a (float, float) structure.
+        hdu
+            The Header-Data Unit of the .fits file the array data is loaded from.
+        sub_size
+            The size (sub_size x sub_size) of each unmasked pixels sub-array.
+        origin
+            The (y,x) scaled units origin of the coordinate system.
+
+        Examples
+        --------
+
+        .. code-block:: python
+
+            import autoarray as aa
+
+            # Make Array2D with sub_size 1.
+
+            array_2d = aa.Array2D.from_fits(
+                file_path="path/to/file.fits",
+                hdu=0,
+                pixel_scales=1.0,
+                sub_size=1
+            )
+
+        .. code-block:: python
+
+            import autoarray as aa
+
+            # Make Array2D with sub_size 2.
+            # (It is uncommon that a sub-gridded array would be loaded from
+            # a .fits, but the API support its).
+
+            array_2d = aa.Array2D.from_fits(
+                file_path="path/to/file.fits",
+                hdu=0,
+                pixel_scales=1.0,
+                sub_size=2
+            )
+        """
+        array_2d = array_2d_util.numpy_array_2d_via_fits_from(
+            file_path=file_path, hdu=hdu
+        )
+
+        header_sci_obj = array_2d_util.header_obj_from(file_path=file_path, hdu=0)
+        header_hdu_obj = array_2d_util.header_obj_from(file_path=file_path, hdu=hdu)
+
+        return cls.no_mask(
+            values=array_2d,
+            pixel_scales=pixel_scales,
+            sub_size=sub_size,
+            origin=origin,
+            header=Header(header_sci_obj=header_sci_obj, header_hdu_obj=header_hdu_obj),
+        )
+
+    @classmethod
+    def from_primary_hdu(
+        cls,
+        primary_hdu: fits.PrimaryHDU,
+        sub_size: int = 1,
+        origin: Tuple[float, float] = (0.0, 0.0),
+    ) -> "Array2D":
+        """
+        Returns an ``Array2D`` by from a `PrimaryHDU` object which has been loaded via `astropy.fits`
+
+        This assumes that the `header` of the `PrimaryHDU` contains an entry named `PIXSCALE` which gives the
+        pixel-scale of the array.
+
+        For a full description of ``Array2D`` objects, including a description of the ``slim`` and ``native`` attribute
+        used by the API, see
+        the :meth:`Array2D class API documentation <autoarray.structures.arrays.uniform_2d.AbstractArray2D.__new__>`.
+
+        Parameters
+        ----------
+        primary_hdu
+            The `PrimaryHDU` object which has already been loaded from a .fits file via `astropy.fits` and contains
+            the array data and the pixel-scale in the header with an entry named `PIXSCALE`.
+        sub_size
+            The size (sub_size x sub_size) of each unmasked pixels sub-array.
+        origin
+            The (y,x) scaled units origin of the coordinate system.
+
+        Examples
+        --------
+
+        .. code-block:: python
+
+            from astropy.io import fits
+            import autoarray as aa
+
+            # Make Array2D with sub_size 1.
+
+            primary_hdu = fits.open("path/to/file.fits")
+
+            array_2d = aa.Array2D.from_primary_hdu(
+                primary_hdu=primary_hdu,
+                sub_size=1
+            )
+
+        .. code-block:: python
+
+            import autoarray as aa
+
+            # Make Array2D with sub_size 2.
+            # (It is uncommon that a sub-gridded array would be loaded from
+            # a .fits, but the API support its).
+
+             primary_hdu = fits.open("path/to/file.fits")
+
+            array_2d = aa.Array2D.from_primary_hdu(
+                primary_hdu=primary_hdu,
+                sub_size=2
+            )
+        """
+
+        return cls.no_mask(
+            values=cls.flip_hdu_for_ds9(primary_hdu.data.astype("float")),
+            pixel_scales=primary_hdu.header["PIXSCALE"],
+            sub_size=sub_size,
+            origin=origin,
+            header=Header(header_sci_obj=primary_hdu.header),
+        )
+
+    @classmethod
+    def from_yx_and_values(
+        cls,
+        y: Union[np.ndarray, List],
+        x: Union[np.ndarray, List],
+        values: Union[np.ndarray, List],
+        shape_native: Tuple[int, int],
+        pixel_scales: ty.PixelScales,
+        sub_size: int = 1,
+        header: Header = None,
+    ) -> "Array2D":
+        """
+        Returns an ``Array2D`` by inputting the y and x pixel values where the array is filled and the values that
+        fill it.
+
+        For a full description of ``Array2D`` objects, including a description of the ``slim`` and ``native`` attribute
+        used by the API, see
+        the :meth:`Array2D class API documentation <autoarray.structures.arrays.uniform_2d.AbstractArray2D.__new__>`.
+
+        Parameters
+        ----------
+        y
+            The y pixel indexes where value are input, with shape [total_unmasked_pixels*sub_size].
+        x
+            The x pixel indexes where value are input, with shape [total_unmasked_pixels*sub_size].
+        values or list
+            The values which are used to fill in the array, with shape [total_unmasked_pixels*sub_size].
+        shape_native
+            The 2D shape of the array in its ``native`` format, and its 2D mask.
+        pixel_scales
+            The (y,x) scaled units to pixel units conversion factors of every pixel. If this is input as a `float`,
+            it is converted to a (float, float) structure.
+        sub_size
+            The size (sub_size x sub_size) of each unmasked pixels sub-grid.
+        origin
+            The origin of the grid's mask.
+
+        Examples
+        --------
+        .. code-block:: python
+
+            import autoarray as aa
+
+            # Make Array2D with sub_size 1.
+
+            array_2d = aa.Array2D.from_yx_and_values(
+                y=np.array([0.5, 0.5, -0.5, -0.5]),
+                x=np.array([-0.5, 0.5, -0.5, 0.5]),
+                values=np.array([1.0, 2.0, 3.0, 4.0]),
+                shape_native=(2, 2),
+                pixel_scales=1.0,
+                sub_size=1,
+            )
+
+        .. code-block:: python
+
+            import autoarray as aa
+
+            # Make Array2D with sub_size 2.
+
+            array_2d = aa.Array2D.from_yx_and_values(
+                y=np.array([1.0, 1.0. 0.5, 0.5, -0.5, -0.5, -1.0, -1.0]),
+                x=np.array([-0.5, 0.5, -0.5, 0.5, -0.5, 0.5, -0.5, 0.5]),
+                values=np.array([1.0, 2.0, 3.0, 4.0, 5.0, 6.0, 7.0, 8.0]),
+                shape_native=(2, 1),
+                pixel_scales=1.0,
+                sub_size=2,
+            )
+        """
+        pixel_scales = geometry_util.convert_pixel_scales_2d(pixel_scales=pixel_scales)
+
+        from autoarray.structures.grids.uniform_2d import Grid2D
+
+        grid = Grid2D.from_yx_1d(
+            y=y, x=x, shape_native=shape_native, pixel_scales=pixel_scales, sub_size=1
+        )
+
+        grid_pixels = geometry_util.grid_pixel_indexes_2d_slim_from(
+            grid_scaled_2d_slim=np.array(grid.slim),
+            shape_native=shape_native,
+            pixel_scales=pixel_scales,
+        )
+
+        array_1d = np.array(
+            [values[int(grid_pixels[i])] for i in range(grid_pixels.shape[0])]
+        )
+
+        return cls.no_mask(
+            values=array_1d,
+            pixel_scales=pixel_scales,
+            shape_native=shape_native,
+            sub_size=sub_size,
+            header=header,
+        )