import numpy as np
import scipy.spatial
import scipy.spatial.qhull as qhull
from typing import Optional, List, Union, Tuple

from autoarray.structures.abstract_structure import Structure
from autoconf import cached_property

from autoarray.geometry.geometry_2d_irregular import Geometry2DIrregular
from autoarray.structures.mesh.abstract_2d import Abstract2DMesh

from autoarray import exc
from autoarray.inversion.pixelization.mesh import mesh_util
from autoarray.structures.grids import grid_2d_util


class Abstract2DMeshTriangulation(Abstract2DMesh):
    @property
    def slim(self) -> "Structure":
        raise NotImplementedError()

    def structure_2d_list_from(self, result_list: list) -> List["Structure"]:
        raise NotImplementedError()

    def structure_2d_from(self, result: np.ndarray) -> "Structure":
        raise NotImplementedError()

    def trimmed_after_convolution_from(self, kernel_shape) -> "Structure":
        raise NotImplementedError()

    @property
    def native(self) -> Structure:
        raise NotImplementedError()

    def __init__(
        self,
        values: Union[np.ndarray, List],
        uses_interpolation: bool = False,
    ):
        """
        An irregular 2D grid of (y,x) coordinates which represents both a Delaunay triangulation and Voronoi mesh.

        The input irregular `2D` grid represents both of the following quantities:

        - The corners of the Delaunay triangulles used to construct a Delaunay triangulation.
        - The centers of a Voronoi pixels used to constract a Voronoi mesh.

        These reflect the closely related geometric properties of the Delaunay and Voronoi grids, whereby the corner
        points of Delaunay triangles by definition represent the centres of the corresponding Voronoi mesh.

        Different pixelizations, mappers and regularization schemes combine the Delaunay and Voronoi
        geometries in different ways to perform an Inversion. Thus, having all geometric methods contained in the
        single class here is necessary.

        The input `grid` of source pixel centres is ordered arbitrarily, given that there is no regular pattern
        for a Delaunay triangulation and Voronoi mesh's indexing to follow.

        This class is used in conjuction with the `inversion/pixelizations` package to create Voronoi meshs
        and mappers that perform an `Inversion`.

        Parameters
        ----------
        values
            The grid of (y,x) coordinates corresponding to the Delaunay triangle corners and Voronoi pixel centres.
        """

        if type(values) is list:
            values = np.asarray(values)

<<<<<<< HEAD
        self.nearest_pixelization_index_for_slim_index = (
            nearest_pixelization_index_for_slim_index
        )
        self.uses_interpolation = uses_interpolation
=======
        obj = values.view(cls)
        obj.uses_interpolation = uses_interpolation
>>>>>>> a433b99d

        super().__init__(values)

    def __array_finalize__(self, obj: object):
        """
        Ensures that the attribute `uses_interpolation` are retained when numpy array calculations are performed.
        """

        if hasattr(obj, "uses_interpolation"):
            self.uses_interpolation = obj.uses_interpolation

    @property
    def geometry(self):
        shape_native_scaled = (
            np.amax(self[:, 0]).astype("float") - np.amin(self[:, 0]).astype("float"),
            np.amax(self[:, 1]).astype("float") - np.amin(self[:, 1]).astype("float"),
        )

        scaled_maxima = (
            np.amax(self[:, 0]).astype("float"),
            np.amax(self[:, 1]).astype("float"),
        )

        scaled_minima = (
            np.amin(self[:, 0]).astype("float"),
            np.amin(self[:, 1]).astype("float"),
        )

        return Geometry2DIrregular(
            shape_native_scaled=shape_native_scaled,
            scaled_maxima=scaled_maxima,
            scaled_minima=scaled_minima,
        )

    @cached_property
    def delaunay(self) -> scipy.spatial.Delaunay:
        """
        Returns a `scipy.spatial.Delaunay` object from the 2D (y,x) grid of irregular coordinates, which correspond to
        the corner of every triangle of a Delaunay triangulation.

        This object contains numerous attributes describing a Delaunay triangulation. PyAutoArray uses the `ridge_points`
        attribute to determine the neighbors of every Voronoi pixel and the `vertices`, `regions` and `point_region`
        properties to determine the Voronoi pixel areas.

        There are numerous exceptions that `scipy.spatial.Voronoi` may raise when the input grid of coordinates used
        to compute the Voronoi mesh are ill posed. These exceptions are caught and combined into a single
        `MeshException`, which helps exception handling in the `inversion` package.
        """
        try:
            return scipy.spatial.Delaunay(np.asarray([self[:, 0], self[:, 1]]).T)
        except (ValueError, OverflowError, scipy.spatial.qhull.QhullError) as e:
            raise exc.MeshException() from e

    @cached_property
    def voronoi(self) -> scipy.spatial.Voronoi:
        """
        Returns a `scipy.spatial.Voronoi` object from the 2D (y,x) grid of irregular coordinates, which correspond to
        the centre of every Voronoi pixel.

        This object contains numerous attributes describing a Voronoi mesh. PyAutoArray uses
        the `vertex_neighbor_vertices` attribute to determine the neighbors of every Delaunay triangle.

        There are numerous exceptions that `scipy.spatial.Delaunay` may raise when the input grid of coordinates used
        to compute the Delaunay triangulation are ill posed. These exceptions are caught and combined into a single
        `MeshException`, which helps exception handling in the `inversion` package.
        """
        try:
            return scipy.spatial.Voronoi(
                np.asarray([self[:, 1], self[:, 0]]).T, qhull_options="Qbb Qc Qx Qm"
            )
        except (ValueError, OverflowError, scipy.spatial.qhull.QhullError) as e:
            raise exc.MeshException() from e

    @cached_property
    def edge_pixel_list(self) -> List:
        """
        Returns a list of the Voronoi pixel indexes that are on the edge of the mesh.
        """

        return mesh_util.voronoi_edge_pixels_from(
            regions=self.voronoi.regions, point_region=self.voronoi.point_region
        )

    @cached_property
    def split_cross(self) -> np.ndarray:
        """
        For every 2d (y,x) coordinate corresponding to a Voronoi pixel centre, this property splits them into a cross
        of four coordinates in the vertical and horizontal directions. The function therefore returns a irregular
        2D grid with four times the number of (y,x) coordinates.

        The distance between each centre and the 4 cross points is given by half the square root of its Voronoi
        pixel area.

        The reason for creating this grid is that the cross points allow one to estimate the gradient of the value of
        the Voronoi mesh, once the Voronoi pixels have values associated with them (e.g. after using the Voronoi
        mesh to fit data and perform an `Inversion`).

        The grid returned by this function is used by certain regularization schemes in the `Inversion` module to apply
        gradient regularization to an `Inversion` using a Delaunay triangulation or Voronoi mesh.
        """
        half_region_area_sqrt_lengths = 0.5 * np.sqrt(self.voronoi_pixel_areas)

        splitted_array = np.zeros((self.pixels, 4, 2))

        splitted_array[:, 0][:, 0] = self[:, 0] + half_region_area_sqrt_lengths
        splitted_array[:, 0][:, 1] = self[:, 1]

        splitted_array[:, 1][:, 0] = self[:, 0] - half_region_area_sqrt_lengths
        splitted_array[:, 1][:, 1] = self[:, 1]

        splitted_array[:, 2][:, 0] = self[:, 0]
        splitted_array[:, 2][:, 1] = self[:, 1] + half_region_area_sqrt_lengths

        splitted_array[:, 3][:, 0] = self[:, 0]
        splitted_array[:, 3][:, 1] = self[:, 1] - half_region_area_sqrt_lengths

        return splitted_array.reshape((self.pixels * 4, 2))

    @cached_property
    def voronoi_pixel_areas(self) -> np.ndarray:
        """
        Returns the area of every Voronoi pixel in the Voronoi mesh.

        These areas are used when performing gradient regularization in order to determine the size of the cross of
        points where the derivative is evaluated and therefore where regularization is evaluated (see `split_cross`).

        Pixels at boundaries can sometimes have large unrealistic areas, in which case we set the maximum area to be
        90.0% the maximum area of the Voronoi mesh.
        """

        voronoi_vertices = self.voronoi.vertices
        voronoi_regions = self.voronoi.regions
        voronoi_point_region = self.voronoi.point_region
        region_areas = np.zeros(self.pixels)

        for i in range(self.pixels):
            region_vertices_indexes = voronoi_regions[voronoi_point_region[i]]
            if -1 in region_vertices_indexes:
                region_areas[i] = -1
            else:
                region_areas[i] = grid_2d_util.compute_polygon_area(
                    voronoi_vertices[region_vertices_indexes]
                )

        max_area = np.percentile(region_areas, 90.0)

        region_areas[region_areas == -1] = max_area
        region_areas[region_areas > max_area] = max_area

        return region_areas

    @property
    def sub_border_grid(self) -> np.ndarray:
        """
        The (y,x) grid of all sub-pixels which are at the border of the mask.

        This is NOT all sub-pixels which are in mask pixels at the mask's border, but specifically the sub-pixels
        within these border pixels which are at the extreme edge of the border.
        """
        return self[self.mask.derive_indexes.sub_border_slim]

    @property
    def origin(self) -> Tuple[float, float]:
        """
        The (y,x) origin of the Voronoi grid, which is fixed to (0.0, 0.0) for simplicity.
        """
        return 0.0, 0.0

    @property
    def pixels(self) -> int:
        """
        The total number of pixels in the Voronoi mesh.
        """
        return self.shape[0]
<|MERGE_RESOLUTION|>--- conflicted
+++ resolved
@@ -1,252 +1,247 @@
-import numpy as np
-import scipy.spatial
-import scipy.spatial.qhull as qhull
-from typing import Optional, List, Union, Tuple
-
-from autoarray.structures.abstract_structure import Structure
-from autoconf import cached_property
-
-from autoarray.geometry.geometry_2d_irregular import Geometry2DIrregular
-from autoarray.structures.mesh.abstract_2d import Abstract2DMesh
-
-from autoarray import exc
-from autoarray.inversion.pixelization.mesh import mesh_util
-from autoarray.structures.grids import grid_2d_util
-
-
-class Abstract2DMeshTriangulation(Abstract2DMesh):
-    @property
-    def slim(self) -> "Structure":
-        raise NotImplementedError()
-
-    def structure_2d_list_from(self, result_list: list) -> List["Structure"]:
-        raise NotImplementedError()
-
-    def structure_2d_from(self, result: np.ndarray) -> "Structure":
-        raise NotImplementedError()
-
-    def trimmed_after_convolution_from(self, kernel_shape) -> "Structure":
-        raise NotImplementedError()
-
-    @property
-    def native(self) -> Structure:
-        raise NotImplementedError()
-
-    def __init__(
-        self,
-        values: Union[np.ndarray, List],
-        uses_interpolation: bool = False,
-    ):
-        """
-        An irregular 2D grid of (y,x) coordinates which represents both a Delaunay triangulation and Voronoi mesh.
-
-        The input irregular `2D` grid represents both of the following quantities:
-
-        - The corners of the Delaunay triangulles used to construct a Delaunay triangulation.
-        - The centers of a Voronoi pixels used to constract a Voronoi mesh.
-
-        These reflect the closely related geometric properties of the Delaunay and Voronoi grids, whereby the corner
-        points of Delaunay triangles by definition represent the centres of the corresponding Voronoi mesh.
-
-        Different pixelizations, mappers and regularization schemes combine the Delaunay and Voronoi
-        geometries in different ways to perform an Inversion. Thus, having all geometric methods contained in the
-        single class here is necessary.
-
-        The input `grid` of source pixel centres is ordered arbitrarily, given that there is no regular pattern
-        for a Delaunay triangulation and Voronoi mesh's indexing to follow.
-
-        This class is used in conjuction with the `inversion/pixelizations` package to create Voronoi meshs
-        and mappers that perform an `Inversion`.
-
-        Parameters
-        ----------
-        values
-            The grid of (y,x) coordinates corresponding to the Delaunay triangle corners and Voronoi pixel centres.
-        """
-
-        if type(values) is list:
-            values = np.asarray(values)
-
-<<<<<<< HEAD
-        self.nearest_pixelization_index_for_slim_index = (
-            nearest_pixelization_index_for_slim_index
-        )
-        self.uses_interpolation = uses_interpolation
-=======
-        obj = values.view(cls)
-        obj.uses_interpolation = uses_interpolation
->>>>>>> a433b99d
-
-        super().__init__(values)
-
-    def __array_finalize__(self, obj: object):
-        """
-        Ensures that the attribute `uses_interpolation` are retained when numpy array calculations are performed.
-        """
-
-        if hasattr(obj, "uses_interpolation"):
-            self.uses_interpolation = obj.uses_interpolation
-
-    @property
-    def geometry(self):
-        shape_native_scaled = (
-            np.amax(self[:, 0]).astype("float") - np.amin(self[:, 0]).astype("float"),
-            np.amax(self[:, 1]).astype("float") - np.amin(self[:, 1]).astype("float"),
-        )
-
-        scaled_maxima = (
-            np.amax(self[:, 0]).astype("float"),
-            np.amax(self[:, 1]).astype("float"),
-        )
-
-        scaled_minima = (
-            np.amin(self[:, 0]).astype("float"),
-            np.amin(self[:, 1]).astype("float"),
-        )
-
-        return Geometry2DIrregular(
-            shape_native_scaled=shape_native_scaled,
-            scaled_maxima=scaled_maxima,
-            scaled_minima=scaled_minima,
-        )
-
-    @cached_property
-    def delaunay(self) -> scipy.spatial.Delaunay:
-        """
-        Returns a `scipy.spatial.Delaunay` object from the 2D (y,x) grid of irregular coordinates, which correspond to
-        the corner of every triangle of a Delaunay triangulation.
-
-        This object contains numerous attributes describing a Delaunay triangulation. PyAutoArray uses the `ridge_points`
-        attribute to determine the neighbors of every Voronoi pixel and the `vertices`, `regions` and `point_region`
-        properties to determine the Voronoi pixel areas.
-
-        There are numerous exceptions that `scipy.spatial.Voronoi` may raise when the input grid of coordinates used
-        to compute the Voronoi mesh are ill posed. These exceptions are caught and combined into a single
-        `MeshException`, which helps exception handling in the `inversion` package.
-        """
-        try:
-            return scipy.spatial.Delaunay(np.asarray([self[:, 0], self[:, 1]]).T)
-        except (ValueError, OverflowError, scipy.spatial.qhull.QhullError) as e:
-            raise exc.MeshException() from e
-
-    @cached_property
-    def voronoi(self) -> scipy.spatial.Voronoi:
-        """
-        Returns a `scipy.spatial.Voronoi` object from the 2D (y,x) grid of irregular coordinates, which correspond to
-        the centre of every Voronoi pixel.
-
-        This object contains numerous attributes describing a Voronoi mesh. PyAutoArray uses
-        the `vertex_neighbor_vertices` attribute to determine the neighbors of every Delaunay triangle.
-
-        There are numerous exceptions that `scipy.spatial.Delaunay` may raise when the input grid of coordinates used
-        to compute the Delaunay triangulation are ill posed. These exceptions are caught and combined into a single
-        `MeshException`, which helps exception handling in the `inversion` package.
-        """
-        try:
-            return scipy.spatial.Voronoi(
-                np.asarray([self[:, 1], self[:, 0]]).T, qhull_options="Qbb Qc Qx Qm"
-            )
-        except (ValueError, OverflowError, scipy.spatial.qhull.QhullError) as e:
-            raise exc.MeshException() from e
-
-    @cached_property
-    def edge_pixel_list(self) -> List:
-        """
-        Returns a list of the Voronoi pixel indexes that are on the edge of the mesh.
-        """
-
-        return mesh_util.voronoi_edge_pixels_from(
-            regions=self.voronoi.regions, point_region=self.voronoi.point_region
-        )
-
-    @cached_property
-    def split_cross(self) -> np.ndarray:
-        """
-        For every 2d (y,x) coordinate corresponding to a Voronoi pixel centre, this property splits them into a cross
-        of four coordinates in the vertical and horizontal directions. The function therefore returns a irregular
-        2D grid with four times the number of (y,x) coordinates.
-
-        The distance between each centre and the 4 cross points is given by half the square root of its Voronoi
-        pixel area.
-
-        The reason for creating this grid is that the cross points allow one to estimate the gradient of the value of
-        the Voronoi mesh, once the Voronoi pixels have values associated with them (e.g. after using the Voronoi
-        mesh to fit data and perform an `Inversion`).
-
-        The grid returned by this function is used by certain regularization schemes in the `Inversion` module to apply
-        gradient regularization to an `Inversion` using a Delaunay triangulation or Voronoi mesh.
-        """
-        half_region_area_sqrt_lengths = 0.5 * np.sqrt(self.voronoi_pixel_areas)
-
-        splitted_array = np.zeros((self.pixels, 4, 2))
-
-        splitted_array[:, 0][:, 0] = self[:, 0] + half_region_area_sqrt_lengths
-        splitted_array[:, 0][:, 1] = self[:, 1]
-
-        splitted_array[:, 1][:, 0] = self[:, 0] - half_region_area_sqrt_lengths
-        splitted_array[:, 1][:, 1] = self[:, 1]
-
-        splitted_array[:, 2][:, 0] = self[:, 0]
-        splitted_array[:, 2][:, 1] = self[:, 1] + half_region_area_sqrt_lengths
-
-        splitted_array[:, 3][:, 0] = self[:, 0]
-        splitted_array[:, 3][:, 1] = self[:, 1] - half_region_area_sqrt_lengths
-
-        return splitted_array.reshape((self.pixels * 4, 2))
-
-    @cached_property
-    def voronoi_pixel_areas(self) -> np.ndarray:
-        """
-        Returns the area of every Voronoi pixel in the Voronoi mesh.
-
-        These areas are used when performing gradient regularization in order to determine the size of the cross of
-        points where the derivative is evaluated and therefore where regularization is evaluated (see `split_cross`).
-
-        Pixels at boundaries can sometimes have large unrealistic areas, in which case we set the maximum area to be
-        90.0% the maximum area of the Voronoi mesh.
-        """
-
-        voronoi_vertices = self.voronoi.vertices
-        voronoi_regions = self.voronoi.regions
-        voronoi_point_region = self.voronoi.point_region
-        region_areas = np.zeros(self.pixels)
-
-        for i in range(self.pixels):
-            region_vertices_indexes = voronoi_regions[voronoi_point_region[i]]
-            if -1 in region_vertices_indexes:
-                region_areas[i] = -1
-            else:
-                region_areas[i] = grid_2d_util.compute_polygon_area(
-                    voronoi_vertices[region_vertices_indexes]
-                )
-
-        max_area = np.percentile(region_areas, 90.0)
-
-        region_areas[region_areas == -1] = max_area
-        region_areas[region_areas > max_area] = max_area
-
-        return region_areas
-
-    @property
-    def sub_border_grid(self) -> np.ndarray:
-        """
-        The (y,x) grid of all sub-pixels which are at the border of the mask.
-
-        This is NOT all sub-pixels which are in mask pixels at the mask's border, but specifically the sub-pixels
-        within these border pixels which are at the extreme edge of the border.
-        """
-        return self[self.mask.derive_indexes.sub_border_slim]
-
-    @property
-    def origin(self) -> Tuple[float, float]:
-        """
-        The (y,x) origin of the Voronoi grid, which is fixed to (0.0, 0.0) for simplicity.
-        """
-        return 0.0, 0.0
-
-    @property
-    def pixels(self) -> int:
-        """
-        The total number of pixels in the Voronoi mesh.
-        """
-        return self.shape[0]
+import numpy as np
+import scipy.spatial
+import scipy.spatial.qhull as qhull
+from typing import Optional, List, Union, Tuple
+
+from autoarray.structures.abstract_structure import Structure
+from autoconf import cached_property
+
+from autoarray.geometry.geometry_2d_irregular import Geometry2DIrregular
+from autoarray.structures.mesh.abstract_2d import Abstract2DMesh
+
+from autoarray import exc
+from autoarray.inversion.pixelization.mesh import mesh_util
+from autoarray.structures.grids import grid_2d_util
+
+
+class Abstract2DMeshTriangulation(Abstract2DMesh):
+    @property
+    def slim(self) -> "Structure":
+        raise NotImplementedError()
+
+    def structure_2d_list_from(self, result_list: list) -> List["Structure"]:
+        raise NotImplementedError()
+
+    def structure_2d_from(self, result: np.ndarray) -> "Structure":
+        raise NotImplementedError()
+
+    def trimmed_after_convolution_from(self, kernel_shape) -> "Structure":
+        raise NotImplementedError()
+
+    @property
+    def native(self) -> Structure:
+        raise NotImplementedError()
+
+    def __init__(
+        self,
+        values: Union[np.ndarray, List],
+        uses_interpolation: bool = False,
+    ):
+        """
+        An irregular 2D grid of (y,x) coordinates which represents both a Delaunay triangulation and Voronoi mesh.
+
+        The input irregular `2D` grid represents both of the following quantities:
+
+        - The corners of the Delaunay triangulles used to construct a Delaunay triangulation.
+        - The centers of a Voronoi pixels used to constract a Voronoi mesh.
+
+        These reflect the closely related geometric properties of the Delaunay and Voronoi grids, whereby the corner
+        points of Delaunay triangles by definition represent the centres of the corresponding Voronoi mesh.
+
+        Different pixelizations, mappers and regularization schemes combine the Delaunay and Voronoi
+        geometries in different ways to perform an Inversion. Thus, having all geometric methods contained in the
+        single class here is necessary.
+
+        The input `grid` of source pixel centres is ordered arbitrarily, given that there is no regular pattern
+        for a Delaunay triangulation and Voronoi mesh's indexing to follow.
+
+        This class is used in conjuction with the `inversion/pixelizations` package to create Voronoi meshs
+        and mappers that perform an `Inversion`.
+
+        Parameters
+        ----------
+        values
+            The grid of (y,x) coordinates corresponding to the Delaunay triangle corners and Voronoi pixel centres.
+        """
+
+        if type(values) is list:
+            values = np.asarray(values)
+
+        self.nearest_pixelization_index_for_slim_index = (
+            nearest_pixelization_index_for_slim_index
+        )
+        self.uses_interpolation = uses_interpolation
+
+        super().__init__(values)
+
+    def __array_finalize__(self, obj: object):
+        """
+        Ensures that the attribute `uses_interpolation` are retained when numpy array calculations are performed.
+        """
+
+        if hasattr(obj, "uses_interpolation"):
+            self.uses_interpolation = obj.uses_interpolation
+
+    @property
+    def geometry(self):
+        shape_native_scaled = (
+            np.amax(self[:, 0]).astype("float") - np.amin(self[:, 0]).astype("float"),
+            np.amax(self[:, 1]).astype("float") - np.amin(self[:, 1]).astype("float"),
+        )
+
+        scaled_maxima = (
+            np.amax(self[:, 0]).astype("float"),
+            np.amax(self[:, 1]).astype("float"),
+        )
+
+        scaled_minima = (
+            np.amin(self[:, 0]).astype("float"),
+            np.amin(self[:, 1]).astype("float"),
+        )
+
+        return Geometry2DIrregular(
+            shape_native_scaled=shape_native_scaled,
+            scaled_maxima=scaled_maxima,
+            scaled_minima=scaled_minima,
+        )
+
+    @cached_property
+    def delaunay(self) -> scipy.spatial.Delaunay:
+        """
+        Returns a `scipy.spatial.Delaunay` object from the 2D (y,x) grid of irregular coordinates, which correspond to
+        the corner of every triangle of a Delaunay triangulation.
+
+        This object contains numerous attributes describing a Delaunay triangulation. PyAutoArray uses the `ridge_points`
+        attribute to determine the neighbors of every Voronoi pixel and the `vertices`, `regions` and `point_region`
+        properties to determine the Voronoi pixel areas.
+
+        There are numerous exceptions that `scipy.spatial.Voronoi` may raise when the input grid of coordinates used
+        to compute the Voronoi mesh are ill posed. These exceptions are caught and combined into a single
+        `MeshException`, which helps exception handling in the `inversion` package.
+        """
+        try:
+            return scipy.spatial.Delaunay(np.asarray([self[:, 0], self[:, 1]]).T)
+        except (ValueError, OverflowError, scipy.spatial.qhull.QhullError) as e:
+            raise exc.MeshException() from e
+
+    @cached_property
+    def voronoi(self) -> scipy.spatial.Voronoi:
+        """
+        Returns a `scipy.spatial.Voronoi` object from the 2D (y,x) grid of irregular coordinates, which correspond to
+        the centre of every Voronoi pixel.
+
+        This object contains numerous attributes describing a Voronoi mesh. PyAutoArray uses
+        the `vertex_neighbor_vertices` attribute to determine the neighbors of every Delaunay triangle.
+
+        There are numerous exceptions that `scipy.spatial.Delaunay` may raise when the input grid of coordinates used
+        to compute the Delaunay triangulation are ill posed. These exceptions are caught and combined into a single
+        `MeshException`, which helps exception handling in the `inversion` package.
+        """
+        try:
+            return scipy.spatial.Voronoi(
+                np.asarray([self[:, 1], self[:, 0]]).T, qhull_options="Qbb Qc Qx Qm"
+            )
+        except (ValueError, OverflowError, scipy.spatial.qhull.QhullError) as e:
+            raise exc.MeshException() from e
+
+    @cached_property
+    def edge_pixel_list(self) -> List:
+        """
+        Returns a list of the Voronoi pixel indexes that are on the edge of the mesh.
+        """
+
+        return mesh_util.voronoi_edge_pixels_from(
+            regions=self.voronoi.regions, point_region=self.voronoi.point_region
+        )
+
+    @cached_property
+    def split_cross(self) -> np.ndarray:
+        """
+        For every 2d (y,x) coordinate corresponding to a Voronoi pixel centre, this property splits them into a cross
+        of four coordinates in the vertical and horizontal directions. The function therefore returns a irregular
+        2D grid with four times the number of (y,x) coordinates.
+
+        The distance between each centre and the 4 cross points is given by half the square root of its Voronoi
+        pixel area.
+
+        The reason for creating this grid is that the cross points allow one to estimate the gradient of the value of
+        the Voronoi mesh, once the Voronoi pixels have values associated with them (e.g. after using the Voronoi
+        mesh to fit data and perform an `Inversion`).
+
+        The grid returned by this function is used by certain regularization schemes in the `Inversion` module to apply
+        gradient regularization to an `Inversion` using a Delaunay triangulation or Voronoi mesh.
+        """
+        half_region_area_sqrt_lengths = 0.5 * np.sqrt(self.voronoi_pixel_areas)
+
+        splitted_array = np.zeros((self.pixels, 4, 2))
+
+        splitted_array[:, 0][:, 0] = self[:, 0] + half_region_area_sqrt_lengths
+        splitted_array[:, 0][:, 1] = self[:, 1]
+
+        splitted_array[:, 1][:, 0] = self[:, 0] - half_region_area_sqrt_lengths
+        splitted_array[:, 1][:, 1] = self[:, 1]
+
+        splitted_array[:, 2][:, 0] = self[:, 0]
+        splitted_array[:, 2][:, 1] = self[:, 1] + half_region_area_sqrt_lengths
+
+        splitted_array[:, 3][:, 0] = self[:, 0]
+        splitted_array[:, 3][:, 1] = self[:, 1] - half_region_area_sqrt_lengths
+
+        return splitted_array.reshape((self.pixels * 4, 2))
+
+    @cached_property
+    def voronoi_pixel_areas(self) -> np.ndarray:
+        """
+        Returns the area of every Voronoi pixel in the Voronoi mesh.
+
+        These areas are used when performing gradient regularization in order to determine the size of the cross of
+        points where the derivative is evaluated and therefore where regularization is evaluated (see `split_cross`).
+
+        Pixels at boundaries can sometimes have large unrealistic areas, in which case we set the maximum area to be
+        90.0% the maximum area of the Voronoi mesh.
+        """
+
+        voronoi_vertices = self.voronoi.vertices
+        voronoi_regions = self.voronoi.regions
+        voronoi_point_region = self.voronoi.point_region
+        region_areas = np.zeros(self.pixels)
+
+        for i in range(self.pixels):
+            region_vertices_indexes = voronoi_regions[voronoi_point_region[i]]
+            if -1 in region_vertices_indexes:
+                region_areas[i] = -1
+            else:
+                region_areas[i] = grid_2d_util.compute_polygon_area(
+                    voronoi_vertices[region_vertices_indexes]
+                )
+
+        max_area = np.percentile(region_areas, 90.0)
+
+        region_areas[region_areas == -1] = max_area
+        region_areas[region_areas > max_area] = max_area
+
+        return region_areas
+
+    @property
+    def sub_border_grid(self) -> np.ndarray:
+        """
+        The (y,x) grid of all sub-pixels which are at the border of the mask.
+
+        This is NOT all sub-pixels which are in mask pixels at the mask's border, but specifically the sub-pixels
+        within these border pixels which are at the extreme edge of the border.
+        """
+        return self[self.mask.derive_indexes.sub_border_slim]
+
+    @property
+    def origin(self) -> Tuple[float, float]:
+        """
+        The (y,x) origin of the Voronoi grid, which is fixed to (0.0, 0.0) for simplicity.
+        """
+        return 0.0, 0.0
+
+    @property
+    def pixels(self) -> int:
+        """
+        The total number of pixels in the Voronoi mesh.
+        """
+        return self.shape[0]