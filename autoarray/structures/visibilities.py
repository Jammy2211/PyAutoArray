--- conflicted
+++ resolved
@@ -1,292 +1,285 @@
-<<<<<<< HEAD
-from abc import ABC
-
-=======
-from astropy.io import fits
->>>>>>> a433b99d
-import logging
-import numpy as np
-from pathlib import Path
-from typing import List, Tuple, Union
-
-from autoconf import cached_property
-
-from autoarray.structures.abstract_structure import Structure
-from autoarray.structures.grids.irregular_2d import Grid2DIrregular
-
-from autoarray.structures.arrays import array_2d_util
-
-logging.basicConfig()
-logger = logging.getLogger(__name__)
-
-
-<<<<<<< HEAD
-class AbstractVisibilities(Structure, ABC):
-
-=======
-class AbstractVisibilities(Structure):
->>>>>>> a433b99d
-    # noinspection PyUnusedLocal
-    def __init__(self, visibilities: Union[np.ndarray, List[complex]]):
-        """
-        A collection of (real, imag) visibilities which are used to represent the data in an `Interferometer` dataset.
-
-        The (real, imag) visibilities are stored as a 1D complex NumPy array of shape [total_visibilities]. These can
-        be mapped to a 2D real NumPy array of shape [total_visibilities, 2] and a `Grid2DIrregular` data structure
-        which is used for plotting the visibilities in 2D in the complex plane.
-
-        Calculations should use the NumPy array structure wherever possible for efficient calculations.
-
-        The vectors input to this function can have any of the following forms (they will be converted to the 1D
-        complex NumPy array structure and can be converted back using the object's properties):
-
-        [1.0+1.0j, 2.0+2.0j]
-        [[1.0, 1.0], [2.0, 2.0]]
-
-        Parameters
-        ----------
-        visibilities
-            The (real, imag) visibilities values.
-        """
-
-        if type(visibilities) is list:
-            visibilities = np.asarray(visibilities)
-
-        if "float" in str(visibilities.dtype):
-            if visibilities.shape[1] == 2:
-                visibilities = (
-                    np.apply_along_axis(lambda args: [complex(*args)], 1, visibilities)
-                    .astype("complex128")
-                    .ravel()
-                )
-
-        self.ordered_1d = np.concatenate(
-            (np.real(visibilities), np.imag(visibilities)), axis=0
-        )
-
-        super().__init__(array=visibilities)
-
-    def __array_finalize__(self, obj):
-        if hasattr(obj, "ordered_1d"):
-            self.ordered_1d = obj.ordered_1d
-
-    @property
-    def slim(self) -> "AbstractVisibilities":
-        return self
-
-    @property
-    def in_array(self) -> np.ndarray:
-        """
-        Returns the 1D complex NumPy array of values with shape [total_visibilities] as a NumPy float array of
-        shape [total_visibilities, 2].
-        """
-        return np.stack((np.real(self), np.imag(self)), axis=-1)
-
-    @property
-    def in_grid(self) -> Grid2DIrregular:
-        """
-        Returns the 1D complex NumPy array of values as an irregular grid.
-        """
-        return Grid2DIrregular(values=self.in_array)
-
-    @property
-    def shape_slim(self) -> int:
-        return self.shape[0]
-
-    @property
-    def mask(self):
-        return np.full(fill_value=False, shape=self.shape)
-
-    @cached_property
-    def amplitudes(self) -> np.ndarray:
-        return np.sqrt(np.square(self.real) + np.square(self.imag))
-
-    @cached_property
-    def phases(self) -> np.ndarray:
-        return np.arctan2(self.imag, self.real)
-
-    @property
-    def hdu_for_output(self) -> fits.PrimaryHDU:
-        """
-        The visibilities as an HDU object, which can be output to a .fits file.
-
-        This method is used in other projects (E.g. PyAutoGalaxy, PyAutoLens) to conveniently output the array to .fits
-        files.
-
-        Returns
-        -------
-        The HDU containing the data which can then be written to .fits.
-        """
-        return array_2d_util.hdu_for_output_from(
-            array_2d=self.in_array,
-        )
-
-    def output_to_fits(self, file_path: Union[Path, str], overwrite: bool = False):
-        """
-        Output the visibilities to a .fits file.
-
-        The complex values are converted to a 2D NumPy float array of shape [total_visiblities, 2] before being
-        written to `.fits` format via the `in_array` property.
-
-        Parameters
-        ----------
-        file_path
-            The path the file is output to, including the filename and the ``.fits`` extension,
-            e.g. '/path/to/filename.fits'
-        overwrite
-            If a file already exists at the path, if overwrite=True it is overwritten else an error is raised.
-        """
-        array_2d_util.numpy_array_2d_to_fits(
-            array_2d=self.in_array, file_path=file_path, overwrite=overwrite
-        )
-
-    @property
-    def scaled_maxima(self) -> Tuple[float, float]:
-        """
-        The maximum values of the visibilities if they are treated as a 2D grid in the complex plane.
-        """
-        return np.max(self.real), np.max(self.imag)
-
-    @property
-    def scaled_minima(self) -> Tuple[float, float]:
-        """
-        The minimum values of the visibilities if they are treated as a 2D grid in the complex plane.
-        """
-        return np.min(self.real), np.min(self.imag)
-
-
-class Visibilities(AbstractVisibilities):
-    def structure_2d_list_from(self, result_list: list) -> List["Structure"]:
-        raise NotImplementedError()
-
-    def structure_2d_from(self, result: np.ndarray) -> "Structure":
-        raise NotImplementedError()
-
-    def trimmed_after_convolution_from(self, kernel_shape) -> "Structure":
-        raise NotImplementedError()
-
-    @property
-    def native(self) -> Structure:
-        raise NotImplementedError()
-
-    @classmethod
-    def full(cls, fill_value: float, shape_slim: Tuple[int]) -> "Visibilities":
-        """
-        Create `Visibilities` (see `AbstractVisibilities.__new__`) where all (real, imag) values are filled with an
-        input fill value, analogous to the method numpy ndarray.full.
-
-        From 1D input the method cannot determine the 2D shape of the array and its mask, thus the shape_native must be
-        input into this method. The mask is setup as a unmasked `Mask2D` of shape_native.
-
-        Parameters
-        ----------
-        fill_value
-            The value all real and imaginary array elements are filled with.
-        shape_slim
-            The 1D shape of output visibilities.
-        """
-        return cls(
-            visibilities=np.full(
-                fill_value=fill_value + fill_value * 1j, shape=(shape_slim[0],)
-            )
-        )
-
-    @classmethod
-    def ones(cls, shape_slim: Tuple[int]) -> "Visibilities":
-        """
-        Create `Visibilities` (see `AbstractVisibilities.__new__`) where all (real, imag) values are filled with ones,
-        analogous to the method np.ones().
-
-        From 1D input the method cannot determine the 2D shape of the array and its mask, thus the shape_native must be
-        input into this method. The mask is setup as a unmasked `Mask2D` of shape_native.
-
-        Parameters
-        ----------
-        shape_slim
-            The 1D shape of output visibilities.
-        """
-        return cls.full(fill_value=1.0, shape_slim=shape_slim)
-
-    @classmethod
-    def zeros(cls, shape_slim: Tuple[int]) -> "Visibilities":
-        """
-        Create `Visibilities` (see `AbstractVisibilities.__new__`) where all (real, imag) values are filled with zeros,
-        analogous to the method np.zeros().
-
-        From 1D input the method cannot determine the 2D shape of the array and its mask, thus the shape_native must be
-        input into this method. The mask is setup as a unmasked `Mask2D` of shape_native.
-
-        Parameters
-        ----------
-        shape_slim
-            The 1D shape of output visibilities.
-        """
-        return cls.full(fill_value=0.0, shape_slim=shape_slim)
-
-    @classmethod
-    def from_fits(cls, file_path: Union[Path, str], hdu: int) -> "Visibilities":
-        """
-        Create `Visibilities` (see `AbstractVisibilities.__new__`) by loading the(real, imag) values from a .fits file.
-
-        The `.fits` file stores these values as a real set of values of shape [total_visibilities, 2] which are
-        converted to a 1d complex NumPy array.
-
-        Parameters
-        ----------
-        file_path
-            The path the file is loaded from, including the filename and the ``.fits`` extension,
-            e.g. '/path/to/filename.fits'
-        hdu
-            The Header-Data Unit of the .fits file the visibilitiy data is loaded from.
-        """
-        visibilities_1d = array_2d_util.numpy_array_2d_via_fits_from(
-            file_path=file_path, hdu=hdu
-        )
-        return cls(visibilities=visibilities_1d)
-
-
-class VisibilitiesNoiseMap(Visibilities):
-    # noinspection PyUnusedLocal
-    def __init__(self, visibilities: Union[np.ndarray, List[complex]], *args, **kwargs):
-        """
-        A collection of (real, imag) visibilities noise-map values which are used to represent the noise-map in
-        an `Interferometer` dataset.
-
-        This data structure behaves the same as the `Visibilities` structure (see `AbstractVisibilities.__new__`). The
-        only difference is that it includes a `WeightOperator` used by `Inversion`'s which use `LinearOperators` and
-        the library `PyLops` to fit `Interferometer` data.
-
-        Parameters
-        ----------
-        visibilities
-            The (real, imag) visibilities values.
-        """
-
-        if type(visibilities) is list:
-            visibilities = np.asarray(visibilities)
-
-        if "float" in str(visibilities.dtype):
-            if visibilities.shape[1] == 2:
-                visibilities = (
-                    np.apply_along_axis(lambda args: [complex(*args)], 1, visibilities)
-                    .astype("complex128")
-                    .ravel()
-                )
-
-        self.ordered_1d = np.concatenate(
-            (np.real(visibilities), np.imag(visibilities)), axis=0
-        )
-        super().__init__(visibilities=visibilities)
-
-        weight_list = 1.0 / self.in_array ** 2.0
-
-        self.weight_list_ordered_1d = np.concatenate(
-            (weight_list[:, 0], weight_list[:, 1]), axis=0
-        )
-
-    def __array_finalize__(self, obj):
-        if hasattr(obj, "ordered_1d"):
-            self.ordered_1d = obj.ordered_1d
-
-        if hasattr(obj, "weight_list_ordered_1d"):
-            self.weight_list_ordered_1d = obj.weight_list_ordered_1d
+from abc import ABC
+
+from astropy.io import fits
+
+import logging
+import numpy as np
+from pathlib import Path
+from typing import List, Tuple, Union
+
+from autoconf import cached_property
+
+from autoarray.structures.abstract_structure import Structure
+from autoarray.structures.grids.irregular_2d import Grid2DIrregular
+
+from autoarray.structures.arrays import array_2d_util
+
+logging.basicConfig()
+logger = logging.getLogger(__name__)
+
+
+class AbstractVisibilities(Structure, ABC):
+    # noinspection PyUnusedLocal
+    def __init__(self, visibilities: Union[np.ndarray, List[complex]]):
+        """
+        A collection of (real, imag) visibilities which are used to represent the data in an `Interferometer` dataset.
+
+        The (real, imag) visibilities are stored as a 1D complex NumPy array of shape [total_visibilities]. These can
+        be mapped to a 2D real NumPy array of shape [total_visibilities, 2] and a `Grid2DIrregular` data structure
+        which is used for plotting the visibilities in 2D in the complex plane.
+
+        Calculations should use the NumPy array structure wherever possible for efficient calculations.
+
+        The vectors input to this function can have any of the following forms (they will be converted to the 1D
+        complex NumPy array structure and can be converted back using the object's properties):
+
+        [1.0+1.0j, 2.0+2.0j]
+        [[1.0, 1.0], [2.0, 2.0]]
+
+        Parameters
+        ----------
+        visibilities
+            The (real, imag) visibilities values.
+        """
+
+        if type(visibilities) is list:
+            visibilities = np.asarray(visibilities)
+
+        if "float" in str(visibilities.dtype):
+            if visibilities.shape[1] == 2:
+                visibilities = (
+                    np.apply_along_axis(lambda args: [complex(*args)], 1, visibilities)
+                    .astype("complex128")
+                    .ravel()
+                )
+
+        self.ordered_1d = np.concatenate(
+            (np.real(visibilities), np.imag(visibilities)), axis=0
+        )
+
+        super().__init__(array=visibilities)
+
+    def __array_finalize__(self, obj):
+        if hasattr(obj, "ordered_1d"):
+            self.ordered_1d = obj.ordered_1d
+
+    @property
+    def slim(self) -> "AbstractVisibilities":
+        return self
+
+    @property
+    def in_array(self) -> np.ndarray:
+        """
+        Returns the 1D complex NumPy array of values with shape [total_visibilities] as a NumPy float array of
+        shape [total_visibilities, 2].
+        """
+        return np.stack((np.real(self), np.imag(self)), axis=-1)
+
+    @property
+    def in_grid(self) -> Grid2DIrregular:
+        """
+        Returns the 1D complex NumPy array of values as an irregular grid.
+        """
+        return Grid2DIrregular(values=self.in_array)
+
+    @property
+    def shape_slim(self) -> int:
+        return self.shape[0]
+
+    @property
+    def mask(self):
+        return np.full(fill_value=False, shape=self.shape)
+
+    @cached_property
+    def amplitudes(self) -> np.ndarray:
+        return np.sqrt(np.square(self.real) + np.square(self.imag))
+
+    @cached_property
+    def phases(self) -> np.ndarray:
+        return np.arctan2(self.imag, self.real)
+
+    @property
+    def hdu_for_output(self) -> fits.PrimaryHDU:
+        """
+        The visibilities as an HDU object, which can be output to a .fits file.
+
+        This method is used in other projects (E.g. PyAutoGalaxy, PyAutoLens) to conveniently output the array to .fits
+        files.
+
+        Returns
+        -------
+        The HDU containing the data which can then be written to .fits.
+        """
+        return array_2d_util.hdu_for_output_from(
+            array_2d=self.in_array,
+        )
+
+    def output_to_fits(self, file_path: Union[Path, str], overwrite: bool = False):
+        """
+        Output the visibilities to a .fits file.
+
+        The complex values are converted to a 2D NumPy float array of shape [total_visiblities, 2] before being
+        written to `.fits` format via the `in_array` property.
+
+        Parameters
+        ----------
+        file_path
+            The path the file is output to, including the filename and the ``.fits`` extension,
+            e.g. '/path/to/filename.fits'
+        overwrite
+            If a file already exists at the path, if overwrite=True it is overwritten else an error is raised.
+        """
+        array_2d_util.numpy_array_2d_to_fits(
+            array_2d=self.in_array, file_path=file_path, overwrite=overwrite
+        )
+
+    @property
+    def scaled_maxima(self) -> Tuple[float, float]:
+        """
+        The maximum values of the visibilities if they are treated as a 2D grid in the complex plane.
+        """
+        return np.max(self.real), np.max(self.imag)
+
+    @property
+    def scaled_minima(self) -> Tuple[float, float]:
+        """
+        The minimum values of the visibilities if they are treated as a 2D grid in the complex plane.
+        """
+        return np.min(self.real), np.min(self.imag)
+
+
+class Visibilities(AbstractVisibilities):
+    def structure_2d_list_from(self, result_list: list) -> List["Structure"]:
+        raise NotImplementedError()
+
+    def structure_2d_from(self, result: np.ndarray) -> "Structure":
+        raise NotImplementedError()
+
+    def trimmed_after_convolution_from(self, kernel_shape) -> "Structure":
+        raise NotImplementedError()
+
+    @property
+    def native(self) -> Structure:
+        raise NotImplementedError()
+
+    @classmethod
+    def full(cls, fill_value: float, shape_slim: Tuple[int]) -> "Visibilities":
+        """
+        Create `Visibilities` (see `AbstractVisibilities.__new__`) where all (real, imag) values are filled with an
+        input fill value, analogous to the method numpy ndarray.full.
+
+        From 1D input the method cannot determine the 2D shape of the array and its mask, thus the shape_native must be
+        input into this method. The mask is setup as a unmasked `Mask2D` of shape_native.
+
+        Parameters
+        ----------
+        fill_value
+            The value all real and imaginary array elements are filled with.
+        shape_slim
+            The 1D shape of output visibilities.
+        """
+        return cls(
+            visibilities=np.full(
+                fill_value=fill_value + fill_value * 1j, shape=(shape_slim[0],)
+            )
+        )
+
+    @classmethod
+    def ones(cls, shape_slim: Tuple[int]) -> "Visibilities":
+        """
+        Create `Visibilities` (see `AbstractVisibilities.__new__`) where all (real, imag) values are filled with ones,
+        analogous to the method np.ones().
+
+        From 1D input the method cannot determine the 2D shape of the array and its mask, thus the shape_native must be
+        input into this method. The mask is setup as a unmasked `Mask2D` of shape_native.
+
+        Parameters
+        ----------
+        shape_slim
+            The 1D shape of output visibilities.
+        """
+        return cls.full(fill_value=1.0, shape_slim=shape_slim)
+
+    @classmethod
+    def zeros(cls, shape_slim: Tuple[int]) -> "Visibilities":
+        """
+        Create `Visibilities` (see `AbstractVisibilities.__new__`) where all (real, imag) values are filled with zeros,
+        analogous to the method np.zeros().
+
+        From 1D input the method cannot determine the 2D shape of the array and its mask, thus the shape_native must be
+        input into this method. The mask is setup as a unmasked `Mask2D` of shape_native.
+
+        Parameters
+        ----------
+        shape_slim
+            The 1D shape of output visibilities.
+        """
+        return cls.full(fill_value=0.0, shape_slim=shape_slim)
+
+    @classmethod
+    def from_fits(cls, file_path: Union[Path, str], hdu: int) -> "Visibilities":
+        """
+        Create `Visibilities` (see `AbstractVisibilities.__new__`) by loading the(real, imag) values from a .fits file.
+
+        The `.fits` file stores these values as a real set of values of shape [total_visibilities, 2] which are
+        converted to a 1d complex NumPy array.
+
+        Parameters
+        ----------
+        file_path
+            The path the file is loaded from, including the filename and the ``.fits`` extension,
+            e.g. '/path/to/filename.fits'
+        hdu
+            The Header-Data Unit of the .fits file the visibilitiy data is loaded from.
+        """
+        visibilities_1d = array_2d_util.numpy_array_2d_via_fits_from(
+            file_path=file_path, hdu=hdu
+        )
+        return cls(visibilities=visibilities_1d)
+
+
+class VisibilitiesNoiseMap(Visibilities):
+    # noinspection PyUnusedLocal
+    def __init__(self, visibilities: Union[np.ndarray, List[complex]], *args, **kwargs):
+        """
+        A collection of (real, imag) visibilities noise-map values which are used to represent the noise-map in
+        an `Interferometer` dataset.
+
+        This data structure behaves the same as the `Visibilities` structure (see `AbstractVisibilities.__new__`). The
+        only difference is that it includes a `WeightOperator` used by `Inversion`'s which use `LinearOperators` and
+        the library `PyLops` to fit `Interferometer` data.
+
+        Parameters
+        ----------
+        visibilities
+            The (real, imag) visibilities values.
+        """
+
+        if type(visibilities) is list:
+            visibilities = np.asarray(visibilities)
+
+        if "float" in str(visibilities.dtype):
+            if visibilities.shape[1] == 2:
+                visibilities = (
+                    np.apply_along_axis(lambda args: [complex(*args)], 1, visibilities)
+                    .astype("complex128")
+                    .ravel()
+                )
+
+        self.ordered_1d = np.concatenate(
+            (np.real(visibilities), np.imag(visibilities)), axis=0
+        )
+        super().__init__(visibilities=visibilities)
+
+        weight_list = 1.0 / self.in_array**2.0
+
+        self.weight_list_ordered_1d = np.concatenate(
+            (weight_list[:, 0], weight_list[:, 1]), axis=0
+        )
+
+    def __array_finalize__(self, obj):
+        if hasattr(obj, "ordered_1d"):
+            self.ordered_1d = obj.ordered_1d
+
+        if hasattr(obj, "weight_list_ordered_1d"):
+            self.weight_list_ordered_1d = obj.weight_list_ordered_1d