--- conflicted
+++ resolved
@@ -1,529 +1,510 @@
-import numpy as np
-
-from autoarray import decorator_util
-from autoarray import exc
-from autoarray.geometry import geometry_util
-from autoarray.structures import abstract_structure
-from autoarray.structures.arrays.two_d import array_2d
-from autoarray.structures.grids import abstract_grid
-from autoarray.structures.grids.two_d import grid_2d
-from autoarray.structures.grids.two_d import grid_2d_irregular
-from autoarray.mask import mask_2d as msk
-from autoarray.structures.grids.two_d import grid_2d_util
-from autoarray.structures.arrays.two_d import array_2d_util
-
-
-def check_grid_2d(grid_2d):
-
-    if grid_2d.shape[-1] != 2:
-        raise exc.GridException(
-            "The final dimension of the input grid is not equal to 2 (e.g. the (y,x) coordinates)"
-        )
-
-    if 2 < len(grid_2d.shape) > 3:
-        raise exc.GridException("The dimensions of the input grid array is not 2 or 3")
-
-
-def check_grid_2d_and_mask_2d(grid_2d, mask_2d):
-
-    if len(grid_2d.shape) == 2:
-
-        if grid_2d.shape[0] != mask_2d.sub_pixels_in_mask:
-            raise exc.GridException(
-                "The input 1D grid does not have the same number of entries as sub-pixels in"
-                "the mask."
-            )
-
-    elif len(grid_2d.shape) == 3:
-
-        if (grid_2d.shape[0], grid_2d.shape[1]) != mask_2d.sub_shape_native:
-            raise exc.GridException(
-                "The input grid is 2D but not the same dimensions as the sub-mask "
-                "(e.g. the mask 2D shape multipled by its sub size."
-            )
-
-
-def convert_grid_2d(grid_2d, mask_2d):
-    """
-    Manual Grid2D functions take as input a list or ndarray which is to be returned as an Grid2D. This function
-    performs the following and checks and conversions on the input:
-
-    1) If the input is a list, convert it to an ndarray.
-    2) Check that the number of sub-pixels in the array is identical to that of the mask.
-    3)  Map the input ndarray to its `slim` representation.
-
-    For a Grid2D, `slim` refers to a 2D NumPy array of shape [total_coordinates, 2] and `native` a 3D NumPy array of
-    shape [total_y_coordinates, total_x_coordinates, 2]
-
-    Parameters
-    ----------
-    array : np.ndarray or list
-        The input structure which is converted to an ndarray if it is a list.
-    mask_2d : Mask2D
-        The mask of the output Array2D.
-    """
-
-    grid_2d = abstract_grid.convert_grid(grid=grid_2d)
-
-    if len(grid_2d.shape) == 2:
-        return abstract_grid.convert_grid(grid=grid_2d)
-    return grid_2d_util.grid_2d_slim_from(
-        grid_2d_native=grid_2d, mask=mask_2d, sub_size=mask_2d.sub_size
-    )
-
-
-class AbstractGrid2D(abstract_structure.AbstractStructure2D):
-    def __array_finalize__(self, obj):
-
-        super().__array_finalize__(obj)
-
-        if hasattr(obj, "_sub_border_flat_indexes"):
-            self.mask._sub_border_flat_indexes = obj._sub_border_flat_indexes
-
-    @property
-    def slim(self):
-        """
-        Return a `Grid2D` where the data is stored its `slim` representation, which is an ndarray of shape
-        [total_unmasked_pixels * sub_size**2, 2].
-
-        If it is already stored in its `slim` representation  it is returned as it is. If not, it is  mapped from
-        `native` to `slim` and returned as a new `Grid2D`.
-        """
-
-        if len(self.shape) == 2:
-            return self
-
-        grid_2d_slim = grid_2d_util.grid_2d_slim_from(
-            grid_2d_native=self, mask=self.mask, sub_size=self.mask.sub_size
-        )
-
-        return self._new_structure(grid=grid_2d_slim, mask=self.mask)
-
-    @property
-    def native(self):
-        """
-        Return a `Grid2D` where the data is stored in its `native` representation, which is an ndarray of shape
-        [sub_size*total_y_pixels, sub_size*total_x_pixels, 2].
-
-        If it is already stored in its `native` representation it is return as it is. If not, it is mapped from
-        `slim` to `native` and returned as a new `Grid2D`.
-        """
-
-        if len(self.shape) != 2:
-            return self
-
-        grid_2d_native = grid_2d_util.grid_2d_native_from(
-            grid_2d_slim=self, mask_2d=self.mask, sub_size=self.mask.sub_size
-        )
-
-        return self._new_structure(grid=grid_2d_native, mask=self.mask)
-
-    @property
-    def binned(self) -> "AbstractGrid2D":
-        """
-        Convenience method to access the binned-up grid in its 1D representation, which is a Grid2D stored as an
-        ndarray of shape [total_unmasked_pixels, 2].
-
-        The binning up process converts a grid from (y,x) values where each value is a coordinate on the sub-grid to
-        (y,x) values where each coordinate is at the centre of its mask (e.g. a grid with a sub_size of 1). This is
-        performed by taking the mean of all (y,x) values in each sub pixel.
-
-        If the grid is stored in 1D it is return as is. If it is stored in 2D, it must first be mapped from 2D to 1D.
-        """
-
-        grid_2d_slim = self.slim
-
-        grid_2d_slim_binned_y = np.multiply(
-            self.mask.sub_fraction,
-            grid_2d_slim[:, 0].reshape(-1, self.mask.sub_length).sum(axis=1),
-        )
-
-        grid_2d_slim_binned_x = np.multiply(
-            self.mask.sub_fraction,
-            grid_2d_slim[:, 1].reshape(-1, self.mask.sub_length).sum(axis=1),
-        )
-
-        return self._new_structure(
-            grid=np.stack((grid_2d_slim_binned_y, grid_2d_slim_binned_x), axis=-1),
-            mask=self.mask.mask_sub_1,
-        )
-
-    @property
-    def flipped(self) -> np.ndarray:
-        """Return the grid as an ndarray of shape [total_unmasked_pixels, 2] with flipped values such that coordinates
-        are given as (x,y) values.
-
-        This is used to interface with Python libraries that require the grid in (x,y) format."""
-        return np.fliplr(self)
-
-    @property
-    @array_2d_util.Memoizer()
-    def in_radians(self):
-        """Return the grid as an ndarray where all (y,x) values are converted to Radians.
-
-        This grid is used by the interferometer module."""
-        return (self * np.pi) / 648000.0
-
-    def squared_distances_from_coordinate(self, coordinate=(0.0, 0.0)):
-        """
-        Returns the squared distance of every coordinate on the grid from an input coordinate.
-
-        Parameters
-        ----------
-        coordinate : (float, float)
-            The (y,x) coordinate from which the squared distance of every grid (y,x) coordinate is computed.
-        """
-        squared_distances = np.square(self[:, 0] - coordinate[0]) + np.square(
-            self[:, 1] - coordinate[1]
-        )
-        return array_2d.Array2D.manual_mask(array=squared_distances, mask=self.mask)
-
-    def distances_from_coordinate(self, coordinate=(0.0, 0.0)):
-        """
-        Returns the distance of every coordinate on the grid from an input (y,x) coordinate.
-
-        Parameters
-        ----------
-        coordinate : (float, float)
-            The (y,x) coordinate from which the distance of every grid (y,x) coordinate is computed.
-        """
-        distances = np.sqrt(
-            self.squared_distances_from_coordinate(coordinate=coordinate)
-        )
-        return array_2d.Array2D.manual_mask(array=distances, mask=self.mask)
-
-    def grid_2d_radial_projected_from(
-        self, centre=(0.0, 0.0), angle: float = 0.0
-    ) -> grid_2d_irregular.Grid2DIrregular:
-        """
-        Determine a projected radial grid of points from a 2D region of coordinates defined by an
-        extent [xmin, xmax, ymin, ymax] and with a (y,x) centre. This functions operates as follows:
-
-        1) Given the region defined by the extent [xmin, xmax, ymin, ymax], the algorithm finds the longest 1D distance
-        of the 4 paths from the (y,x) centre to the edge of the region (e.g. following the positive / negative y and
-        x axes).
-
-        2) Use the pixel-scale corresponding to the direction chosen (e.g. if the positive x-axis was the longest, the
-        pixel_scale in the x dimension is used).
-
-        3) Determine the number of pixels between the centre and the edge of the region using the longest path between
-        the two chosen above.
-<<<<<<< HEAD
-
-        4) Create a (y,x) grid of radial points where all points are at the centre's y value = 0.0 and the x values
-        iterate from the centre in increasing steps of the pixel-scale.
-
-        5) Rotate these radial coordinates by the input `angle` clockwise.
-
-        A schematic is shown below:
-
-        -------------------
-        |                 |
-        |<- - -  - ->x    | x = centre
-        |                 | <-> = longest radial path from centre to extent edge
-        |                 |
-        -------------------
-
-=======
-
-        4) Create a (y,x) grid of radial points where all points are at the centre's y value = 0.0 and the x values
-        iterate from the centre in increasing steps of the pixel-scale.
-
-        5) Rotate these radial coordinates by the input `angle` clockwise.
-
-        A schematic is shown below:
-
-        -------------------
-        |                 |
-        |<- - -  - ->x    | x = centre
-        |                 | <-> = longest radial path from centre to extent edge
-        |                 |
-        -------------------
-
->>>>>>> ef26d839
-        Using the centre x above, this function finds the longest radial path to the edge of the extent window.
-
-        The returned `grid_radii` represents a radial set of points that in 1D sample the 2D grid outwards from its
-        centre. This grid stores the radial coordinates as (y,x) values (where all y values are the same) as opposed to
-        a 1D data structure so that it can be used in functions which require that a 2D grid structure is input.
-
-        Parameters
-        ----------
-        extent : np.ndarray
-            The extent of the grid the radii grid is computed using, with format [xmin, xmax, ymin, ymax]
-        centre : (float, flloat)
-            The (y,x) central coordinate which the radial grid is traced outwards from.
-        pixel_scales : (float, float)
-            The (y,x) scaled units to pixel units conversion factor of the 2D mask array.
-        sub_size : int
-            The size of the sub-grid that each pixel of the 2D mask array is divided into.
-        angle : float
-            The angle with which the radial coordinates are rotated clockwise.
-
-        Returns
-        -------
-        grid_2d_irregular.Grid2DIrregular
-            A radial set of points sampling the longest distance from the centre to the edge of the extent in along the
-            positive x-axis.
-        """
-        grid_radial_projected_2d = grid_2d_util.grid_scaled_2d_slim_radial_projected_from(
-            extent=self.extent,
-            centre=centre,
-            pixel_scales=self.pixel_scales,
-            sub_size=self.sub_size,
-        )
-
-        grid_radial_projected_2d = geometry_util.transform_grid_2d_to_reference_frame(
-            grid_2d=grid_radial_projected_2d, centre=centre, angle=angle
-        )
-
-        grid_radial_projected_2d = geometry_util.transform_grid_2d_from_reference_frame(
-            grid_2d=grid_radial_projected_2d, centre=centre, angle=0.0
-        )
-
-        return grid_2d_irregular.Grid2DIrregular(grid=grid_radial_projected_2d)
-
-    @property
-    def shape_native_scaled(self) -> (float, float):
-        """
-        The two dimensional shape of the grid in scaled units, computed by taking the minimum and maximum values of
-        the grid.
-        """
-        return (
-            np.amax(self[:, 0]) - np.amin(self[:, 0]),
-            np.amax(self[:, 1]) - np.amin(self[:, 1]),
-        )
-
-    @property
-    def scaled_maxima(self) -> (float, float):
-        """
-        The maximum values of the grid in scaled coordinates returned as a tuple (y_max, x_max).
-        """
-        return (
-            self.origin[0] + (self.shape_native_scaled[0] / 2.0),
-            self.origin[1] + (self.shape_native_scaled[1] / 2.0),
-        )
-
-    @property
-    def scaled_minima(self) -> (float, float):
-        """
-        The minium values of the grid in scaled coordinates returned as a tuple (y_min, x_min).
-        """
-        return (
-            (self.origin[0] - (self.shape_native_scaled[0] / 2.0)),
-            (self.origin[1] - (self.shape_native_scaled[1] / 2.0)),
-        )
-
-    @property
-    def extent(self) -> np.ndarray:
-        """
-        The extent of the grid in scaled units returned as an ndarray of the form [x_min, x_max, y_min, y_max].
-
-        This follows the format of the extent input parameter in the matplotlib method imshow (and other methods) and
-        is used for visualization in the plot module.
-        """
-        return np.asarray(
-            [
-                self.scaled_minima[1],
-                self.scaled_maxima[1],
-                self.scaled_minima[0],
-                self.scaled_maxima[0],
-            ]
-        )
-
-    def extent_with_buffer(self, buffer=1.0e-8) -> [float, float, float, float]:
-        """
-        The extent of the grid in scaled units returned as a list [x_min, x_max, y_min, y_max], where all values are
-        buffed such that their extent is further than the grid's extent..
-
-        This follows the format of the extent input parameter in the matplotlib method imshow (and other methods) and
-        is used for visualization in the plot module.
-        """
-        return [
-            self.scaled_minima[1] - buffer,
-            self.scaled_maxima[1] + buffer,
-            self.scaled_minima[0] - buffer,
-            self.scaled_maxima[0] + buffer,
-        ]
-
-    def padded_grid_from_kernel_shape(self, kernel_shape_native):
-        """When the edge pixels of a mask are unmasked and a convolution is to occur, the signal of edge pixels will be
-        'missing' if the grid is used to evaluate the signal via an analytic function.
-
-        To ensure this signal is included the padded grid is used, which is 'buffed' such that it includes all pixels
-        whose signal will be convolved into the unmasked pixels given the 2D kernel shape.
-
-        Parameters
-        ----------
-        kernel_shape_native : (float, float)
-            The 2D shape of the kernel which convolves signal from masked pixels to unmasked pixels.
-        """
-        shape = self.mask.shape
-
-        padded_shape = (
-            shape[0] + kernel_shape_native[0] - 1,
-            shape[1] + kernel_shape_native[1] - 1,
-        )
-
-        padded_mask = msk.Mask2D.unmasked(
-            shape_native=padded_shape,
-            pixel_scales=self.mask.pixel_scales,
-            sub_size=self.mask.sub_size,
-        )
-
-        return grid_2d.Grid2D.from_mask(mask=padded_mask)
-
-    @property
-    def sub_border_grid(self):
-        """
-        The (y,x) grid of all sub-pixels which are at the border of the mask.
-
-        This is NOT all sub-pixels which are in mask pixels at the mask's border, but specifically the sub-pixels
-        within these border pixels which are at the extreme edge of the border.
-        """
-        return self[self.mask._sub_border_flat_indexes]
-
-    def relocated_grid_from_grid(self, grid):
-        """
-        Relocate the coordinates of a grid to the border of this grid if they are outside the border, where the
-        border is defined as all pixels at the edge of the grid's mask (see *mask._border_1d_indexes*).
-
-        This is performed as follows:
-
-        1) Use the mean value of the grid's y and x coordinates to determine the origin of the grid.
-        2) Compute the radial distance of every grid coordinate from the origin.
-        3) For every coordinate, find its nearest pixel in the border.
-        4) Determine if it is outside the border, by comparing its radial distance from the origin to its paired \
-           border pixel's radial distance.
-        5) If its radial distance is larger, use the ratio of radial distances to move the coordinate to the border \
-           (if its inside the border, do nothing).
-
-        The method can be used on uniform or irregular grids, however for irregular grids the border of the
-        'image-plane' mask is used to define border pixels.
-
-        Parameters
-        ----------
-        grid : Grid2D
-            The grid (uniform or irregular) whose pixels are to be relocated to the border edge if outside it.
-        """
-
-        if len(self.sub_border_grid) == 0:
-            return grid
-
-        return grid_2d.Grid2D(
-            grid=self.relocated_grid_from_grid_jit(
-                grid=grid, border_grid=self.sub_border_grid
-            ),
-            mask=grid.mask,
-            sub_size=grid.mask.sub_size,
-        )
-
-    def relocated_pixelization_grid_from_pixelization_grid(self, pixelization_grid):
-        """
-        Relocate the coordinates of a pixelization grid to the border of this grid, see the method
-        *relocated_grid_from_grid* for a full description of grid relocation.
-
-        This function operates the same as other grid relocation functions by returns the grid as a
-        `Grid2DVoronoi` instance.
-
-        Parameters
-        ----------
-        grid : Grid2D
-            The grid (uniform or irregular) whose pixels are to be relocated to the border edge if outside it.
-        """
-
-        if len(self.sub_border_grid) == 0:
-            return pixelization_grid
-
-        return grid_2d.Grid2DSparse(
-            grid=self.relocated_grid_from_grid_jit(
-                grid=pixelization_grid, border_grid=self.sub_border_grid
-            ),
-            sparse_index_for_slim_index=pixelization_grid.sparse_index_for_slim_index,
-        )
-
-    @staticmethod
-    @decorator_util.jit()
-    def relocated_grid_from_grid_jit(grid, border_grid):
-        """
-        Relocate the coordinates of a grid to its border if they are outside the border, where the border is
-        defined as all pixels at the edge of the grid's mask (see *mask._border_1d_indexes*).
-
-        This is performed as follows:
-
-        1) Use the mean value of the grid's y and x coordinates to determine the origin of the grid.
-        2) Compute the radial distance of every grid coordinate from the origin.
-        3) For every coordinate, find its nearest pixel in the border.
-        4) Determine if it is outside the border, by comparing its radial distance from the origin to its paired \
-           border pixel's radial distance.
-        5) If its radial distance is larger, use the ratio of radial distances to move the coordinate to the border \
-           (if its inside the border, do nothing).
-
-        The method can be used on uniform or irregular grids, however for irregular grids the border of the
-        'image-plane' mask is used to define border pixels.
-
-        Parameters
-        ----------
-        grid : Grid2D
-            The grid (uniform or irregular) whose pixels are to be relocated to the border edge if outside it.
-        border_grid : Grid2D
-            The grid of border (y,x) coordinates.
-        """
-
-        grid_relocated = np.zeros(grid.shape)
-        grid_relocated[:, :] = grid[:, :]
-
-        border_origin = np.zeros(2)
-        border_origin[0] = np.mean(border_grid[:, 0])
-        border_origin[1] = np.mean(border_grid[:, 1])
-        border_grid_radii = np.sqrt(
-            np.add(
-                np.square(np.subtract(border_grid[:, 0], border_origin[0])),
-                np.square(np.subtract(border_grid[:, 1], border_origin[1])),
-            )
-        )
-        border_min_radii = np.min(border_grid_radii)
-
-        grid_radii = np.sqrt(
-            np.add(
-                np.square(np.subtract(grid[:, 0], border_origin[0])),
-                np.square(np.subtract(grid[:, 1], border_origin[1])),
-            )
-        )
-
-        for pixel_index in range(grid.shape[0]):
-
-            if grid_radii[pixel_index] > border_min_radii:
-
-                closest_pixel_index = np.argmin(
-                    np.square(grid[pixel_index, 0] - border_grid[:, 0])
-                    + np.square(grid[pixel_index, 1] - border_grid[:, 1])
-                )
-
-                move_factor = (
-                    border_grid_radii[closest_pixel_index] / grid_radii[pixel_index]
-                )
-
-                if move_factor < 1.0:
-
-                    grid_relocated[pixel_index, :] = (
-                        move_factor * (grid[pixel_index, :] - border_origin[:])
-                        + border_origin[:]
-                    )
-
-        return grid_relocated
-
-    def output_to_fits(self, file_path, overwrite=False):
-        """
-        Output the grid to a .fits file.
-
-        Parameters
-        ----------
-        file_path : str
-            The path the file is output to, including the filename and the ``.fits`` extension,
-            e.g. '/path/to/filename.fits'
-        overwrite : bool
-            If a file already exists at the path, if overwrite=True it is overwritten else an error is raised."""
-        array_2d_util.numpy_array_2d_to_fits(
-            array_2d=self.native, file_path=file_path, overwrite=overwrite
-        )
+import numpy as np
+
+from autoarray import decorator_util
+from autoarray import exc
+from autoarray.geometry import geometry_util
+from autoarray.structures import abstract_structure
+from autoarray.structures.arrays.two_d import array_2d
+from autoarray.structures.grids import abstract_grid
+from autoarray.structures.grids.two_d import grid_2d
+from autoarray.structures.grids.two_d import grid_2d_irregular
+from autoarray.mask import mask_2d as msk
+from autoarray.structures.grids.two_d import grid_2d_util
+from autoarray.structures.arrays.two_d import array_2d_util
+
+
+def check_grid_2d(grid_2d):
+
+    if grid_2d.shape[-1] != 2:
+        raise exc.GridException(
+            "The final dimension of the input grid is not equal to 2 (e.g. the (y,x) coordinates)"
+        )
+
+    if 2 < len(grid_2d.shape) > 3:
+        raise exc.GridException("The dimensions of the input grid array is not 2 or 3")
+
+
+def check_grid_2d_and_mask_2d(grid_2d, mask_2d):
+
+    if len(grid_2d.shape) == 2:
+
+        if grid_2d.shape[0] != mask_2d.sub_pixels_in_mask:
+            raise exc.GridException(
+                "The input 1D grid does not have the same number of entries as sub-pixels in"
+                "the mask."
+            )
+
+    elif len(grid_2d.shape) == 3:
+
+        if (grid_2d.shape[0], grid_2d.shape[1]) != mask_2d.sub_shape_native:
+            raise exc.GridException(
+                "The input grid is 2D but not the same dimensions as the sub-mask "
+                "(e.g. the mask 2D shape multipled by its sub size."
+            )
+
+
+def convert_grid_2d(grid_2d, mask_2d):
+    """
+    Manual Grid2D functions take as input a list or ndarray which is to be returned as an Grid2D. This function
+    performs the following and checks and conversions on the input:
+
+    1) If the input is a list, convert it to an ndarray.
+    2) Check that the number of sub-pixels in the array is identical to that of the mask.
+    3)  Map the input ndarray to its `slim` representation.
+
+    For a Grid2D, `slim` refers to a 2D NumPy array of shape [total_coordinates, 2] and `native` a 3D NumPy array of
+    shape [total_y_coordinates, total_x_coordinates, 2]
+
+    Parameters
+    ----------
+    array : np.ndarray or list
+        The input structure which is converted to an ndarray if it is a list.
+    mask_2d : Mask2D
+        The mask of the output Array2D.
+    """
+
+    grid_2d = abstract_grid.convert_grid(grid=grid_2d)
+
+    if len(grid_2d.shape) == 2:
+        return abstract_grid.convert_grid(grid=grid_2d)
+    return grid_2d_util.grid_2d_slim_from(
+        grid_2d_native=grid_2d, mask=mask_2d, sub_size=mask_2d.sub_size
+    )
+
+
+class AbstractGrid2D(abstract_structure.AbstractStructure2D):
+    def __array_finalize__(self, obj):
+
+        super().__array_finalize__(obj)
+
+        if hasattr(obj, "_sub_border_flat_indexes"):
+            self.mask._sub_border_flat_indexes = obj._sub_border_flat_indexes
+
+    @property
+    def slim(self):
+        """
+        Return a `Grid2D` where the data is stored its `slim` representation, which is an ndarray of shape
+        [total_unmasked_pixels * sub_size**2, 2].
+
+        If it is already stored in its `slim` representation  it is returned as it is. If not, it is  mapped from
+        `native` to `slim` and returned as a new `Grid2D`.
+        """
+
+        if len(self.shape) == 2:
+            return self
+
+        grid_2d_slim = grid_2d_util.grid_2d_slim_from(
+            grid_2d_native=self, mask=self.mask, sub_size=self.mask.sub_size
+        )
+
+        return self._new_structure(grid=grid_2d_slim, mask=self.mask)
+
+    @property
+    def native(self):
+        """
+        Return a `Grid2D` where the data is stored in its `native` representation, which is an ndarray of shape
+        [sub_size*total_y_pixels, sub_size*total_x_pixels, 2].
+
+        If it is already stored in its `native` representation it is return as it is. If not, it is mapped from
+        `slim` to `native` and returned as a new `Grid2D`.
+        """
+
+        if len(self.shape) != 2:
+            return self
+
+        grid_2d_native = grid_2d_util.grid_2d_native_from(
+            grid_2d_slim=self, mask_2d=self.mask, sub_size=self.mask.sub_size
+        )
+
+        return self._new_structure(grid=grid_2d_native, mask=self.mask)
+
+    @property
+    def binned(self) -> "AbstractGrid2D":
+        """
+        Convenience method to access the binned-up grid in its 1D representation, which is a Grid2D stored as an
+        ndarray of shape [total_unmasked_pixels, 2].
+
+        The binning up process converts a grid from (y,x) values where each value is a coordinate on the sub-grid to
+        (y,x) values where each coordinate is at the centre of its mask (e.g. a grid with a sub_size of 1). This is
+        performed by taking the mean of all (y,x) values in each sub pixel.
+
+        If the grid is stored in 1D it is return as is. If it is stored in 2D, it must first be mapped from 2D to 1D.
+        """
+
+        grid_2d_slim = self.slim
+
+        grid_2d_slim_binned_y = np.multiply(
+            self.mask.sub_fraction,
+            grid_2d_slim[:, 0].reshape(-1, self.mask.sub_length).sum(axis=1),
+        )
+
+        grid_2d_slim_binned_x = np.multiply(
+            self.mask.sub_fraction,
+            grid_2d_slim[:, 1].reshape(-1, self.mask.sub_length).sum(axis=1),
+        )
+
+        return self._new_structure(
+            grid=np.stack((grid_2d_slim_binned_y, grid_2d_slim_binned_x), axis=-1),
+            mask=self.mask.mask_sub_1,
+        )
+
+    @property
+    def flipped(self) -> np.ndarray:
+        """Return the grid as an ndarray of shape [total_unmasked_pixels, 2] with flipped values such that coordinates
+        are given as (x,y) values.
+
+        This is used to interface with Python libraries that require the grid in (x,y) format."""
+        return np.fliplr(self)
+
+    @property
+    @array_2d_util.Memoizer()
+    def in_radians(self):
+        """Return the grid as an ndarray where all (y,x) values are converted to Radians.
+
+        This grid is used by the interferometer module."""
+        return (self * np.pi) / 648000.0
+
+    def squared_distances_from_coordinate(self, coordinate=(0.0, 0.0)):
+        """
+        Returns the squared distance of every coordinate on the grid from an input coordinate.
+
+        Parameters
+        ----------
+        coordinate : (float, float)
+            The (y,x) coordinate from which the squared distance of every grid (y,x) coordinate is computed.
+        """
+        squared_distances = np.square(self[:, 0] - coordinate[0]) + np.square(
+            self[:, 1] - coordinate[1]
+        )
+        return array_2d.Array2D.manual_mask(array=squared_distances, mask=self.mask)
+
+    def distances_from_coordinate(self, coordinate=(0.0, 0.0)):
+        """
+        Returns the distance of every coordinate on the grid from an input (y,x) coordinate.
+
+        Parameters
+        ----------
+        coordinate : (float, float)
+            The (y,x) coordinate from which the distance of every grid (y,x) coordinate is computed.
+        """
+        distances = np.sqrt(
+            self.squared_distances_from_coordinate(coordinate=coordinate)
+        )
+        return array_2d.Array2D.manual_mask(array=distances, mask=self.mask)
+
+    def grid_2d_radial_projected_from(
+        self, centre=(0.0, 0.0), angle: float = 0.0
+    ) -> grid_2d_irregular.Grid2DIrregular:
+        """
+        Determine a projected radial grid of points from a 2D region of coordinates defined by an
+        extent [xmin, xmax, ymin, ymax] and with a (y,x) centre. This functions operates as follows:
+
+        1) Given the region defined by the extent [xmin, xmax, ymin, ymax], the algorithm finds the longest 1D distance
+        of the 4 paths from the (y,x) centre to the edge of the region (e.g. following the positive / negative y and
+        x axes).
+
+        2) Use the pixel-scale corresponding to the direction chosen (e.g. if the positive x-axis was the longest, the
+        pixel_scale in the x dimension is used).
+
+        3) Determine the number of pixels between the centre and the edge of the region using the longest path between
+        the two chosen above.
+
+        4) Create a (y,x) grid of radial points where all points are at the centre's y value = 0.0 and the x values
+        iterate from the centre in increasing steps of the pixel-scale.
+
+        5) Rotate these radial coordinates by the input `angle` clockwise.
+
+        A schematic is shown below:
+
+        -------------------
+        |                 |
+        |<- - -  - ->x    | x = centre
+        |                 | <-> = longest radial path from centre to extent edge
+        |                 |
+        -------------------
+
+        4) Create a (y,x) grid of radial points where all points are at the centre's y value = 0.0 and the x values
+        iterate from the centre in increasing steps of the pixel-scale.
+
+        5) Rotate these radial coordinates by the input `angle` clockwise.
+
+        Parameters
+        ----------
+        extent : np.ndarray
+            The extent of the grid the radii grid is computed using, with format [xmin, xmax, ymin, ymax]
+        centre : (float, flloat)
+            The (y,x) central coordinate which the radial grid is traced outwards from.
+        pixel_scales : (float, float)
+            The (y,x) scaled units to pixel units conversion factor of the 2D mask array.
+        sub_size : int
+            The size of the sub-grid that each pixel of the 2D mask array is divided into.
+        angle : float
+            The angle with which the radial coordinates are rotated clockwise.
+
+        Returns
+        -------
+        grid_2d_irregular.Grid2DIrregular
+            A radial set of points sampling the longest distance from the centre to the edge of the extent in along the
+            positive x-axis.
+        """
+        grid_radial_projected_2d = grid_2d_util.grid_scaled_2d_slim_radial_projected_from(
+            extent=self.extent,
+            centre=centre,
+            pixel_scales=self.pixel_scales,
+            sub_size=self.sub_size,
+        )
+
+        grid_radial_projected_2d = geometry_util.transform_grid_2d_to_reference_frame(
+            grid_2d=grid_radial_projected_2d, centre=centre, angle=angle
+        )
+
+        grid_radial_projected_2d = geometry_util.transform_grid_2d_from_reference_frame(
+            grid_2d=grid_radial_projected_2d, centre=centre, angle=0.0
+        )
+
+        return grid_2d_irregular.Grid2DIrregular(grid=grid_radial_projected_2d)
+
+    @property
+    def shape_native_scaled(self) -> (float, float):
+        """
+        The two dimensional shape of the grid in scaled units, computed by taking the minimum and maximum values of
+        the grid.
+        """
+        return (
+            np.amax(self[:, 0]) - np.amin(self[:, 0]),
+            np.amax(self[:, 1]) - np.amin(self[:, 1]),
+        )
+
+    @property
+    def scaled_maxima(self) -> (float, float):
+        """
+        The maximum values of the grid in scaled coordinates returned as a tuple (y_max, x_max).
+        """
+        return (
+            self.origin[0] + (self.shape_native_scaled[0] / 2.0),
+            self.origin[1] + (self.shape_native_scaled[1] / 2.0),
+        )
+
+    @property
+    def scaled_minima(self) -> (float, float):
+        """
+        The minium values of the grid in scaled coordinates returned as a tuple (y_min, x_min).
+        """
+        return (
+            (self.origin[0] - (self.shape_native_scaled[0] / 2.0)),
+            (self.origin[1] - (self.shape_native_scaled[1] / 2.0)),
+        )
+
+    @property
+    def extent(self) -> np.ndarray:
+        """
+        The extent of the grid in scaled units returned as an ndarray of the form [x_min, x_max, y_min, y_max].
+
+        This follows the format of the extent input parameter in the matplotlib method imshow (and other methods) and
+        is used for visualization in the plot module.
+        """
+        return np.asarray(
+            [
+                self.scaled_minima[1],
+                self.scaled_maxima[1],
+                self.scaled_minima[0],
+                self.scaled_maxima[0],
+            ]
+        )
+
+    def extent_with_buffer(self, buffer=1.0e-8) -> [float, float, float, float]:
+        """
+        The extent of the grid in scaled units returned as a list [x_min, x_max, y_min, y_max], where all values are
+        buffed such that their extent is further than the grid's extent..
+
+        This follows the format of the extent input parameter in the matplotlib method imshow (and other methods) and
+        is used for visualization in the plot module.
+        """
+        return [
+            self.scaled_minima[1] - buffer,
+            self.scaled_maxima[1] + buffer,
+            self.scaled_minima[0] - buffer,
+            self.scaled_maxima[0] + buffer,
+        ]
+
+    def padded_grid_from_kernel_shape(self, kernel_shape_native):
+        """When the edge pixels of a mask are unmasked and a convolution is to occur, the signal of edge pixels will be
+        'missing' if the grid is used to evaluate the signal via an analytic function.
+
+        To ensure this signal is included the padded grid is used, which is 'buffed' such that it includes all pixels
+        whose signal will be convolved into the unmasked pixels given the 2D kernel shape.
+
+        Parameters
+        ----------
+        kernel_shape_native : (float, float)
+            The 2D shape of the kernel which convolves signal from masked pixels to unmasked pixels.
+        """
+        shape = self.mask.shape
+
+        padded_shape = (
+            shape[0] + kernel_shape_native[0] - 1,
+            shape[1] + kernel_shape_native[1] - 1,
+        )
+
+        padded_mask = msk.Mask2D.unmasked(
+            shape_native=padded_shape,
+            pixel_scales=self.mask.pixel_scales,
+            sub_size=self.mask.sub_size,
+        )
+
+        return grid_2d.Grid2D.from_mask(mask=padded_mask)
+
+    @property
+    def sub_border_grid(self):
+        """
+        The (y,x) grid of all sub-pixels which are at the border of the mask.
+
+        This is NOT all sub-pixels which are in mask pixels at the mask's border, but specifically the sub-pixels
+        within these border pixels which are at the extreme edge of the border.
+        """
+        return self[self.mask._sub_border_flat_indexes]
+
+    def relocated_grid_from_grid(self, grid):
+        """
+        Relocate the coordinates of a grid to the border of this grid if they are outside the border, where the
+        border is defined as all pixels at the edge of the grid's mask (see *mask._border_1d_indexes*).
+
+        This is performed as follows:
+
+        1) Use the mean value of the grid's y and x coordinates to determine the origin of the grid.
+        2) Compute the radial distance of every grid coordinate from the origin.
+        3) For every coordinate, find its nearest pixel in the border.
+        4) Determine if it is outside the border, by comparing its radial distance from the origin to its paired \
+           border pixel's radial distance.
+        5) If its radial distance is larger, use the ratio of radial distances to move the coordinate to the border \
+           (if its inside the border, do nothing).
+
+        The method can be used on uniform or irregular grids, however for irregular grids the border of the
+        'image-plane' mask is used to define border pixels.
+
+        Parameters
+        ----------
+        grid : Grid2D
+            The grid (uniform or irregular) whose pixels are to be relocated to the border edge if outside it.
+        """
+
+        if len(self.sub_border_grid) == 0:
+            return grid
+
+        return grid_2d.Grid2D(
+            grid=self.relocated_grid_from_grid_jit(
+                grid=grid, border_grid=self.sub_border_grid
+            ),
+            mask=grid.mask,
+            sub_size=grid.mask.sub_size,
+        )
+
+    def relocated_pixelization_grid_from_pixelization_grid(self, pixelization_grid):
+        """
+        Relocate the coordinates of a pixelization grid to the border of this grid, see the method
+        *relocated_grid_from_grid* for a full description of grid relocation.
+
+        This function operates the same as other grid relocation functions by returns the grid as a
+        `Grid2DVoronoi` instance.
+
+        Parameters
+        ----------
+        grid : Grid2D
+            The grid (uniform or irregular) whose pixels are to be relocated to the border edge if outside it.
+        """
+
+        if len(self.sub_border_grid) == 0:
+            return pixelization_grid
+
+        return grid_2d.Grid2DSparse(
+            grid=self.relocated_grid_from_grid_jit(
+                grid=pixelization_grid, border_grid=self.sub_border_grid
+            ),
+            sparse_index_for_slim_index=pixelization_grid.sparse_index_for_slim_index,
+        )
+
+    @staticmethod
+    @decorator_util.jit()
+    def relocated_grid_from_grid_jit(grid, border_grid):
+        """
+        Relocate the coordinates of a grid to its border if they are outside the border, where the border is
+        defined as all pixels at the edge of the grid's mask (see *mask._border_1d_indexes*).
+
+        This is performed as follows:
+
+        1) Use the mean value of the grid's y and x coordinates to determine the origin of the grid.
+        2) Compute the radial distance of every grid coordinate from the origin.
+        3) For every coordinate, find its nearest pixel in the border.
+        4) Determine if it is outside the border, by comparing its radial distance from the origin to its paired \
+           border pixel's radial distance.
+        5) If its radial distance is larger, use the ratio of radial distances to move the coordinate to the border \
+           (if its inside the border, do nothing).
+
+        The method can be used on uniform or irregular grids, however for irregular grids the border of the
+        'image-plane' mask is used to define border pixels.
+
+        Parameters
+        ----------
+        grid : Grid2D
+            The grid (uniform or irregular) whose pixels are to be relocated to the border edge if outside it.
+        border_grid : Grid2D
+            The grid of border (y,x) coordinates.
+        """
+
+        grid_relocated = np.zeros(grid.shape)
+        grid_relocated[:, :] = grid[:, :]
+
+        border_origin = np.zeros(2)
+        border_origin[0] = np.mean(border_grid[:, 0])
+        border_origin[1] = np.mean(border_grid[:, 1])
+        border_grid_radii = np.sqrt(
+            np.add(
+                np.square(np.subtract(border_grid[:, 0], border_origin[0])),
+                np.square(np.subtract(border_grid[:, 1], border_origin[1])),
+            )
+        )
+        border_min_radii = np.min(border_grid_radii)
+
+        grid_radii = np.sqrt(
+            np.add(
+                np.square(np.subtract(grid[:, 0], border_origin[0])),
+                np.square(np.subtract(grid[:, 1], border_origin[1])),
+            )
+        )
+
+        for pixel_index in range(grid.shape[0]):
+
+            if grid_radii[pixel_index] > border_min_radii:
+
+                closest_pixel_index = np.argmin(
+                    np.square(grid[pixel_index, 0] - border_grid[:, 0])
+                    + np.square(grid[pixel_index, 1] - border_grid[:, 1])
+                )
+
+                move_factor = (
+                    border_grid_radii[closest_pixel_index] / grid_radii[pixel_index]
+                )
+
+                if move_factor < 1.0:
+
+                    grid_relocated[pixel_index, :] = (
+                        move_factor * (grid[pixel_index, :] - border_origin[:])
+                        + border_origin[:]
+                    )
+
+        return grid_relocated
+
+    def output_to_fits(self, file_path, overwrite=False):
+        """
+        Output the grid to a .fits file.
+
+        Parameters
+        ----------
+        file_path : str
+            The path the file is output to, including the filename and the ``.fits`` extension,
+            e.g. '/path/to/filename.fits'
+        overwrite : bool
+            If a file already exists at the path, if overwrite=True it is overwritten else an error is raised."""
+        array_2d_util.numpy_array_2d_to_fits(
+            array_2d=self.native, file_path=file_path, overwrite=overwrite
+        )