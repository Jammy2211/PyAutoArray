from __future__ import annotations
from autoarray.numpy_wrapper import np, use_jax

if use_jax:
    import jax

from typing import TYPE_CHECKING, List, Optional, Tuple, Union

if TYPE_CHECKING:
    from autoarray.mask.mask_2d import Mask2D

from autoarray import exc
from autoarray.structures.arrays import array_2d_util
from autoarray.geometry import geometry_util
from autoarray import numba_util
from autoarray.mask import mask_2d_util
from autoarray import type as ty


def check_grid_slim(grid, shape_native):
    if shape_native is None:
        raise exc.GridException(
            f"""
            The input grid is not in its native shape (an ndarray / list of shape [total_y_pixels, total_x_pixels, 2])
            and the shape_native parameter has not been input the Grid2D function.

            Either change the input array to be its native shape or input its shape_native input the function.

            The shape of the input array is {grid.shape}
            """
        )

    if shape_native and len(shape_native) != 2:
        raise exc.GridException(
            """
            The input shape_native parameter is not a tuple of type (int, int).
            """
        )


def convert_grid(grid: Union[np.ndarray, List]) -> np.ndarray:
    if type(grid) is list:
        grid = np.asarray(grid)

    return grid


def check_grid_2d(grid_2d: np.ndarray):
    if grid_2d.shape[-1] != 2:
        raise exc.GridException(
            "The final dimension of the input grid is not equal to 2 (e.g. the (y,x) coordinates)"
        )

    if 2 < len(grid_2d.shape) > 3:
        raise exc.GridException("The dimensions of the input grid array is not 2 or 3")


def check_grid_2d_and_mask_2d(grid_2d: np.ndarray, mask_2d: Mask2D):
    if len(grid_2d.shape) == 2:
<<<<<<< HEAD
=======

>>>>>>> 280d5747
        def exception_message():
            raise exc.GridException(
                f"""
                The input 2D grid does not have the same number of values as pixels in
                the mask.
                
                The shape of the input grid_2d is {grid_2d.shape}.
                The mask shape_native is {mask_2d.shape_native}.
                The mask number of pixels is {mask_2d.pixels_in_mask}. 
                """
            )
        if use_jax:
            jax.lax.cond(
                grid_2d.shape[0] != mask_2d.pixels_in_mask,
                lambda _: jax.debug.callback(exception_message),
                lambda _: None,
                None
            )
        elif grid_2d.shape[0] != mask_2d.pixels_in_mask:
            exception_message()

        if use_jax:
            jax.lax.cond(
                grid_2d.shape[0] != mask_2d.pixels_in_mask,
                lambda _: jax.debug.callback(exception_message),
                lambda _: None,
                None,
            )
        elif grid_2d.shape[0] != mask_2d.pixels_in_mask:
            exception_message()

    elif len(grid_2d.shape) == 3:
<<<<<<< HEAD
=======

>>>>>>> 280d5747
        def exception_message():
            raise exc.GridException(
                f"""
                The input 2D grid is not the same dimensions as the mask
                (e.g. the mask 2D shape.)

                The shape of the input grid_2d is {grid_2d.shape}.
                The mask shape_native is {mask_2d.shape_native}.
                """
            )
        if use_jax:
            jax.lax.cond(
                (grid_2d.shape[0], grid_2d.shape[1]) != mask_2d.shape_native,
                lambda _: jax.debug.callback(exception_message),
                lambda _: None,
                None
            )
        elif (grid_2d.shape[0], grid_2d.shape[1]) != mask_2d.shape_native:
            exception_message()

        if use_jax:
            jax.lax.cond(
                (grid_2d.shape[0], grid_2d.shape[1]) != mask_2d.shape_native,
                lambda _: jax.debug.callback(exception_message),
                lambda _: None,
                None,
            )
        elif (grid_2d.shape[0], grid_2d.shape[1]) != mask_2d.shape_native:
            exception_message()


def convert_grid_2d(
    grid_2d: Union[np.ndarray, List], mask_2d: Mask2D, store_native: bool = False
) -> np.ndarray:
    """
    The `manual` classmethods in the Grid2D object take as input a list or ndarray which is returned as a Grid2D.

    This function performs the following and checks and conversions on the input:

    1: If the input is a list, convert it to an ndarray.
    2: Check that the number of coordinates in the grid is identical to that of the mask.
    3) Map the input ndarray to its `slim` representation.

    For a Grid2D, `slim` refers to a 2D NumPy array of shape [total_coordinates, 2] and `native` a 3D NumPy array of
    shape [total_y_coordinates, total_x_coordinates, 2]

    Parameters
    ----------
    grid_2d
        The input (y,x) grid of coordinates which is converted to a ndarray if it is a list.
    mask_2d
        The mask of the output Array2D.
    store_native
        If True, the ndarray is stored in its native format [total_y_pixels, total_x_pixels, 2]. This avoids
        mapping large data arrays to and from the slim / native formats, which can be a computational bottleneck.
    """

    grid_2d = convert_grid(grid=grid_2d)

    check_grid_2d_and_mask_2d(grid_2d=grid_2d, mask_2d=mask_2d)

    is_native = len(grid_2d.shape) == 3

    if is_native:
        if use_jax:
            grid_2d = grid_2d.at[:, :, 0].multiply(np.invert(mask_2d.array))
            grid_2d = grid_2d.at[:, :, 1].multiply(np.invert(mask_2d.array))
        else:
            grid_2d[:, :, 0] *= np.invert(mask_2d)
            grid_2d[:, :, 1] *= np.invert(mask_2d)

    if is_native == store_native:
        return grid_2d
    elif not store_native:
        return grid_2d_slim_from(
            grid_2d_native=np.array(grid_2d),
            mask=np.array(mask_2d),
        )
    if use_jax:
        return grid_2d_native_from(
            grid_2d_slim=np.array(grid_2d.array),
            mask_2d=np.array(mask_2d),
        )
    else:
        return grid_2d_native_from(
            grid_2d_slim=np.array(grid_2d),
            mask_2d=np.array(mask_2d),
        )


def convert_grid_2d_to_slim(
    grid_2d: Union[np.ndarray, List], mask_2d: Mask2D
) -> np.ndarray:
    """
    he `manual` classmethods in the Grid2D object take as input a list or ndarray which is returned as a Grid2D.

    This function checks the dimensions of the input `grid_2d` and maps it to its `slim` representation.

    For a Grid2D, `slim` refers to a 2D NumPy array of shape [total_coordinates, 2].

    Parameters
    ----------
    grid_2d
        The input (y,x) grid of coordinates which is converted to its silm representation.
    mask_2d
        The mask of the output Array2D.
    """
    if len(grid_2d.shape) == 2:
        return grid_2d
    return grid_2d_slim_from(
        grid_2d_native=grid_2d,
        mask=mask_2d,
    )


def convert_grid_2d_to_native(
    grid_2d: Union[np.ndarray, List], mask_2d: Mask2D
) -> np.ndarray:
    """
    he `manual` classmethods in the Grid2D object take as input a list or ndarray which is returned as a Grid2D.

    This function checks the dimensions of the input `grid_2d` and maps it to its `native` representation.

    For a Grid2D, `native` refers to a 2D NumPy array of shape [total_y_coordinates, total_x_coordinates, 2].

    Parameters
    ----------
    grid_2d
        The input (y,x) grid of coordinates which is converted to its native representation.
    mask_2d
        The mask of the output Array2D.
    """
    if len(grid_2d.shape) == 3:
        return grid_2d
    return grid_2d_native_from(
        grid_2d_slim=grid_2d,
        mask_2d=mask_2d,
    )


@numba_util.jit()
def grid_2d_centre_from(grid_2d_slim: np.ndarray) -> Tuple[float, float]:
    """
    Returns the centre of a grid from a 1D grid.

    Parameters
    ----------
    grid_2d_slim
        The 1D grid of values which are mapped to a 2D array.

    Returns
    -------
    (float, float)
        The (y,x) central coordinates of the grid.
    """
    centre_y = (np.max(grid_2d_slim[:, 0]) + np.min(grid_2d_slim[:, 0])) / 2.0
    centre_x = (np.max(grid_2d_slim[:, 1]) + np.min(grid_2d_slim[:, 1])) / 2.0
    return centre_y, centre_x


@numba_util.jit()
def grid_2d_slim_via_mask_from(
    mask_2d: np.ndarray,
    pixel_scales: ty.PixelScales,
    origin: Tuple[float, float] = (0.0, 0.0),
) -> np.ndarray:
    """
    For a grid, every unmasked pixel is on a 2D mask with shape (total_y_pixels, total_x_pixels). This routine
    computes the (y,x) scaled coordinates a the centre of every pixel defined by this 2D mask array.

    The grid is returned on an array of shape (total_unmasked_pixels, 2). y coordinates are stored in the 0 index of
    the second dimension, x coordinates in the 1 index. Masked coordinates are therefore removed and not included in
    the slimmed grid.

    Grid2D are defined from the top-left corner, where the first unmasked pixel corresponds to index 0.

    Parameters
    ----------
    mask_2d
        A 2D array of bools, where `False` values are unmasked and therefore included as part of the calculated
        grid.
    pixel_scales
        The (y,x) scaled units to pixel units conversion factor of the 2D mask array.
    origin
        The (y,x) origin of the 2D array, which the grid is shifted around.

    Returns
    -------
    ndarray
        A slimmed grid of (y,x) scaled coordinates at the centre of every pixel unmasked pixel on the 2D mask
        array. The grid array has dimensions (total_unmasked_pixels, 2).

    Examples
    --------
    mask = np.array([[True, False, True],
                     [False, False, False]
                     [True, False, True]])
    grid_slim = grid_2d_slim_via_mask_from(mask=mask, pixel_scales=(0.5, 0.5), origin=(0.0, 0.0))
    """

    total_pixels = mask_2d_util.total_pixels_2d_from(mask_2d)

    grid_slim = np.zeros(shape=(total_pixels, 2))

    centres_scaled = geometry_util.central_scaled_coordinate_2d_from(
        shape_native=mask_2d.shape, pixel_scales=pixel_scales, origin=origin
    )

    index = 0

    for y in range(mask_2d.shape[0]):
        for x in range(mask_2d.shape[1]):
            if not mask_2d[y, x]:
                if use_jax:
<<<<<<< HEAD
                    grid_slim = grid_slim.at[index, 0].set(-(y - centres_scaled[0]) * pixel_scales[0])
                    grid_slim = grid_slim.at[index, 1].set((x - centres_scaled[1]) * pixel_scales[1])
=======
                    grid_slim = grid_slim.at[index, 0].set(
                        -(y - centres_scaled[0]) * pixel_scales[0]
                    )
                    grid_slim = grid_slim.at[index, 1].set(
                        (x - centres_scaled[1]) * pixel_scales[1]
                    )
>>>>>>> 280d5747
                else:
                    grid_slim[index, 0] = -(y - centres_scaled[0]) * pixel_scales[0]
                    grid_slim[index, 1] = (x - centres_scaled[1]) * pixel_scales[1]
                index += 1

    return grid_slim


def grid_2d_via_mask_from(
    mask_2d: np.ndarray,
    pixel_scales: ty.PixelScales,
    origin: Tuple[float, float] = (0.0, 0.0),
) -> np.ndarray:
    """
    For a grid, every unmasked pixel is on a 2D mask with shape (total_y_pixels, total_x_pixels). This routine computes
    the (y,x) scaled coordinates at the centre of every pixel defined by this 2D mask array.

    The grid is returned in its native dimensions with shape (total_y_pixels, total_x_pixels). y coordinates are
    stored in the 0 index of the second dimension, x coordinates in the 1 index. Masked pixels are given
    values (0.0, 0.0).

    Grids are defined from the top-left corner, where the first unmasked pixel corresponds to index 0.

    Parameters
    ----------
    mask_2d
        A 2D array of bools, where `False` values are unmasked and therefore included as part of the calculated
        grid.
    pixel_scales
        The (y,x) scaled units to pixel units conversion factor of the 2D mask array.
    origin
        The (y,x) origin of the 2D array, which the grid is shifted around.

    Returns
    -------
    ndarray
        A grid of (y,x) scaled coordinates at the centre of every pixel unmasked pixel on the 2D mask
        array. The grid array has dimensions (total_y_pixels, total_x_pixels).

    Examples
    --------
    mask = np.array([[True, False, True],
                     [False, False, False]
                     [True, False, True]])
    grid_2d = grid_2d_via_mask_from(mask=mask, pixel_scales=(0.5, 0.5), origin=(0.0, 0.0))
    """

    grid_2d_slim = grid_2d_slim_via_mask_from(
        mask_2d=mask_2d, pixel_scales=pixel_scales, origin=origin
    )

    return grid_2d_native_from(
        grid_2d_slim=grid_2d_slim,
        mask_2d=mask_2d,
    )


def grid_2d_slim_via_shape_native_from(
    shape_native: Tuple[int, int],
    pixel_scales: ty.PixelScales,
    origin: Tuple[float, float] = (0.0, 0.0),
) -> np.ndarray:
    """
    For a grid, every unmasked pixel is in a 2D mask with shape (total_y_pixels, total_x_pixels). This routine computes
    the (y,x) scaled coordinates at the centre of every pixel defined by this 2D mask array.

    The grid is returned in its slimmed dimensions with shape (total_pixels, 2). y coordinates are
    stored in the 0 index of the second dimension, x coordinates in the 1 index.

    Grid2D are defined from the top-left corner, where the first pixel corresponds to index [0,0].

    Parameters
    ----------
    shape_native
        The (y,x) shape of the 2D array the grid of coordinates is computed for.
    pixel_scales
        The (y,x) scaled units to pixel units conversion factor of the 2D mask array.
    origin
        The (y,x) origin of the 2D array, which the grid is shifted around.

    Returns
    -------
    ndarray
        A grid of (y,x) scaled coordinates at the centre of every pixel unmasked pixel on the 2D mask
        array. The grid is slimmed and has dimensions (total_unmasked_pixels, 2).

    Examples
    --------
    mask = np.array([[True, False, True],
                     [False, False, False]
                     [True, False, True]])
    grid_2d_slim = grid_2d_slim_via_shape_native_from(shape_native=(3,3), pixel_scales=(0.5, 0.5), origin=(0.0, 0.0))
    """
    return grid_2d_slim_via_mask_from(
        mask_2d=np.full(fill_value=False, shape=shape_native),
        pixel_scales=pixel_scales,
        origin=origin,
    )


def grid_2d_via_shape_native_from(
    shape_native: Tuple[int, int],
    pixel_scales: ty.PixelScales,
    origin: Tuple[float, float] = (0.0, 0.0),
) -> np.ndarray:
    """
    For a grid, every unmasked pixel is in a 2D mask with shape (total_y_pixels, total_x_pixels). This routine computes
    the (y,x) scaled coordinates at the centre of every pixel defined by this 2D mask array.

    The grid is returned in its native dimensions with shape (total_y_pixels, total_x_pixels).
    y coordinates are stored in the 0 index of the second dimension, x coordinates in the 1 index.

    Grids are defined from the top-left corner, where the first pixel corresponds to index [0,0].

    Parameters
    ----------
    shape_native
        The (y,x) shape of the 2D array the grid of coordinates is computed for.
    pixel_scales
        The (y,x) scaled units to pixel units conversion factor of the 2D mask array.
    origin
        The (y,x) origin of the 2D array, which the grid is shifted around.

    Returns
    -------
    ndarray
        A grid of (y,x) scaled coordinates at the centre of every pixel unmasked pixel on the 2D mask
        array. The grid array has dimensions (total_y_pixels, total_x_pixels).

    Examples
    --------
    grid_2d = grid_2d_via_shape_native_from(shape_native=(3, 3), pixel_scales=(1.0, 1.0), origin=(0.0, 0.0))
    """
    return grid_2d_via_mask_from(
        mask_2d=np.full(fill_value=False, shape=shape_native),
        pixel_scales=pixel_scales,
        origin=origin,
    )


@numba_util.jit()
def _radial_projected_shape_slim_from(
    extent: np.ndarray,
    centre: Tuple[float, float],
    pixel_scales: ty.PixelScales,
) -> int:
    """
    The function `grid_scaled_2d_slim_radial_projected_from()` determines a projected radial grid of points from a 2D
    region of coordinates defined by an extent [xmin, xmax, ymin, ymax] and with a (y,x) centre.

    To do this, the function first performs these 3 steps:

    1) Given the region defined by the extent [xmin, xmax, ymin, ymax], the algorithm finds the longest 1D distance of
    the 4 paths from the (y,x) centre to the edge of the region (e.g. following the positive / negative y and x axes).

    2) Use the pixel-scale corresponding to the direction chosen (e.g. if the positive x-axis was the longest, the
    pixel_scale in the x dimension is used).

    3) Determine the number of pixels between the centre and the edge of the region using the longest path between the
    two chosen above.

    A schematic is shown below:

    -------------------
    |                 |
    |<- - -  - ->x    | x = centre
    |                 | <-> = longest radial path from centre to extent edge
    |                 |
    -------------------

    Using the centre x above, this function finds the longest radial path to the edge of the extent window.

    This function returns the integer number of pixels given by this radial grid, which is then used to create
    the radial grid.

    Parameters
    ----------
    extent
        The extent of the grid the radii grid is computed using, with format [xmin, xmax, ymin, ymax]
    centre : (float, flloat)
        The (y,x) central coordinate which the radial grid is traced outwards from.
    pixel_scales
        The (y,x) scaled units to pixel units conversion factor of the 2D mask array.

    Returns
    -------
    int
        The 1D integer shape of a radial set of points sampling the longest distance from the centre to the edge of the
        extent in along the positive x-axis.
    """

    distance_to_positive_x = extent[1] - centre[1]
    distance_to_positive_y = extent[3] - centre[0]
    distance_to_negative_x = centre[1] - extent[0]
    distance_to_negative_y = centre[0] - extent[2]

    scaled_distance = max(
        [
            distance_to_positive_x,
            distance_to_positive_y,
            distance_to_negative_x,
            distance_to_negative_y,
        ]
    )

    if (scaled_distance == distance_to_positive_y) or (
        scaled_distance == distance_to_negative_y
    ):
        pixel_scale = pixel_scales[0]
    else:
        pixel_scale = pixel_scales[1]

    return int((scaled_distance / pixel_scale)) + 1


@numba_util.jit()
def grid_scaled_2d_slim_radial_projected_from(
    extent: np.ndarray,
    centre: Tuple[float, float],
    pixel_scales: ty.PixelScales,
    shape_slim: Optional[int] = 0,
) -> np.ndarray:
    """
    Determine a projected radial grid of points from a 2D region of coordinates defined by an
    extent [xmin, xmax, ymin, ymax] and with a (y,x) centre.

    This functions operates as follows:

    1) Given the region defined by the extent [xmin, xmax, ymin, ymax], the algorithm finds the longest 1D distance of
    the 4 paths from the (y,x) centre to the edge of the region (e.g. following the positive / negative y and x axes).

    2) Use the pixel-scale corresponding to the direction chosen (e.g. if the positive x-axis was the longest, the
    pixel_scale in the x dimension is used).

    3) Determine the number of pixels between the centre and the edge of the region using the longest path between the
    two chosen above.

    4) Create a (y,x) grid of radial points where all points are at the centre's y value = 0.0 and the x values iterate
    from the centre in increasing steps of the pixel-scale.

    5) Rotate these radial coordinates by the input `angle` clockwise.

    A schematric is shown below:

    -------------------
    |                 |
    |<- - -  - ->x    | x = centre
    |                 | <-> = longest radial path from centre to extent edge
    |                 |
    -------------------

    Using the centre x above, this function finds the longest radial path to the edge of the extent window.

    The returned `grid_radii` represents a radial set of points that in 1D sample the 2D grid outwards from its centre.
    This grid stores the radial coordinates as (y,x) values (where all y values are the same) as opposed to a 1D data
    structure so that it can be used in functions which require that a 2D grid structure is input.

    Parameters
    ----------
    extent
        The extent of the grid the radii grid is computed using, with format [xmin, xmax, ymin, ymax]
    centre : (float, flloat)
        The (y,x) central coordinate which the radial grid is traced outwards from.
    pixel_scales
        The (y,x) scaled units to pixel units conversion factor of the 2D mask array.
    shape_slim
        Manually choose the shape of the 1D projected grid that is returned. If 0, the border based on the 2D grid is
        used (due to numba None cannot be used as a default value).

    Returns
    -------
    ndarray
        A radial set of points sampling the longest distance from the centre to the edge of the extent in along the
        positive x-axis.
    """

    distance_to_positive_x = extent[1] - centre[1]
    distance_to_positive_y = extent[3] - centre[0]
    distance_to_negative_x = centre[1] - extent[0]
    distance_to_negative_y = centre[0] - extent[2]

    scaled_distance = max(
        [
            distance_to_positive_x,
            distance_to_positive_y,
            distance_to_negative_x,
            distance_to_negative_y,
        ]
    )

    if (scaled_distance == distance_to_positive_y) or (
        scaled_distance == distance_to_negative_y
    ):
        pixel_scale = pixel_scales[0]
    else:
        pixel_scale = pixel_scales[1]

    if shape_slim == 0:
        shape_slim = int((scaled_distance / pixel_scale)) + 1

    grid_scaled_2d_slim_radii = np.zeros((shape_slim, 2))

    grid_scaled_2d_slim_radii[:, 0] += centre[0]

    radii = centre[1]

    for slim_index in range(shape_slim):
        grid_scaled_2d_slim_radii[slim_index, 1] = radii
        radii += pixel_scale

    return grid_scaled_2d_slim_radii


@numba_util.jit()
def relocated_grid_via_jit_from(grid, border_grid):
    """
    Relocate the coordinates of a grid to its border if they are outside the border, where the border is
    defined as all pixels at the edge of the grid's mask (see *mask._border_1d_indexes*).

    This is performed as follows:

    1: Use the mean value of the grid's y and x coordinates to determine the origin of the grid.
    2: Compute the radial distance of every grid coordinate from the origin.
    3: For every coordinate, find its nearest pixel in the border.
    4: Determine if it is outside the border, by comparing its radial distance from the origin to its paired
    border pixel's radial distance.
    5: If its radial distance is larger, use the ratio of radial distances to move the coordinate to the
    border (if its inside the border, do nothing).

    The method can be used on uniform or irregular grids, however for irregular grids the border of the
    'image-plane' mask is used to define border pixels.

    Parameters
    ----------
    grid
        The grid (uniform or irregular) whose pixels are to be relocated to the border edge if outside it.
    border_grid : Grid2D
        The grid of border (y,x) coordinates.
    """

    grid_relocated = np.zeros(grid.shape)
    grid_relocated[:, :] = grid[:, :]

    border_origin = np.zeros(2)
    border_origin[0] = np.mean(border_grid[:, 0])
    border_origin[1] = np.mean(border_grid[:, 1])
    border_grid_radii = np.sqrt(
        np.add(
            np.square(np.subtract(border_grid[:, 0], border_origin[0])),
            np.square(np.subtract(border_grid[:, 1], border_origin[1])),
        )
    )
    border_min_radii = np.min(border_grid_radii)

    grid_radii = np.sqrt(
        np.add(
            np.square(np.subtract(grid[:, 0], border_origin[0])),
            np.square(np.subtract(grid[:, 1], border_origin[1])),
        )
    )

    for pixel_index in range(grid.shape[0]):
        if grid_radii[pixel_index] > border_min_radii:
            closest_pixel_index = np.argmin(
                np.square(grid[pixel_index, 0] - border_grid[:, 0])
                + np.square(grid[pixel_index, 1] - border_grid[:, 1])
            )

            move_factor = (
                border_grid_radii[closest_pixel_index] / grid_radii[pixel_index]
            )

            if move_factor < 1.0:
                grid_relocated[pixel_index, :] = (
                    move_factor * (grid[pixel_index, :] - border_origin[:])
                    + border_origin[:]
                )

    return grid_relocated


@numba_util.jit()
def furthest_grid_2d_slim_index_from(
    grid_2d_slim: np.ndarray, slim_indexes: np.ndarray, coordinate: Tuple[float, float]
) -> int:
    distance_to_centre = 0.0

    for slim_index in slim_indexes:
        y = grid_2d_slim[slim_index, 0]
        x = grid_2d_slim[slim_index, 1]
        distance_to_centre_new = (x - coordinate[1]) ** 2 + (y - coordinate[0]) ** 2

        if distance_to_centre_new >= distance_to_centre:
            distance_to_centre = distance_to_centre_new
            furthest_grid_2d_slim_index = slim_index

    return furthest_grid_2d_slim_index


def grid_2d_slim_from(
    grid_2d_native: np.ndarray,
    mask: np.ndarray,
) -> np.ndarray:
    """
    For a native 2D grid and mask of shape [total_y_pixels, total_x_pixels, 2], map the values of all unmasked
    pixels to a slimmed grid of shape [total_unmasked_pixels, 2].

    The pixel coordinate origin is at the top left corner of the native grid and goes right-wards and downwards, such
    that for an grid of shape (3,3) where all pixels are unmasked:

    - pixel [0,0] of the 2D grid will correspond to index 0 of the 1D grid.
    - pixel [0,1] of the 2D grid will correspond to index 1 of the 1D grid.
    - pixel [1,0] of the 2D grid will correspond to index 4 of the 1D grid.

    Parameters
    ----------
    grid_2d_native : ndarray
        The native grid of (y,x) values which are mapped to the slimmed grid.
    mask_2d
        A 2D array of bools, where `False` values mean unmasked and are included in the mapping.

    Returns
    -------
    ndarray
        A 1D grid of values mapped from the 2D grid with dimensions (total_unmasked_pixels).
    """

    grid_1d_slim_y = array_2d_util.array_2d_slim_from(
        array_2d_native=np.array(grid_2d_native[:, :, 0]),
        mask_2d=np.array(mask),
    )

    grid_1d_slim_x = array_2d_util.array_2d_slim_from(
        array_2d_native=np.array(grid_2d_native[:, :, 1]),
        mask_2d=np.array(mask),
    )

    return np.stack((grid_1d_slim_y, grid_1d_slim_x), axis=-1)


def grid_2d_native_from(
    grid_2d_slim: np.ndarray,
    mask_2d: np.ndarray,
) -> np.ndarray:
    """
    For a slimmed 2D grid of shape [total_unmasked_pixels, 2], that was computed by extracting the unmasked values
    from a native 2D grid of shape [total_y_pixels, total_x_pixels, 2], map the slimmed grid's coordinates back to the
    native 2D grid where masked values are set to zero.

    This uses a 1D array 'slim_to_native' where each index gives the 2D pixel indexes of the grid's native unmasked
    pixels, for example:

    - If slim_to_native[0] = [0,0], the first value of the 1D array maps to the pixels [0,0,:] of the native 2D grid.
    - If slim_to_native[1] = [0,1], the second value of the 1D array maps to the pixels [0,1,:] of the native 2D grid.
    - If slim_to_native[4] = [1,1], the fifth value of the 1D array maps to the pixels [1,1,:] of the native 2D grid.

    Parameters
    ----------
    grid_2d_slim
        The (y,x) values of the slimmed 2D grid which are mapped to the native 2D grid.
    mask_2d
        A 2D array of bools, where `False` values mean unmasked and are included in the mapping.

    Returns
    -------
    ndarray
        A NumPy array of shape [total_y_pixels, total_x_pixels, 2] corresponding to the (y,x) values of the native 2D
        mapped from the slimmed grid.
    """

    grid_2d_native_y = array_2d_util.array_2d_native_from(
        array_2d_slim=grid_2d_slim[:, 0],
        mask_2d=mask_2d,
    )

    grid_2d_native_x = array_2d_util.array_2d_native_from(
        array_2d_slim=grid_2d_slim[:, 1],
        mask_2d=mask_2d,
    )

    return np.stack((grid_2d_native_y, grid_2d_native_x), axis=-1)


@numba_util.jit()
def grid_2d_slim_upscaled_from(
    grid_slim: np.ndarray, upscale_factor: int, pixel_scales: ty.PixelScales
) -> np.ndarray:
    """
    From an input slimmed 2D grid, return an upscaled slimmed 2D grid where (y,x) coordinates are added at an
    upscaled resolution to each grid coordinate.

    Parameters
    ----------
    grid_slim
        The slimmed grid of (y,x) coordinates over which a square uniform grid is overlaid.
    upscale_factor
        The upscaled resolution at which the new grid coordinates are computed.
    pixel_scales
        The pixel scale of the uniform grid that laid over the irregular grid of (y,x) coordinates.
    """

    grid_2d_slim_upscaled = np.zeros(shape=(grid_slim.shape[0] * upscale_factor**2, 2))

    upscale_index = 0

    y_upscale_half = pixel_scales[0] / 2
    y_upscale_step = pixel_scales[0] / upscale_factor

    x_upscale_half = pixel_scales[1] / 2
    x_upscale_step = pixel_scales[1] / upscale_factor

    for slim_index in range(grid_slim.shape[0]):
        y_grid = grid_slim[slim_index, 0]
        x_grid = grid_slim[slim_index, 1]

        for y in range(upscale_factor):
            for x in range(upscale_factor):
                grid_2d_slim_upscaled[upscale_index, 0] = (
                    y_grid
                    + y_upscale_half
                    - y * y_upscale_step
                    - (y_upscale_step / 2.0)
                )
                grid_2d_slim_upscaled[upscale_index, 1] = (
                    x_grid
                    - x_upscale_half
                    + x * x_upscale_step
                    + (x_upscale_step / 2.0)
                )

                upscale_index += 1

    return grid_2d_slim_upscaled


def grid_2d_of_points_within_radius(
    radius: float, centre: Tuple[float, float], grid_2d: np.ndarray
):
    y_inside = []
    x_inside = []

    for i in range(len(grid_2d[:, 0])):
        if (grid_2d[i, 0] - centre[0]) ** 2 + (
            grid_2d[i, 1] - centre[1]
        ) ** 2 > radius**2:
            y_inside.append(grid_2d[i, 0])
            x_inside.append(grid_2d[i, 1])

    return np.asarray(y_inside, x_inside)


def compute_polygon_area(points):
    x = points[:, 1]
    y = points[:, 0]

    return 0.5 * np.abs(np.dot(x, np.roll(y, 1)) - np.dot(y, np.roll(x, 1)))


@numba_util.jit()
def grid_pixels_in_mask_pixels_from(
    grid, shape_native, pixel_scales, origin
) -> np.ndarray:
    """
    Returns an array containing the number of pixels of one grid in every pixel of another masked grid.

    For example, image-mesh adaption may be performed on a 3.0" circular mask of data. The high weight pixels
    may have 3 or more mesh pixels per image pixel, whereas low weight regions may have zero pixels. The array
    returned by this function gives the integer number of pixels in each data pixel.

    Parameters
    ----------
    grid_pixel_centres
        The 2D integer index of every image pixel that each image-mesh pixel falls within.
    shape_native
        The 2D shape of the data's mask, which the number of image-mesh pixels that fall within eac pixel is counted.

    Returns
    -------
    An array containing the integer number of image-mesh pixels that fall without each of the data's mask.
    """
    grid_pixel_centres = geometry_util.grid_pixel_centres_2d_slim_from(
        grid_scaled_2d_slim=grid,
        shape_native=shape_native,
        pixel_scales=pixel_scales,
        origin=origin,
    ).astype("int")

    mesh_pixels_per_image_pixel = np.zeros(shape=shape_native)

    for i in range(grid_pixel_centres.shape[0]):
        y = grid_pixel_centres[i, 0]
        x = grid_pixel_centres[i, 1]

        mesh_pixels_per_image_pixel[y, x] += 1

    return mesh_pixels_per_image_pixel
<|MERGE_RESOLUTION|>--- conflicted
+++ resolved
@@ -1,920 +1,891 @@
-from __future__ import annotations
-from autoarray.numpy_wrapper import np, use_jax
-
-if use_jax:
-    import jax
-
-from typing import TYPE_CHECKING, List, Optional, Tuple, Union
-
-if TYPE_CHECKING:
-    from autoarray.mask.mask_2d import Mask2D
-
-from autoarray import exc
-from autoarray.structures.arrays import array_2d_util
-from autoarray.geometry import geometry_util
-from autoarray import numba_util
-from autoarray.mask import mask_2d_util
-from autoarray import type as ty
-
-
-def check_grid_slim(grid, shape_native):
-    if shape_native is None:
-        raise exc.GridException(
-            f"""
-            The input grid is not in its native shape (an ndarray / list of shape [total_y_pixels, total_x_pixels, 2])
-            and the shape_native parameter has not been input the Grid2D function.
-
-            Either change the input array to be its native shape or input its shape_native input the function.
-
-            The shape of the input array is {grid.shape}
-            """
-        )
-
-    if shape_native and len(shape_native) != 2:
-        raise exc.GridException(
-            """
-            The input shape_native parameter is not a tuple of type (int, int).
-            """
-        )
-
-
-def convert_grid(grid: Union[np.ndarray, List]) -> np.ndarray:
-    if type(grid) is list:
-        grid = np.asarray(grid)
-
-    return grid
-
-
-def check_grid_2d(grid_2d: np.ndarray):
-    if grid_2d.shape[-1] != 2:
-        raise exc.GridException(
-            "The final dimension of the input grid is not equal to 2 (e.g. the (y,x) coordinates)"
-        )
-
-    if 2 < len(grid_2d.shape) > 3:
-        raise exc.GridException("The dimensions of the input grid array is not 2 or 3")
-
-
-def check_grid_2d_and_mask_2d(grid_2d: np.ndarray, mask_2d: Mask2D):
-    if len(grid_2d.shape) == 2:
-<<<<<<< HEAD
-=======
-
->>>>>>> 280d5747
-        def exception_message():
-            raise exc.GridException(
-                f"""
-                The input 2D grid does not have the same number of values as pixels in
-                the mask.
-                
-                The shape of the input grid_2d is {grid_2d.shape}.
-                The mask shape_native is {mask_2d.shape_native}.
-                The mask number of pixels is {mask_2d.pixels_in_mask}. 
-                """
-            )
-        if use_jax:
-            jax.lax.cond(
-                grid_2d.shape[0] != mask_2d.pixels_in_mask,
-                lambda _: jax.debug.callback(exception_message),
-                lambda _: None,
-                None
-            )
-        elif grid_2d.shape[0] != mask_2d.pixels_in_mask:
-            exception_message()
-
-        if use_jax:
-            jax.lax.cond(
-                grid_2d.shape[0] != mask_2d.pixels_in_mask,
-                lambda _: jax.debug.callback(exception_message),
-                lambda _: None,
-                None,
-            )
-        elif grid_2d.shape[0] != mask_2d.pixels_in_mask:
-            exception_message()
-
-    elif len(grid_2d.shape) == 3:
-<<<<<<< HEAD
-=======
-
->>>>>>> 280d5747
-        def exception_message():
-            raise exc.GridException(
-                f"""
-                The input 2D grid is not the same dimensions as the mask
-                (e.g. the mask 2D shape.)
-
-                The shape of the input grid_2d is {grid_2d.shape}.
-                The mask shape_native is {mask_2d.shape_native}.
-                """
-            )
-        if use_jax:
-            jax.lax.cond(
-                (grid_2d.shape[0], grid_2d.shape[1]) != mask_2d.shape_native,
-                lambda _: jax.debug.callback(exception_message),
-                lambda _: None,
-                None
-            )
-        elif (grid_2d.shape[0], grid_2d.shape[1]) != mask_2d.shape_native:
-            exception_message()
-
-        if use_jax:
-            jax.lax.cond(
-                (grid_2d.shape[0], grid_2d.shape[1]) != mask_2d.shape_native,
-                lambda _: jax.debug.callback(exception_message),
-                lambda _: None,
-                None,
-            )
-        elif (grid_2d.shape[0], grid_2d.shape[1]) != mask_2d.shape_native:
-            exception_message()
-
-
-def convert_grid_2d(
-    grid_2d: Union[np.ndarray, List], mask_2d: Mask2D, store_native: bool = False
-) -> np.ndarray:
-    """
-    The `manual` classmethods in the Grid2D object take as input a list or ndarray which is returned as a Grid2D.
-
-    This function performs the following and checks and conversions on the input:
-
-    1: If the input is a list, convert it to an ndarray.
-    2: Check that the number of coordinates in the grid is identical to that of the mask.
-    3) Map the input ndarray to its `slim` representation.
-
-    For a Grid2D, `slim` refers to a 2D NumPy array of shape [total_coordinates, 2] and `native` a 3D NumPy array of
-    shape [total_y_coordinates, total_x_coordinates, 2]
-
-    Parameters
-    ----------
-    grid_2d
-        The input (y,x) grid of coordinates which is converted to a ndarray if it is a list.
-    mask_2d
-        The mask of the output Array2D.
-    store_native
-        If True, the ndarray is stored in its native format [total_y_pixels, total_x_pixels, 2]. This avoids
-        mapping large data arrays to and from the slim / native formats, which can be a computational bottleneck.
-    """
-
-    grid_2d = convert_grid(grid=grid_2d)
-
-    check_grid_2d_and_mask_2d(grid_2d=grid_2d, mask_2d=mask_2d)
-
-    is_native = len(grid_2d.shape) == 3
-
-    if is_native:
-        if use_jax:
-            grid_2d = grid_2d.at[:, :, 0].multiply(np.invert(mask_2d.array))
-            grid_2d = grid_2d.at[:, :, 1].multiply(np.invert(mask_2d.array))
-        else:
-            grid_2d[:, :, 0] *= np.invert(mask_2d)
-            grid_2d[:, :, 1] *= np.invert(mask_2d)
-
-    if is_native == store_native:
-        return grid_2d
-    elif not store_native:
-        return grid_2d_slim_from(
-            grid_2d_native=np.array(grid_2d),
-            mask=np.array(mask_2d),
-        )
-    if use_jax:
-        return grid_2d_native_from(
-            grid_2d_slim=np.array(grid_2d.array),
-            mask_2d=np.array(mask_2d),
-        )
-    else:
-        return grid_2d_native_from(
-            grid_2d_slim=np.array(grid_2d),
-            mask_2d=np.array(mask_2d),
-        )
-
-
-def convert_grid_2d_to_slim(
-    grid_2d: Union[np.ndarray, List], mask_2d: Mask2D
-) -> np.ndarray:
-    """
-    he `manual` classmethods in the Grid2D object take as input a list or ndarray which is returned as a Grid2D.
-
-    This function checks the dimensions of the input `grid_2d` and maps it to its `slim` representation.
-
-    For a Grid2D, `slim` refers to a 2D NumPy array of shape [total_coordinates, 2].
-
-    Parameters
-    ----------
-    grid_2d
-        The input (y,x) grid of coordinates which is converted to its silm representation.
-    mask_2d
-        The mask of the output Array2D.
-    """
-    if len(grid_2d.shape) == 2:
-        return grid_2d
-    return grid_2d_slim_from(
-        grid_2d_native=grid_2d,
-        mask=mask_2d,
-    )
-
-
-def convert_grid_2d_to_native(
-    grid_2d: Union[np.ndarray, List], mask_2d: Mask2D
-) -> np.ndarray:
-    """
-    he `manual` classmethods in the Grid2D object take as input a list or ndarray which is returned as a Grid2D.
-
-    This function checks the dimensions of the input `grid_2d` and maps it to its `native` representation.
-
-    For a Grid2D, `native` refers to a 2D NumPy array of shape [total_y_coordinates, total_x_coordinates, 2].
-
-    Parameters
-    ----------
-    grid_2d
-        The input (y,x) grid of coordinates which is converted to its native representation.
-    mask_2d
-        The mask of the output Array2D.
-    """
-    if len(grid_2d.shape) == 3:
-        return grid_2d
-    return grid_2d_native_from(
-        grid_2d_slim=grid_2d,
-        mask_2d=mask_2d,
-    )
-
-
-@numba_util.jit()
-def grid_2d_centre_from(grid_2d_slim: np.ndarray) -> Tuple[float, float]:
-    """
-    Returns the centre of a grid from a 1D grid.
-
-    Parameters
-    ----------
-    grid_2d_slim
-        The 1D grid of values which are mapped to a 2D array.
-
-    Returns
-    -------
-    (float, float)
-        The (y,x) central coordinates of the grid.
-    """
-    centre_y = (np.max(grid_2d_slim[:, 0]) + np.min(grid_2d_slim[:, 0])) / 2.0
-    centre_x = (np.max(grid_2d_slim[:, 1]) + np.min(grid_2d_slim[:, 1])) / 2.0
-    return centre_y, centre_x
-
-
-@numba_util.jit()
-def grid_2d_slim_via_mask_from(
-    mask_2d: np.ndarray,
-    pixel_scales: ty.PixelScales,
-    origin: Tuple[float, float] = (0.0, 0.0),
-) -> np.ndarray:
-    """
-    For a grid, every unmasked pixel is on a 2D mask with shape (total_y_pixels, total_x_pixels). This routine
-    computes the (y,x) scaled coordinates a the centre of every pixel defined by this 2D mask array.
-
-    The grid is returned on an array of shape (total_unmasked_pixels, 2). y coordinates are stored in the 0 index of
-    the second dimension, x coordinates in the 1 index. Masked coordinates are therefore removed and not included in
-    the slimmed grid.
-
-    Grid2D are defined from the top-left corner, where the first unmasked pixel corresponds to index 0.
-
-    Parameters
-    ----------
-    mask_2d
-        A 2D array of bools, where `False` values are unmasked and therefore included as part of the calculated
-        grid.
-    pixel_scales
-        The (y,x) scaled units to pixel units conversion factor of the 2D mask array.
-    origin
-        The (y,x) origin of the 2D array, which the grid is shifted around.
-
-    Returns
-    -------
-    ndarray
-        A slimmed grid of (y,x) scaled coordinates at the centre of every pixel unmasked pixel on the 2D mask
-        array. The grid array has dimensions (total_unmasked_pixels, 2).
-
-    Examples
-    --------
-    mask = np.array([[True, False, True],
-                     [False, False, False]
-                     [True, False, True]])
-    grid_slim = grid_2d_slim_via_mask_from(mask=mask, pixel_scales=(0.5, 0.5), origin=(0.0, 0.0))
-    """
-
-    total_pixels = mask_2d_util.total_pixels_2d_from(mask_2d)
-
-    grid_slim = np.zeros(shape=(total_pixels, 2))
-
-    centres_scaled = geometry_util.central_scaled_coordinate_2d_from(
-        shape_native=mask_2d.shape, pixel_scales=pixel_scales, origin=origin
-    )
-
-    index = 0
-
-    for y in range(mask_2d.shape[0]):
-        for x in range(mask_2d.shape[1]):
-            if not mask_2d[y, x]:
-                if use_jax:
-<<<<<<< HEAD
-                    grid_slim = grid_slim.at[index, 0].set(-(y - centres_scaled[0]) * pixel_scales[0])
-                    grid_slim = grid_slim.at[index, 1].set((x - centres_scaled[1]) * pixel_scales[1])
-=======
-                    grid_slim = grid_slim.at[index, 0].set(
-                        -(y - centres_scaled[0]) * pixel_scales[0]
-                    )
-                    grid_slim = grid_slim.at[index, 1].set(
-                        (x - centres_scaled[1]) * pixel_scales[1]
-                    )
->>>>>>> 280d5747
-                else:
-                    grid_slim[index, 0] = -(y - centres_scaled[0]) * pixel_scales[0]
-                    grid_slim[index, 1] = (x - centres_scaled[1]) * pixel_scales[1]
-                index += 1
-
-    return grid_slim
-
-
-def grid_2d_via_mask_from(
-    mask_2d: np.ndarray,
-    pixel_scales: ty.PixelScales,
-    origin: Tuple[float, float] = (0.0, 0.0),
-) -> np.ndarray:
-    """
-    For a grid, every unmasked pixel is on a 2D mask with shape (total_y_pixels, total_x_pixels). This routine computes
-    the (y,x) scaled coordinates at the centre of every pixel defined by this 2D mask array.
-
-    The grid is returned in its native dimensions with shape (total_y_pixels, total_x_pixels). y coordinates are
-    stored in the 0 index of the second dimension, x coordinates in the 1 index. Masked pixels are given
-    values (0.0, 0.0).
-
-    Grids are defined from the top-left corner, where the first unmasked pixel corresponds to index 0.
-
-    Parameters
-    ----------
-    mask_2d
-        A 2D array of bools, where `False` values are unmasked and therefore included as part of the calculated
-        grid.
-    pixel_scales
-        The (y,x) scaled units to pixel units conversion factor of the 2D mask array.
-    origin
-        The (y,x) origin of the 2D array, which the grid is shifted around.
-
-    Returns
-    -------
-    ndarray
-        A grid of (y,x) scaled coordinates at the centre of every pixel unmasked pixel on the 2D mask
-        array. The grid array has dimensions (total_y_pixels, total_x_pixels).
-
-    Examples
-    --------
-    mask = np.array([[True, False, True],
-                     [False, False, False]
-                     [True, False, True]])
-    grid_2d = grid_2d_via_mask_from(mask=mask, pixel_scales=(0.5, 0.5), origin=(0.0, 0.0))
-    """
-
-    grid_2d_slim = grid_2d_slim_via_mask_from(
-        mask_2d=mask_2d, pixel_scales=pixel_scales, origin=origin
-    )
-
-    return grid_2d_native_from(
-        grid_2d_slim=grid_2d_slim,
-        mask_2d=mask_2d,
-    )
-
-
-def grid_2d_slim_via_shape_native_from(
-    shape_native: Tuple[int, int],
-    pixel_scales: ty.PixelScales,
-    origin: Tuple[float, float] = (0.0, 0.0),
-) -> np.ndarray:
-    """
-    For a grid, every unmasked pixel is in a 2D mask with shape (total_y_pixels, total_x_pixels). This routine computes
-    the (y,x) scaled coordinates at the centre of every pixel defined by this 2D mask array.
-
-    The grid is returned in its slimmed dimensions with shape (total_pixels, 2). y coordinates are
-    stored in the 0 index of the second dimension, x coordinates in the 1 index.
-
-    Grid2D are defined from the top-left corner, where the first pixel corresponds to index [0,0].
-
-    Parameters
-    ----------
-    shape_native
-        The (y,x) shape of the 2D array the grid of coordinates is computed for.
-    pixel_scales
-        The (y,x) scaled units to pixel units conversion factor of the 2D mask array.
-    origin
-        The (y,x) origin of the 2D array, which the grid is shifted around.
-
-    Returns
-    -------
-    ndarray
-        A grid of (y,x) scaled coordinates at the centre of every pixel unmasked pixel on the 2D mask
-        array. The grid is slimmed and has dimensions (total_unmasked_pixels, 2).
-
-    Examples
-    --------
-    mask = np.array([[True, False, True],
-                     [False, False, False]
-                     [True, False, True]])
-    grid_2d_slim = grid_2d_slim_via_shape_native_from(shape_native=(3,3), pixel_scales=(0.5, 0.5), origin=(0.0, 0.0))
-    """
-    return grid_2d_slim_via_mask_from(
-        mask_2d=np.full(fill_value=False, shape=shape_native),
-        pixel_scales=pixel_scales,
-        origin=origin,
-    )
-
-
-def grid_2d_via_shape_native_from(
-    shape_native: Tuple[int, int],
-    pixel_scales: ty.PixelScales,
-    origin: Tuple[float, float] = (0.0, 0.0),
-) -> np.ndarray:
-    """
-    For a grid, every unmasked pixel is in a 2D mask with shape (total_y_pixels, total_x_pixels). This routine computes
-    the (y,x) scaled coordinates at the centre of every pixel defined by this 2D mask array.
-
-    The grid is returned in its native dimensions with shape (total_y_pixels, total_x_pixels).
-    y coordinates are stored in the 0 index of the second dimension, x coordinates in the 1 index.
-
-    Grids are defined from the top-left corner, where the first pixel corresponds to index [0,0].
-
-    Parameters
-    ----------
-    shape_native
-        The (y,x) shape of the 2D array the grid of coordinates is computed for.
-    pixel_scales
-        The (y,x) scaled units to pixel units conversion factor of the 2D mask array.
-    origin
-        The (y,x) origin of the 2D array, which the grid is shifted around.
-
-    Returns
-    -------
-    ndarray
-        A grid of (y,x) scaled coordinates at the centre of every pixel unmasked pixel on the 2D mask
-        array. The grid array has dimensions (total_y_pixels, total_x_pixels).
-
-    Examples
-    --------
-    grid_2d = grid_2d_via_shape_native_from(shape_native=(3, 3), pixel_scales=(1.0, 1.0), origin=(0.0, 0.0))
-    """
-    return grid_2d_via_mask_from(
-        mask_2d=np.full(fill_value=False, shape=shape_native),
-        pixel_scales=pixel_scales,
-        origin=origin,
-    )
-
-
-@numba_util.jit()
-def _radial_projected_shape_slim_from(
-    extent: np.ndarray,
-    centre: Tuple[float, float],
-    pixel_scales: ty.PixelScales,
-) -> int:
-    """
-    The function `grid_scaled_2d_slim_radial_projected_from()` determines a projected radial grid of points from a 2D
-    region of coordinates defined by an extent [xmin, xmax, ymin, ymax] and with a (y,x) centre.
-
-    To do this, the function first performs these 3 steps:
-
-    1) Given the region defined by the extent [xmin, xmax, ymin, ymax], the algorithm finds the longest 1D distance of
-    the 4 paths from the (y,x) centre to the edge of the region (e.g. following the positive / negative y and x axes).
-
-    2) Use the pixel-scale corresponding to the direction chosen (e.g. if the positive x-axis was the longest, the
-    pixel_scale in the x dimension is used).
-
-    3) Determine the number of pixels between the centre and the edge of the region using the longest path between the
-    two chosen above.
-
-    A schematic is shown below:
-
-    -------------------
-    |                 |
-    |<- - -  - ->x    | x = centre
-    |                 | <-> = longest radial path from centre to extent edge
-    |                 |
-    -------------------
-
-    Using the centre x above, this function finds the longest radial path to the edge of the extent window.
-
-    This function returns the integer number of pixels given by this radial grid, which is then used to create
-    the radial grid.
-
-    Parameters
-    ----------
-    extent
-        The extent of the grid the radii grid is computed using, with format [xmin, xmax, ymin, ymax]
-    centre : (float, flloat)
-        The (y,x) central coordinate which the radial grid is traced outwards from.
-    pixel_scales
-        The (y,x) scaled units to pixel units conversion factor of the 2D mask array.
-
-    Returns
-    -------
-    int
-        The 1D integer shape of a radial set of points sampling the longest distance from the centre to the edge of the
-        extent in along the positive x-axis.
-    """
-
-    distance_to_positive_x = extent[1] - centre[1]
-    distance_to_positive_y = extent[3] - centre[0]
-    distance_to_negative_x = centre[1] - extent[0]
-    distance_to_negative_y = centre[0] - extent[2]
-
-    scaled_distance = max(
-        [
-            distance_to_positive_x,
-            distance_to_positive_y,
-            distance_to_negative_x,
-            distance_to_negative_y,
-        ]
-    )
-
-    if (scaled_distance == distance_to_positive_y) or (
-        scaled_distance == distance_to_negative_y
-    ):
-        pixel_scale = pixel_scales[0]
-    else:
-        pixel_scale = pixel_scales[1]
-
-    return int((scaled_distance / pixel_scale)) + 1
-
-
-@numba_util.jit()
-def grid_scaled_2d_slim_radial_projected_from(
-    extent: np.ndarray,
-    centre: Tuple[float, float],
-    pixel_scales: ty.PixelScales,
-    shape_slim: Optional[int] = 0,
-) -> np.ndarray:
-    """
-    Determine a projected radial grid of points from a 2D region of coordinates defined by an
-    extent [xmin, xmax, ymin, ymax] and with a (y,x) centre.
-
-    This functions operates as follows:
-
-    1) Given the region defined by the extent [xmin, xmax, ymin, ymax], the algorithm finds the longest 1D distance of
-    the 4 paths from the (y,x) centre to the edge of the region (e.g. following the positive / negative y and x axes).
-
-    2) Use the pixel-scale corresponding to the direction chosen (e.g. if the positive x-axis was the longest, the
-    pixel_scale in the x dimension is used).
-
-    3) Determine the number of pixels between the centre and the edge of the region using the longest path between the
-    two chosen above.
-
-    4) Create a (y,x) grid of radial points where all points are at the centre's y value = 0.0 and the x values iterate
-    from the centre in increasing steps of the pixel-scale.
-
-    5) Rotate these radial coordinates by the input `angle` clockwise.
-
-    A schematric is shown below:
-
-    -------------------
-    |                 |
-    |<- - -  - ->x    | x = centre
-    |                 | <-> = longest radial path from centre to extent edge
-    |                 |
-    -------------------
-
-    Using the centre x above, this function finds the longest radial path to the edge of the extent window.
-
-    The returned `grid_radii` represents a radial set of points that in 1D sample the 2D grid outwards from its centre.
-    This grid stores the radial coordinates as (y,x) values (where all y values are the same) as opposed to a 1D data
-    structure so that it can be used in functions which require that a 2D grid structure is input.
-
-    Parameters
-    ----------
-    extent
-        The extent of the grid the radii grid is computed using, with format [xmin, xmax, ymin, ymax]
-    centre : (float, flloat)
-        The (y,x) central coordinate which the radial grid is traced outwards from.
-    pixel_scales
-        The (y,x) scaled units to pixel units conversion factor of the 2D mask array.
-    shape_slim
-        Manually choose the shape of the 1D projected grid that is returned. If 0, the border based on the 2D grid is
-        used (due to numba None cannot be used as a default value).
-
-    Returns
-    -------
-    ndarray
-        A radial set of points sampling the longest distance from the centre to the edge of the extent in along the
-        positive x-axis.
-    """
-
-    distance_to_positive_x = extent[1] - centre[1]
-    distance_to_positive_y = extent[3] - centre[0]
-    distance_to_negative_x = centre[1] - extent[0]
-    distance_to_negative_y = centre[0] - extent[2]
-
-    scaled_distance = max(
-        [
-            distance_to_positive_x,
-            distance_to_positive_y,
-            distance_to_negative_x,
-            distance_to_negative_y,
-        ]
-    )
-
-    if (scaled_distance == distance_to_positive_y) or (
-        scaled_distance == distance_to_negative_y
-    ):
-        pixel_scale = pixel_scales[0]
-    else:
-        pixel_scale = pixel_scales[1]
-
-    if shape_slim == 0:
-        shape_slim = int((scaled_distance / pixel_scale)) + 1
-
-    grid_scaled_2d_slim_radii = np.zeros((shape_slim, 2))
-
-    grid_scaled_2d_slim_radii[:, 0] += centre[0]
-
-    radii = centre[1]
-
-    for slim_index in range(shape_slim):
-        grid_scaled_2d_slim_radii[slim_index, 1] = radii
-        radii += pixel_scale
-
-    return grid_scaled_2d_slim_radii
-
-
-@numba_util.jit()
-def relocated_grid_via_jit_from(grid, border_grid):
-    """
-    Relocate the coordinates of a grid to its border if they are outside the border, where the border is
-    defined as all pixels at the edge of the grid's mask (see *mask._border_1d_indexes*).
-
-    This is performed as follows:
-
-    1: Use the mean value of the grid's y and x coordinates to determine the origin of the grid.
-    2: Compute the radial distance of every grid coordinate from the origin.
-    3: For every coordinate, find its nearest pixel in the border.
-    4: Determine if it is outside the border, by comparing its radial distance from the origin to its paired
-    border pixel's radial distance.
-    5: If its radial distance is larger, use the ratio of radial distances to move the coordinate to the
-    border (if its inside the border, do nothing).
-
-    The method can be used on uniform or irregular grids, however for irregular grids the border of the
-    'image-plane' mask is used to define border pixels.
-
-    Parameters
-    ----------
-    grid
-        The grid (uniform or irregular) whose pixels are to be relocated to the border edge if outside it.
-    border_grid : Grid2D
-        The grid of border (y,x) coordinates.
-    """
-
-    grid_relocated = np.zeros(grid.shape)
-    grid_relocated[:, :] = grid[:, :]
-
-    border_origin = np.zeros(2)
-    border_origin[0] = np.mean(border_grid[:, 0])
-    border_origin[1] = np.mean(border_grid[:, 1])
-    border_grid_radii = np.sqrt(
-        np.add(
-            np.square(np.subtract(border_grid[:, 0], border_origin[0])),
-            np.square(np.subtract(border_grid[:, 1], border_origin[1])),
-        )
-    )
-    border_min_radii = np.min(border_grid_radii)
-
-    grid_radii = np.sqrt(
-        np.add(
-            np.square(np.subtract(grid[:, 0], border_origin[0])),
-            np.square(np.subtract(grid[:, 1], border_origin[1])),
-        )
-    )
-
-    for pixel_index in range(grid.shape[0]):
-        if grid_radii[pixel_index] > border_min_radii:
-            closest_pixel_index = np.argmin(
-                np.square(grid[pixel_index, 0] - border_grid[:, 0])
-                + np.square(grid[pixel_index, 1] - border_grid[:, 1])
-            )
-
-            move_factor = (
-                border_grid_radii[closest_pixel_index] / grid_radii[pixel_index]
-            )
-
-            if move_factor < 1.0:
-                grid_relocated[pixel_index, :] = (
-                    move_factor * (grid[pixel_index, :] - border_origin[:])
-                    + border_origin[:]
-                )
-
-    return grid_relocated
-
-
-@numba_util.jit()
-def furthest_grid_2d_slim_index_from(
-    grid_2d_slim: np.ndarray, slim_indexes: np.ndarray, coordinate: Tuple[float, float]
-) -> int:
-    distance_to_centre = 0.0
-
-    for slim_index in slim_indexes:
-        y = grid_2d_slim[slim_index, 0]
-        x = grid_2d_slim[slim_index, 1]
-        distance_to_centre_new = (x - coordinate[1]) ** 2 + (y - coordinate[0]) ** 2
-
-        if distance_to_centre_new >= distance_to_centre:
-            distance_to_centre = distance_to_centre_new
-            furthest_grid_2d_slim_index = slim_index
-
-    return furthest_grid_2d_slim_index
-
-
-def grid_2d_slim_from(
-    grid_2d_native: np.ndarray,
-    mask: np.ndarray,
-) -> np.ndarray:
-    """
-    For a native 2D grid and mask of shape [total_y_pixels, total_x_pixels, 2], map the values of all unmasked
-    pixels to a slimmed grid of shape [total_unmasked_pixels, 2].
-
-    The pixel coordinate origin is at the top left corner of the native grid and goes right-wards and downwards, such
-    that for an grid of shape (3,3) where all pixels are unmasked:
-
-    - pixel [0,0] of the 2D grid will correspond to index 0 of the 1D grid.
-    - pixel [0,1] of the 2D grid will correspond to index 1 of the 1D grid.
-    - pixel [1,0] of the 2D grid will correspond to index 4 of the 1D grid.
-
-    Parameters
-    ----------
-    grid_2d_native : ndarray
-        The native grid of (y,x) values which are mapped to the slimmed grid.
-    mask_2d
-        A 2D array of bools, where `False` values mean unmasked and are included in the mapping.
-
-    Returns
-    -------
-    ndarray
-        A 1D grid of values mapped from the 2D grid with dimensions (total_unmasked_pixels).
-    """
-
-    grid_1d_slim_y = array_2d_util.array_2d_slim_from(
-        array_2d_native=np.array(grid_2d_native[:, :, 0]),
-        mask_2d=np.array(mask),
-    )
-
-    grid_1d_slim_x = array_2d_util.array_2d_slim_from(
-        array_2d_native=np.array(grid_2d_native[:, :, 1]),
-        mask_2d=np.array(mask),
-    )
-
-    return np.stack((grid_1d_slim_y, grid_1d_slim_x), axis=-1)
-
-
-def grid_2d_native_from(
-    grid_2d_slim: np.ndarray,
-    mask_2d: np.ndarray,
-) -> np.ndarray:
-    """
-    For a slimmed 2D grid of shape [total_unmasked_pixels, 2], that was computed by extracting the unmasked values
-    from a native 2D grid of shape [total_y_pixels, total_x_pixels, 2], map the slimmed grid's coordinates back to the
-    native 2D grid where masked values are set to zero.
-
-    This uses a 1D array 'slim_to_native' where each index gives the 2D pixel indexes of the grid's native unmasked
-    pixels, for example:
-
-    - If slim_to_native[0] = [0,0], the first value of the 1D array maps to the pixels [0,0,:] of the native 2D grid.
-    - If slim_to_native[1] = [0,1], the second value of the 1D array maps to the pixels [0,1,:] of the native 2D grid.
-    - If slim_to_native[4] = [1,1], the fifth value of the 1D array maps to the pixels [1,1,:] of the native 2D grid.
-
-    Parameters
-    ----------
-    grid_2d_slim
-        The (y,x) values of the slimmed 2D grid which are mapped to the native 2D grid.
-    mask_2d
-        A 2D array of bools, where `False` values mean unmasked and are included in the mapping.
-
-    Returns
-    -------
-    ndarray
-        A NumPy array of shape [total_y_pixels, total_x_pixels, 2] corresponding to the (y,x) values of the native 2D
-        mapped from the slimmed grid.
-    """
-
-    grid_2d_native_y = array_2d_util.array_2d_native_from(
-        array_2d_slim=grid_2d_slim[:, 0],
-        mask_2d=mask_2d,
-    )
-
-    grid_2d_native_x = array_2d_util.array_2d_native_from(
-        array_2d_slim=grid_2d_slim[:, 1],
-        mask_2d=mask_2d,
-    )
-
-    return np.stack((grid_2d_native_y, grid_2d_native_x), axis=-1)
-
-
-@numba_util.jit()
-def grid_2d_slim_upscaled_from(
-    grid_slim: np.ndarray, upscale_factor: int, pixel_scales: ty.PixelScales
-) -> np.ndarray:
-    """
-    From an input slimmed 2D grid, return an upscaled slimmed 2D grid where (y,x) coordinates are added at an
-    upscaled resolution to each grid coordinate.
-
-    Parameters
-    ----------
-    grid_slim
-        The slimmed grid of (y,x) coordinates over which a square uniform grid is overlaid.
-    upscale_factor
-        The upscaled resolution at which the new grid coordinates are computed.
-    pixel_scales
-        The pixel scale of the uniform grid that laid over the irregular grid of (y,x) coordinates.
-    """
-
-    grid_2d_slim_upscaled = np.zeros(shape=(grid_slim.shape[0] * upscale_factor**2, 2))
-
-    upscale_index = 0
-
-    y_upscale_half = pixel_scales[0] / 2
-    y_upscale_step = pixel_scales[0] / upscale_factor
-
-    x_upscale_half = pixel_scales[1] / 2
-    x_upscale_step = pixel_scales[1] / upscale_factor
-
-    for slim_index in range(grid_slim.shape[0]):
-        y_grid = grid_slim[slim_index, 0]
-        x_grid = grid_slim[slim_index, 1]
-
-        for y in range(upscale_factor):
-            for x in range(upscale_factor):
-                grid_2d_slim_upscaled[upscale_index, 0] = (
-                    y_grid
-                    + y_upscale_half
-                    - y * y_upscale_step
-                    - (y_upscale_step / 2.0)
-                )
-                grid_2d_slim_upscaled[upscale_index, 1] = (
-                    x_grid
-                    - x_upscale_half
-                    + x * x_upscale_step
-                    + (x_upscale_step / 2.0)
-                )
-
-                upscale_index += 1
-
-    return grid_2d_slim_upscaled
-
-
-def grid_2d_of_points_within_radius(
-    radius: float, centre: Tuple[float, float], grid_2d: np.ndarray
-):
-    y_inside = []
-    x_inside = []
-
-    for i in range(len(grid_2d[:, 0])):
-        if (grid_2d[i, 0] - centre[0]) ** 2 + (
-            grid_2d[i, 1] - centre[1]
-        ) ** 2 > radius**2:
-            y_inside.append(grid_2d[i, 0])
-            x_inside.append(grid_2d[i, 1])
-
-    return np.asarray(y_inside, x_inside)
-
-
-def compute_polygon_area(points):
-    x = points[:, 1]
-    y = points[:, 0]
-
-    return 0.5 * np.abs(np.dot(x, np.roll(y, 1)) - np.dot(y, np.roll(x, 1)))
-
-
-@numba_util.jit()
-def grid_pixels_in_mask_pixels_from(
-    grid, shape_native, pixel_scales, origin
-) -> np.ndarray:
-    """
-    Returns an array containing the number of pixels of one grid in every pixel of another masked grid.
-
-    For example, image-mesh adaption may be performed on a 3.0" circular mask of data. The high weight pixels
-    may have 3 or more mesh pixels per image pixel, whereas low weight regions may have zero pixels. The array
-    returned by this function gives the integer number of pixels in each data pixel.
-
-    Parameters
-    ----------
-    grid_pixel_centres
-        The 2D integer index of every image pixel that each image-mesh pixel falls within.
-    shape_native
-        The 2D shape of the data's mask, which the number of image-mesh pixels that fall within eac pixel is counted.
-
-    Returns
-    -------
-    An array containing the integer number of image-mesh pixels that fall without each of the data's mask.
-    """
-    grid_pixel_centres = geometry_util.grid_pixel_centres_2d_slim_from(
-        grid_scaled_2d_slim=grid,
-        shape_native=shape_native,
-        pixel_scales=pixel_scales,
-        origin=origin,
-    ).astype("int")
-
-    mesh_pixels_per_image_pixel = np.zeros(shape=shape_native)
-
-    for i in range(grid_pixel_centres.shape[0]):
-        y = grid_pixel_centres[i, 0]
-        x = grid_pixel_centres[i, 1]
-
-        mesh_pixels_per_image_pixel[y, x] += 1
-
-    return mesh_pixels_per_image_pixel
+from __future__ import annotations
+from autoarray.numpy_wrapper import np, use_jax
+
+if use_jax:
+    import jax
+
+from typing import TYPE_CHECKING, List, Optional, Tuple, Union
+
+if TYPE_CHECKING:
+    from autoarray.mask.mask_2d import Mask2D
+
+from autoarray import exc
+from autoarray.structures.arrays import array_2d_util
+from autoarray.geometry import geometry_util
+from autoarray import numba_util
+from autoarray.mask import mask_2d_util
+from autoarray import type as ty
+
+
+def check_grid_slim(grid, shape_native):
+    if shape_native is None:
+        raise exc.GridException(
+            f"""
+            The input grid is not in its native shape (an ndarray / list of shape [total_y_pixels, total_x_pixels, 2])
+            and the shape_native parameter has not been input the Grid2D function.
+
+            Either change the input array to be its native shape or input its shape_native input the function.
+
+            The shape of the input array is {grid.shape}
+            """
+        )
+
+    if shape_native and len(shape_native) != 2:
+        raise exc.GridException(
+            """
+            The input shape_native parameter is not a tuple of type (int, int).
+            """
+        )
+
+
+def convert_grid(grid: Union[np.ndarray, List]) -> np.ndarray:
+    if type(grid) is list:
+        grid = np.asarray(grid)
+
+    return grid
+
+
+def check_grid_2d(grid_2d: np.ndarray):
+    if grid_2d.shape[-1] != 2:
+        raise exc.GridException(
+            "The final dimension of the input grid is not equal to 2 (e.g. the (y,x) coordinates)"
+        )
+
+    if 2 < len(grid_2d.shape) > 3:
+        raise exc.GridException("The dimensions of the input grid array is not 2 or 3")
+
+
+def check_grid_2d_and_mask_2d(grid_2d: np.ndarray, mask_2d: Mask2D):
+    if len(grid_2d.shape) == 2:
+
+        def exception_message():
+            raise exc.GridException(
+                f"""
+                The input 2D grid does not have the same number of values as pixels in
+                the mask.
+                
+                The shape of the input grid_2d is {grid_2d.shape}.
+                The mask shape_native is {mask_2d.shape_native}.
+                The mask number of pixels is {mask_2d.pixels_in_mask}. 
+                """
+            )
+
+        if use_jax:
+            jax.lax.cond(
+                grid_2d.shape[0] != mask_2d.pixels_in_mask,
+                lambda _: jax.debug.callback(exception_message),
+                lambda _: None,
+                None,
+            )
+        elif grid_2d.shape[0] != mask_2d.pixels_in_mask:
+            exception_message()
+
+    elif len(grid_2d.shape) == 3:
+
+        def exception_message():
+            raise exc.GridException(
+                f"""
+                The input 2D grid is not the same dimensions as the mask
+                (e.g. the mask 2D shape.)
+
+                The shape of the input grid_2d is {grid_2d.shape}.
+                The mask shape_native is {mask_2d.shape_native}.
+                """
+            )
+
+        if use_jax:
+            jax.lax.cond(
+                (grid_2d.shape[0], grid_2d.shape[1]) != mask_2d.shape_native,
+                lambda _: jax.debug.callback(exception_message),
+                lambda _: None,
+                None,
+            )
+        elif (grid_2d.shape[0], grid_2d.shape[1]) != mask_2d.shape_native:
+            exception_message()
+
+
+def convert_grid_2d(
+    grid_2d: Union[np.ndarray, List], mask_2d: Mask2D, store_native: bool = False
+) -> np.ndarray:
+    """
+    The `manual` classmethods in the Grid2D object take as input a list or ndarray which is returned as a Grid2D.
+
+    This function performs the following and checks and conversions on the input:
+
+    1: If the input is a list, convert it to an ndarray.
+    2: Check that the number of coordinates in the grid is identical to that of the mask.
+    3) Map the input ndarray to its `slim` representation.
+
+    For a Grid2D, `slim` refers to a 2D NumPy array of shape [total_coordinates, 2] and `native` a 3D NumPy array of
+    shape [total_y_coordinates, total_x_coordinates, 2]
+
+    Parameters
+    ----------
+    grid_2d
+        The input (y,x) grid of coordinates which is converted to a ndarray if it is a list.
+    mask_2d
+        The mask of the output Array2D.
+    store_native
+        If True, the ndarray is stored in its native format [total_y_pixels, total_x_pixels, 2]. This avoids
+        mapping large data arrays to and from the slim / native formats, which can be a computational bottleneck.
+    """
+
+    grid_2d = convert_grid(grid=grid_2d)
+
+    check_grid_2d_and_mask_2d(grid_2d=grid_2d, mask_2d=mask_2d)
+
+    is_native = len(grid_2d.shape) == 3
+
+    if is_native:
+        if use_jax:
+            grid_2d = grid_2d.at[:, :, 0].multiply(np.invert(mask_2d.array))
+            grid_2d = grid_2d.at[:, :, 1].multiply(np.invert(mask_2d.array))
+        else:
+            grid_2d[:, :, 0] *= np.invert(mask_2d)
+            grid_2d[:, :, 1] *= np.invert(mask_2d)
+
+    if is_native == store_native:
+        return grid_2d
+    elif not store_native:
+        return grid_2d_slim_from(
+            grid_2d_native=np.array(grid_2d),
+            mask=np.array(mask_2d),
+        )
+    if use_jax:
+        return grid_2d_native_from(
+            grid_2d_slim=np.array(grid_2d.array),
+            mask_2d=np.array(mask_2d),
+        )
+    else:
+        return grid_2d_native_from(
+            grid_2d_slim=np.array(grid_2d),
+            mask_2d=np.array(mask_2d),
+        )
+
+
+def convert_grid_2d_to_slim(
+    grid_2d: Union[np.ndarray, List], mask_2d: Mask2D
+) -> np.ndarray:
+    """
+    he `manual` classmethods in the Grid2D object take as input a list or ndarray which is returned as a Grid2D.
+
+    This function checks the dimensions of the input `grid_2d` and maps it to its `slim` representation.
+
+    For a Grid2D, `slim` refers to a 2D NumPy array of shape [total_coordinates, 2].
+
+    Parameters
+    ----------
+    grid_2d
+        The input (y,x) grid of coordinates which is converted to its silm representation.
+    mask_2d
+        The mask of the output Array2D.
+    """
+    if len(grid_2d.shape) == 2:
+        return grid_2d
+    return grid_2d_slim_from(
+        grid_2d_native=grid_2d,
+        mask=mask_2d,
+    )
+
+
+def convert_grid_2d_to_native(
+    grid_2d: Union[np.ndarray, List], mask_2d: Mask2D
+) -> np.ndarray:
+    """
+    he `manual` classmethods in the Grid2D object take as input a list or ndarray which is returned as a Grid2D.
+
+    This function checks the dimensions of the input `grid_2d` and maps it to its `native` representation.
+
+    For a Grid2D, `native` refers to a 2D NumPy array of shape [total_y_coordinates, total_x_coordinates, 2].
+
+    Parameters
+    ----------
+    grid_2d
+        The input (y,x) grid of coordinates which is converted to its native representation.
+    mask_2d
+        The mask of the output Array2D.
+    """
+    if len(grid_2d.shape) == 3:
+        return grid_2d
+    return grid_2d_native_from(
+        grid_2d_slim=grid_2d,
+        mask_2d=mask_2d,
+    )
+
+
+@numba_util.jit()
+def grid_2d_centre_from(grid_2d_slim: np.ndarray) -> Tuple[float, float]:
+    """
+    Returns the centre of a grid from a 1D grid.
+
+    Parameters
+    ----------
+    grid_2d_slim
+        The 1D grid of values which are mapped to a 2D array.
+
+    Returns
+    -------
+    (float, float)
+        The (y,x) central coordinates of the grid.
+    """
+    centre_y = (np.max(grid_2d_slim[:, 0]) + np.min(grid_2d_slim[:, 0])) / 2.0
+    centre_x = (np.max(grid_2d_slim[:, 1]) + np.min(grid_2d_slim[:, 1])) / 2.0
+    return centre_y, centre_x
+
+
+@numba_util.jit()
+def grid_2d_slim_via_mask_from(
+    mask_2d: np.ndarray,
+    pixel_scales: ty.PixelScales,
+    origin: Tuple[float, float] = (0.0, 0.0),
+) -> np.ndarray:
+    """
+    For a grid, every unmasked pixel is on a 2D mask with shape (total_y_pixels, total_x_pixels). This routine
+    computes the (y,x) scaled coordinates a the centre of every pixel defined by this 2D mask array.
+
+    The grid is returned on an array of shape (total_unmasked_pixels, 2). y coordinates are stored in the 0 index of
+    the second dimension, x coordinates in the 1 index. Masked coordinates are therefore removed and not included in
+    the slimmed grid.
+
+    Grid2D are defined from the top-left corner, where the first unmasked pixel corresponds to index 0.
+
+    Parameters
+    ----------
+    mask_2d
+        A 2D array of bools, where `False` values are unmasked and therefore included as part of the calculated
+        grid.
+    pixel_scales
+        The (y,x) scaled units to pixel units conversion factor of the 2D mask array.
+    origin
+        The (y,x) origin of the 2D array, which the grid is shifted around.
+
+    Returns
+    -------
+    ndarray
+        A slimmed grid of (y,x) scaled coordinates at the centre of every pixel unmasked pixel on the 2D mask
+        array. The grid array has dimensions (total_unmasked_pixels, 2).
+
+    Examples
+    --------
+    mask = np.array([[True, False, True],
+                     [False, False, False]
+                     [True, False, True]])
+    grid_slim = grid_2d_slim_via_mask_from(mask=mask, pixel_scales=(0.5, 0.5), origin=(0.0, 0.0))
+    """
+
+    total_pixels = mask_2d_util.total_pixels_2d_from(mask_2d)
+
+    grid_slim = np.zeros(shape=(total_pixels, 2))
+
+    centres_scaled = geometry_util.central_scaled_coordinate_2d_from(
+        shape_native=mask_2d.shape, pixel_scales=pixel_scales, origin=origin
+    )
+
+    index = 0
+
+    for y in range(mask_2d.shape[0]):
+        for x in range(mask_2d.shape[1]):
+            if not mask_2d[y, x]:
+                if use_jax:
+                    grid_slim = grid_slim.at[index, 0].set(
+                        -(y - centres_scaled[0]) * pixel_scales[0]
+                    )
+                    grid_slim = grid_slim.at[index, 1].set(
+                        (x - centres_scaled[1]) * pixel_scales[1]
+                    )
+                else:
+                    grid_slim[index, 0] = -(y - centres_scaled[0]) * pixel_scales[0]
+                    grid_slim[index, 1] = (x - centres_scaled[1]) * pixel_scales[1]
+                index += 1
+
+    return grid_slim
+
+
+def grid_2d_via_mask_from(
+    mask_2d: np.ndarray,
+    pixel_scales: ty.PixelScales,
+    origin: Tuple[float, float] = (0.0, 0.0),
+) -> np.ndarray:
+    """
+    For a grid, every unmasked pixel is on a 2D mask with shape (total_y_pixels, total_x_pixels). This routine computes
+    the (y,x) scaled coordinates at the centre of every pixel defined by this 2D mask array.
+
+    The grid is returned in its native dimensions with shape (total_y_pixels, total_x_pixels). y coordinates are
+    stored in the 0 index of the second dimension, x coordinates in the 1 index. Masked pixels are given
+    values (0.0, 0.0).
+
+    Grids are defined from the top-left corner, where the first unmasked pixel corresponds to index 0.
+
+    Parameters
+    ----------
+    mask_2d
+        A 2D array of bools, where `False` values are unmasked and therefore included as part of the calculated
+        grid.
+    pixel_scales
+        The (y,x) scaled units to pixel units conversion factor of the 2D mask array.
+    origin
+        The (y,x) origin of the 2D array, which the grid is shifted around.
+
+    Returns
+    -------
+    ndarray
+        A grid of (y,x) scaled coordinates at the centre of every pixel unmasked pixel on the 2D mask
+        array. The grid array has dimensions (total_y_pixels, total_x_pixels).
+
+    Examples
+    --------
+    mask = np.array([[True, False, True],
+                     [False, False, False]
+                     [True, False, True]])
+    grid_2d = grid_2d_via_mask_from(mask=mask, pixel_scales=(0.5, 0.5), origin=(0.0, 0.0))
+    """
+
+    grid_2d_slim = grid_2d_slim_via_mask_from(
+        mask_2d=mask_2d, pixel_scales=pixel_scales, origin=origin
+    )
+
+    return grid_2d_native_from(
+        grid_2d_slim=grid_2d_slim,
+        mask_2d=mask_2d,
+    )
+
+
+def grid_2d_slim_via_shape_native_from(
+    shape_native: Tuple[int, int],
+    pixel_scales: ty.PixelScales,
+    origin: Tuple[float, float] = (0.0, 0.0),
+) -> np.ndarray:
+    """
+    For a grid, every unmasked pixel is in a 2D mask with shape (total_y_pixels, total_x_pixels). This routine computes
+    the (y,x) scaled coordinates at the centre of every pixel defined by this 2D mask array.
+
+    The grid is returned in its slimmed dimensions with shape (total_pixels, 2). y coordinates are
+    stored in the 0 index of the second dimension, x coordinates in the 1 index.
+
+    Grid2D are defined from the top-left corner, where the first pixel corresponds to index [0,0].
+
+    Parameters
+    ----------
+    shape_native
+        The (y,x) shape of the 2D array the grid of coordinates is computed for.
+    pixel_scales
+        The (y,x) scaled units to pixel units conversion factor of the 2D mask array.
+    origin
+        The (y,x) origin of the 2D array, which the grid is shifted around.
+
+    Returns
+    -------
+    ndarray
+        A grid of (y,x) scaled coordinates at the centre of every pixel unmasked pixel on the 2D mask
+        array. The grid is slimmed and has dimensions (total_unmasked_pixels, 2).
+
+    Examples
+    --------
+    mask = np.array([[True, False, True],
+                     [False, False, False]
+                     [True, False, True]])
+    grid_2d_slim = grid_2d_slim_via_shape_native_from(shape_native=(3,3), pixel_scales=(0.5, 0.5), origin=(0.0, 0.0))
+    """
+    return grid_2d_slim_via_mask_from(
+        mask_2d=np.full(fill_value=False, shape=shape_native),
+        pixel_scales=pixel_scales,
+        origin=origin,
+    )
+
+
+def grid_2d_via_shape_native_from(
+    shape_native: Tuple[int, int],
+    pixel_scales: ty.PixelScales,
+    origin: Tuple[float, float] = (0.0, 0.0),
+) -> np.ndarray:
+    """
+    For a grid, every unmasked pixel is in a 2D mask with shape (total_y_pixels, total_x_pixels). This routine computes
+    the (y,x) scaled coordinates at the centre of every pixel defined by this 2D mask array.
+
+    The grid is returned in its native dimensions with shape (total_y_pixels, total_x_pixels).
+    y coordinates are stored in the 0 index of the second dimension, x coordinates in the 1 index.
+
+    Grids are defined from the top-left corner, where the first pixel corresponds to index [0,0].
+
+    Parameters
+    ----------
+    shape_native
+        The (y,x) shape of the 2D array the grid of coordinates is computed for.
+    pixel_scales
+        The (y,x) scaled units to pixel units conversion factor of the 2D mask array.
+    origin
+        The (y,x) origin of the 2D array, which the grid is shifted around.
+
+    Returns
+    -------
+    ndarray
+        A grid of (y,x) scaled coordinates at the centre of every pixel unmasked pixel on the 2D mask
+        array. The grid array has dimensions (total_y_pixels, total_x_pixels).
+
+    Examples
+    --------
+    grid_2d = grid_2d_via_shape_native_from(shape_native=(3, 3), pixel_scales=(1.0, 1.0), origin=(0.0, 0.0))
+    """
+    return grid_2d_via_mask_from(
+        mask_2d=np.full(fill_value=False, shape=shape_native),
+        pixel_scales=pixel_scales,
+        origin=origin,
+    )
+
+
+@numba_util.jit()
+def _radial_projected_shape_slim_from(
+    extent: np.ndarray,
+    centre: Tuple[float, float],
+    pixel_scales: ty.PixelScales,
+) -> int:
+    """
+    The function `grid_scaled_2d_slim_radial_projected_from()` determines a projected radial grid of points from a 2D
+    region of coordinates defined by an extent [xmin, xmax, ymin, ymax] and with a (y,x) centre.
+
+    To do this, the function first performs these 3 steps:
+
+    1) Given the region defined by the extent [xmin, xmax, ymin, ymax], the algorithm finds the longest 1D distance of
+    the 4 paths from the (y,x) centre to the edge of the region (e.g. following the positive / negative y and x axes).
+
+    2) Use the pixel-scale corresponding to the direction chosen (e.g. if the positive x-axis was the longest, the
+    pixel_scale in the x dimension is used).
+
+    3) Determine the number of pixels between the centre and the edge of the region using the longest path between the
+    two chosen above.
+
+    A schematic is shown below:
+
+    -------------------
+    |                 |
+    |<- - -  - ->x    | x = centre
+    |                 | <-> = longest radial path from centre to extent edge
+    |                 |
+    -------------------
+
+    Using the centre x above, this function finds the longest radial path to the edge of the extent window.
+
+    This function returns the integer number of pixels given by this radial grid, which is then used to create
+    the radial grid.
+
+    Parameters
+    ----------
+    extent
+        The extent of the grid the radii grid is computed using, with format [xmin, xmax, ymin, ymax]
+    centre : (float, flloat)
+        The (y,x) central coordinate which the radial grid is traced outwards from.
+    pixel_scales
+        The (y,x) scaled units to pixel units conversion factor of the 2D mask array.
+
+    Returns
+    -------
+    int
+        The 1D integer shape of a radial set of points sampling the longest distance from the centre to the edge of the
+        extent in along the positive x-axis.
+    """
+
+    distance_to_positive_x = extent[1] - centre[1]
+    distance_to_positive_y = extent[3] - centre[0]
+    distance_to_negative_x = centre[1] - extent[0]
+    distance_to_negative_y = centre[0] - extent[2]
+
+    scaled_distance = max(
+        [
+            distance_to_positive_x,
+            distance_to_positive_y,
+            distance_to_negative_x,
+            distance_to_negative_y,
+        ]
+    )
+
+    if (scaled_distance == distance_to_positive_y) or (
+        scaled_distance == distance_to_negative_y
+    ):
+        pixel_scale = pixel_scales[0]
+    else:
+        pixel_scale = pixel_scales[1]
+
+    return int((scaled_distance / pixel_scale)) + 1
+
+
+@numba_util.jit()
+def grid_scaled_2d_slim_radial_projected_from(
+    extent: np.ndarray,
+    centre: Tuple[float, float],
+    pixel_scales: ty.PixelScales,
+    shape_slim: Optional[int] = 0,
+) -> np.ndarray:
+    """
+    Determine a projected radial grid of points from a 2D region of coordinates defined by an
+    extent [xmin, xmax, ymin, ymax] and with a (y,x) centre.
+
+    This functions operates as follows:
+
+    1) Given the region defined by the extent [xmin, xmax, ymin, ymax], the algorithm finds the longest 1D distance of
+    the 4 paths from the (y,x) centre to the edge of the region (e.g. following the positive / negative y and x axes).
+
+    2) Use the pixel-scale corresponding to the direction chosen (e.g. if the positive x-axis was the longest, the
+    pixel_scale in the x dimension is used).
+
+    3) Determine the number of pixels between the centre and the edge of the region using the longest path between the
+    two chosen above.
+
+    4) Create a (y,x) grid of radial points where all points are at the centre's y value = 0.0 and the x values iterate
+    from the centre in increasing steps of the pixel-scale.
+
+    5) Rotate these radial coordinates by the input `angle` clockwise.
+
+    A schematric is shown below:
+
+    -------------------
+    |                 |
+    |<- - -  - ->x    | x = centre
+    |                 | <-> = longest radial path from centre to extent edge
+    |                 |
+    -------------------
+
+    Using the centre x above, this function finds the longest radial path to the edge of the extent window.
+
+    The returned `grid_radii` represents a radial set of points that in 1D sample the 2D grid outwards from its centre.
+    This grid stores the radial coordinates as (y,x) values (where all y values are the same) as opposed to a 1D data
+    structure so that it can be used in functions which require that a 2D grid structure is input.
+
+    Parameters
+    ----------
+    extent
+        The extent of the grid the radii grid is computed using, with format [xmin, xmax, ymin, ymax]
+    centre : (float, flloat)
+        The (y,x) central coordinate which the radial grid is traced outwards from.
+    pixel_scales
+        The (y,x) scaled units to pixel units conversion factor of the 2D mask array.
+    shape_slim
+        Manually choose the shape of the 1D projected grid that is returned. If 0, the border based on the 2D grid is
+        used (due to numba None cannot be used as a default value).
+
+    Returns
+    -------
+    ndarray
+        A radial set of points sampling the longest distance from the centre to the edge of the extent in along the
+        positive x-axis.
+    """
+
+    distance_to_positive_x = extent[1] - centre[1]
+    distance_to_positive_y = extent[3] - centre[0]
+    distance_to_negative_x = centre[1] - extent[0]
+    distance_to_negative_y = centre[0] - extent[2]
+
+    scaled_distance = max(
+        [
+            distance_to_positive_x,
+            distance_to_positive_y,
+            distance_to_negative_x,
+            distance_to_negative_y,
+        ]
+    )
+
+    if (scaled_distance == distance_to_positive_y) or (
+        scaled_distance == distance_to_negative_y
+    ):
+        pixel_scale = pixel_scales[0]
+    else:
+        pixel_scale = pixel_scales[1]
+
+    if shape_slim == 0:
+        shape_slim = int((scaled_distance / pixel_scale)) + 1
+
+    grid_scaled_2d_slim_radii = np.zeros((shape_slim, 2))
+
+    grid_scaled_2d_slim_radii[:, 0] += centre[0]
+
+    radii = centre[1]
+
+    for slim_index in range(shape_slim):
+        grid_scaled_2d_slim_radii[slim_index, 1] = radii
+        radii += pixel_scale
+
+    return grid_scaled_2d_slim_radii
+
+
+@numba_util.jit()
+def relocated_grid_via_jit_from(grid, border_grid):
+    """
+    Relocate the coordinates of a grid to its border if they are outside the border, where the border is
+    defined as all pixels at the edge of the grid's mask (see *mask._border_1d_indexes*).
+
+    This is performed as follows:
+
+    1: Use the mean value of the grid's y and x coordinates to determine the origin of the grid.
+    2: Compute the radial distance of every grid coordinate from the origin.
+    3: For every coordinate, find its nearest pixel in the border.
+    4: Determine if it is outside the border, by comparing its radial distance from the origin to its paired
+    border pixel's radial distance.
+    5: If its radial distance is larger, use the ratio of radial distances to move the coordinate to the
+    border (if its inside the border, do nothing).
+
+    The method can be used on uniform or irregular grids, however for irregular grids the border of the
+    'image-plane' mask is used to define border pixels.
+
+    Parameters
+    ----------
+    grid
+        The grid (uniform or irregular) whose pixels are to be relocated to the border edge if outside it.
+    border_grid : Grid2D
+        The grid of border (y,x) coordinates.
+    """
+
+    grid_relocated = np.zeros(grid.shape)
+    grid_relocated[:, :] = grid[:, :]
+
+    border_origin = np.zeros(2)
+    border_origin[0] = np.mean(border_grid[:, 0])
+    border_origin[1] = np.mean(border_grid[:, 1])
+    border_grid_radii = np.sqrt(
+        np.add(
+            np.square(np.subtract(border_grid[:, 0], border_origin[0])),
+            np.square(np.subtract(border_grid[:, 1], border_origin[1])),
+        )
+    )
+    border_min_radii = np.min(border_grid_radii)
+
+    grid_radii = np.sqrt(
+        np.add(
+            np.square(np.subtract(grid[:, 0], border_origin[0])),
+            np.square(np.subtract(grid[:, 1], border_origin[1])),
+        )
+    )
+
+    for pixel_index in range(grid.shape[0]):
+        if grid_radii[pixel_index] > border_min_radii:
+            closest_pixel_index = np.argmin(
+                np.square(grid[pixel_index, 0] - border_grid[:, 0])
+                + np.square(grid[pixel_index, 1] - border_grid[:, 1])
+            )
+
+            move_factor = (
+                border_grid_radii[closest_pixel_index] / grid_radii[pixel_index]
+            )
+
+            if move_factor < 1.0:
+                grid_relocated[pixel_index, :] = (
+                    move_factor * (grid[pixel_index, :] - border_origin[:])
+                    + border_origin[:]
+                )
+
+    return grid_relocated
+
+
+@numba_util.jit()
+def furthest_grid_2d_slim_index_from(
+    grid_2d_slim: np.ndarray, slim_indexes: np.ndarray, coordinate: Tuple[float, float]
+) -> int:
+    distance_to_centre = 0.0
+
+    for slim_index in slim_indexes:
+        y = grid_2d_slim[slim_index, 0]
+        x = grid_2d_slim[slim_index, 1]
+        distance_to_centre_new = (x - coordinate[1]) ** 2 + (y - coordinate[0]) ** 2
+
+        if distance_to_centre_new >= distance_to_centre:
+            distance_to_centre = distance_to_centre_new
+            furthest_grid_2d_slim_index = slim_index
+
+    return furthest_grid_2d_slim_index
+
+
+def grid_2d_slim_from(
+    grid_2d_native: np.ndarray,
+    mask: np.ndarray,
+) -> np.ndarray:
+    """
+    For a native 2D grid and mask of shape [total_y_pixels, total_x_pixels, 2], map the values of all unmasked
+    pixels to a slimmed grid of shape [total_unmasked_pixels, 2].
+
+    The pixel coordinate origin is at the top left corner of the native grid and goes right-wards and downwards, such
+    that for an grid of shape (3,3) where all pixels are unmasked:
+
+    - pixel [0,0] of the 2D grid will correspond to index 0 of the 1D grid.
+    - pixel [0,1] of the 2D grid will correspond to index 1 of the 1D grid.
+    - pixel [1,0] of the 2D grid will correspond to index 4 of the 1D grid.
+
+    Parameters
+    ----------
+    grid_2d_native : ndarray
+        The native grid of (y,x) values which are mapped to the slimmed grid.
+    mask_2d
+        A 2D array of bools, where `False` values mean unmasked and are included in the mapping.
+
+    Returns
+    -------
+    ndarray
+        A 1D grid of values mapped from the 2D grid with dimensions (total_unmasked_pixels).
+    """
+
+    grid_1d_slim_y = array_2d_util.array_2d_slim_from(
+        array_2d_native=np.array(grid_2d_native[:, :, 0]),
+        mask_2d=np.array(mask),
+    )
+
+    grid_1d_slim_x = array_2d_util.array_2d_slim_from(
+        array_2d_native=np.array(grid_2d_native[:, :, 1]),
+        mask_2d=np.array(mask),
+    )
+
+    return np.stack((grid_1d_slim_y, grid_1d_slim_x), axis=-1)
+
+
+def grid_2d_native_from(
+    grid_2d_slim: np.ndarray,
+    mask_2d: np.ndarray,
+) -> np.ndarray:
+    """
+    For a slimmed 2D grid of shape [total_unmasked_pixels, 2], that was computed by extracting the unmasked values
+    from a native 2D grid of shape [total_y_pixels, total_x_pixels, 2], map the slimmed grid's coordinates back to the
+    native 2D grid where masked values are set to zero.
+
+    This uses a 1D array 'slim_to_native' where each index gives the 2D pixel indexes of the grid's native unmasked
+    pixels, for example:
+
+    - If slim_to_native[0] = [0,0], the first value of the 1D array maps to the pixels [0,0,:] of the native 2D grid.
+    - If slim_to_native[1] = [0,1], the second value of the 1D array maps to the pixels [0,1,:] of the native 2D grid.
+    - If slim_to_native[4] = [1,1], the fifth value of the 1D array maps to the pixels [1,1,:] of the native 2D grid.
+
+    Parameters
+    ----------
+    grid_2d_slim
+        The (y,x) values of the slimmed 2D grid which are mapped to the native 2D grid.
+    mask_2d
+        A 2D array of bools, where `False` values mean unmasked and are included in the mapping.
+
+    Returns
+    -------
+    ndarray
+        A NumPy array of shape [total_y_pixels, total_x_pixels, 2] corresponding to the (y,x) values of the native 2D
+        mapped from the slimmed grid.
+    """
+
+    grid_2d_native_y = array_2d_util.array_2d_native_from(
+        array_2d_slim=grid_2d_slim[:, 0],
+        mask_2d=mask_2d,
+    )
+
+    grid_2d_native_x = array_2d_util.array_2d_native_from(
+        array_2d_slim=grid_2d_slim[:, 1],
+        mask_2d=mask_2d,
+    )
+
+    return np.stack((grid_2d_native_y, grid_2d_native_x), axis=-1)
+
+
+@numba_util.jit()
+def grid_2d_slim_upscaled_from(
+    grid_slim: np.ndarray, upscale_factor: int, pixel_scales: ty.PixelScales
+) -> np.ndarray:
+    """
+    From an input slimmed 2D grid, return an upscaled slimmed 2D grid where (y,x) coordinates are added at an
+    upscaled resolution to each grid coordinate.
+
+    Parameters
+    ----------
+    grid_slim
+        The slimmed grid of (y,x) coordinates over which a square uniform grid is overlaid.
+    upscale_factor
+        The upscaled resolution at which the new grid coordinates are computed.
+    pixel_scales
+        The pixel scale of the uniform grid that laid over the irregular grid of (y,x) coordinates.
+    """
+
+    grid_2d_slim_upscaled = np.zeros(shape=(grid_slim.shape[0] * upscale_factor**2, 2))
+
+    upscale_index = 0
+
+    y_upscale_half = pixel_scales[0] / 2
+    y_upscale_step = pixel_scales[0] / upscale_factor
+
+    x_upscale_half = pixel_scales[1] / 2
+    x_upscale_step = pixel_scales[1] / upscale_factor
+
+    for slim_index in range(grid_slim.shape[0]):
+        y_grid = grid_slim[slim_index, 0]
+        x_grid = grid_slim[slim_index, 1]
+
+        for y in range(upscale_factor):
+            for x in range(upscale_factor):
+                grid_2d_slim_upscaled[upscale_index, 0] = (
+                    y_grid
+                    + y_upscale_half
+                    - y * y_upscale_step
+                    - (y_upscale_step / 2.0)
+                )
+                grid_2d_slim_upscaled[upscale_index, 1] = (
+                    x_grid
+                    - x_upscale_half
+                    + x * x_upscale_step
+                    + (x_upscale_step / 2.0)
+                )
+
+                upscale_index += 1
+
+    return grid_2d_slim_upscaled
+
+
+def grid_2d_of_points_within_radius(
+    radius: float, centre: Tuple[float, float], grid_2d: np.ndarray
+):
+    y_inside = []
+    x_inside = []
+
+    for i in range(len(grid_2d[:, 0])):
+        if (grid_2d[i, 0] - centre[0]) ** 2 + (
+            grid_2d[i, 1] - centre[1]
+        ) ** 2 > radius**2:
+            y_inside.append(grid_2d[i, 0])
+            x_inside.append(grid_2d[i, 1])
+
+    return np.asarray(y_inside, x_inside)
+
+
+def compute_polygon_area(points):
+    x = points[:, 1]
+    y = points[:, 0]
+
+    return 0.5 * np.abs(np.dot(x, np.roll(y, 1)) - np.dot(y, np.roll(x, 1)))
+
+
+@numba_util.jit()
+def grid_pixels_in_mask_pixels_from(
+    grid, shape_native, pixel_scales, origin
+) -> np.ndarray:
+    """
+    Returns an array containing the number of pixels of one grid in every pixel of another masked grid.
+
+    For example, image-mesh adaption may be performed on a 3.0" circular mask of data. The high weight pixels
+    may have 3 or more mesh pixels per image pixel, whereas low weight regions may have zero pixels. The array
+    returned by this function gives the integer number of pixels in each data pixel.
+
+    Parameters
+    ----------
+    grid_pixel_centres
+        The 2D integer index of every image pixel that each image-mesh pixel falls within.
+    shape_native
+        The 2D shape of the data's mask, which the number of image-mesh pixels that fall within eac pixel is counted.
+
+    Returns
+    -------
+    An array containing the integer number of image-mesh pixels that fall without each of the data's mask.
+    """
+    grid_pixel_centres = geometry_util.grid_pixel_centres_2d_slim_from(
+        grid_scaled_2d_slim=grid,
+        shape_native=shape_native,
+        pixel_scales=pixel_scales,
+        origin=origin,
+    ).astype("int")
+
+    mesh_pixels_per_image_pixel = np.zeros(shape=shape_native)
+
+    for i in range(grid_pixel_centres.shape[0]):
+        y = grid_pixel_centres[i, 0]
+        x = grid_pixel_centres[i, 1]
+
+        mesh_pixels_per_image_pixel[y, x] += 1
+
+    return mesh_pixels_per_image_pixel