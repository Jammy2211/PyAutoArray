import warnings
from abc import ABC
from abc import abstractmethod
from typing import Dict, Optional

import numpy as np

from autoarray import type as ty
from autoarray.dataset.abstract.dataset import AbstractDataset
from autoarray.fit import fit_util
from autoarray.inversion.inversion.abstract import AbstractInversion
from autoarray.mask.abstract_mask import Mask
from autoarray.numba_util import profile_func
from autoarray.structures.abstract_structure import Structure


class AbstractFitInversion(ABC):
    @property
    @abstractmethod
    def data(self) -> ty.DataLike:
        pass

    @property
    @abstractmethod
    def noise_map(self) -> ty.NoiseMapLike:
        pass

    @property
    @abstractmethod
    def model_data(self) -> ty.DataLike:
        """
        Overwrite this method so it returns the model-data which is fitted to the input data.
        """

    @property
    def signal_to_noise_map(self) -> ty.DataLike:
        """
        The signal-to-noise_map of the dataset and noise-map which are fitted.
        """
        warnings.filterwarnings("ignore")

        signal_to_noise_map = self.data / self.noise_map
        signal_to_noise_map[signal_to_noise_map < 0] = 0
        return signal_to_noise_map

    @property
<<<<<<< HEAD
    def potential_chi_squared_map(self) -> ty.DataLike:
        """
        The signal-to-noise_map of the dataset and noise-map which are fitted.
        """
        warnings.filterwarnings("ignore")
        absolute_signal_to_noise_map = abs(self.data / self.noise_map)
        return absolute_signal_to_noise_map**2

    @property
=======
>>>>>>> a433b99d
    def residual_map(self) -> Structure:
        """
        Returns the residual-map between the masked dataset and model data, where:

        Residuals = (Data - Model_Data).
        """
        return fit_util.residual_map_from(data=self.data, model_data=self.model_data)

    @property
    def normalized_residual_map(self) -> Structure:
        """
        Returns the normalized residual-map between the masked dataset and model data, where:

        Normalized_Residual = (Data - Model_Data) / Noise
        """
        return fit_util.normalized_residual_map_from(
            residual_map=self.residual_map, noise_map=self.noise_map
        )

    @property
    def chi_squared_map(self) -> Structure:
        """
        Returns the chi-squared-map between the residual-map and noise-map, where:

        Chi_Squared = ((Residuals) / (Noise)) ** 2.0 = ((Data - Model)**2.0)/(Variances)
        """
        return fit_util.chi_squared_map_from(
            residual_map=self.residual_map, noise_map=self.noise_map
        )

    @property
    def chi_squared(self) -> float:
        """
        Returns the chi-squared terms of the model data's fit to an dataset, by summing the chi-squared-map.
        """
        return fit_util.chi_squared_from(chi_squared_map=self.chi_squared_map)

    @property
    def noise_normalization(self) -> float:
        """
        Returns the noise-map normalization term of the noise-map, summing the noise_map value in every pixel as:

        [Noise_Term] = sum(log(2*pi*[Noise]**2.0))
        """
        return fit_util.noise_normalization_from(noise_map=self.noise_map)

    @property
    def log_likelihood(self) -> float:
        """
        Returns the log likelihood of each model data point's fit to the dataset, where:

        Log Likelihood = -0.5*[Chi_Squared_Term + Noise_Term] (see functions above for these definitions)
        """
        return fit_util.log_likelihood_from(
            chi_squared=self.chi_squared, noise_normalization=self.noise_normalization
        )


class SimpleFit(AbstractFitInversion):
    def __init__(self, data, model_data, noise_map):
        self._data = data
        self._model_data = model_data
        self._noise_map = noise_map

    @property
    def data(self) -> ty.DataLike:
        return self._data

    @property
    def noise_map(self) -> ty.NoiseMapLike:
        return self._noise_map

    @property
    def model_data(self) -> ty.DataLike:
        return self._model_data


class FitDataset(AbstractFitInversion):
    # noinspection PyUnresolvedReferences
    def __init__(
        self,
        dataset: AbstractDataset,
        use_mask_in_fit: bool = False,
        run_time_dict: Optional[Dict] = None,
    ):
        """Class to fit a masked dataset where the dataset's data structures are any dimension.

        Parameters
        ----------
        dataset : MaskedDataset
            The masked dataset (data, mask, noise-map, etc.) that is fitted.
        model_data
            The model data the masked dataset is fitted with.
        inversion : Inversion
            If the fit uses an `Inversion` this is the instance of the object used to perform the fit. This determines
            if the `log_likelihood` or `log_evidence` is used as the `figure_of_merit`.
        use_mask_in_fit
            If `True`, masked data points are omitted from the fit. If `False` they are not (in most use cases the
            `dataset` will have been processed to remove masked points, for example the `slim` representation).

        Attributes
        -----------
        residual_map
            The residual-map of the fit (data - model_data).
        chi_squared_map
            The chi-squared-map of the fit ((data - model_data) / noise_maps ) **2.0
        chi_squared
            The overall chi-squared of the model's fit to the dataset, summed over every data point.
        reduced_chi_squared
            The reduced chi-squared of the model's fit to simulate (chi_squared / number of data points), summed over \
            every data point.
        noise_normalization
            The overall normalization term of the noise_map, summed over every data point.
        log_likelihood
            The overall log likelihood of the model's fit to the dataset, summed over evey data point.
        """
        self.dataset = dataset
        self.use_mask_in_fit = use_mask_in_fit

        self.run_time_dict = run_time_dict

    @property
    @abstractmethod
    def mask(self) -> Mask:
        """
        Overwrite this method so it returns the mask of the dataset which is fitted to the input data.
        """

    @property
    def data(self) -> ty.DataLike:
        return self.dataset.data

    @property
    def noise_map(self) -> ty.NoiseMapLike:
        return self.dataset.noise_map

    @property
    def residual_map(self) -> Structure:
        """
        Returns the residual-map between the masked dataset and model data, where:

        Residuals = (Data - Model_Data).
        """

        if self.use_mask_in_fit:
            return fit_util.residual_map_with_mask_from(
                data=self.data, model_data=self.model_data, mask=self.mask
            )
        return super().residual_map

    @property
    def normalized_residual_map(self) -> Structure:
        """
        Returns the normalized residual-map between the masked dataset and model data, where:

        Normalized_Residual = (Data - Model_Data) / Noise
        """
        if self.use_mask_in_fit:
            return fit_util.normalized_residual_map_with_mask_from(
                residual_map=self.residual_map, noise_map=self.noise_map, mask=self.mask
            )
        return super().normalized_residual_map

    @property
    def chi_squared_map(self) -> Structure:
        """
        Returns the chi-squared-map between the residual-map and noise-map, where:

        Chi_Squared = ((Residuals) / (Noise)) ** 2.0 = ((Data - Model)**2.0)/(Variances)
        """
        if self.use_mask_in_fit:
            return fit_util.chi_squared_map_with_mask_from(
                residual_map=self.residual_map, noise_map=self.noise_map, mask=self.mask
            )
        return super().chi_squared_map

    @property
    def chi_squared(self) -> float:
        """
        Returns the chi-squared terms of the model data's fit to an dataset, by summing the chi-squared-map.

        If the dataset includes a noise covariance matrix, this is used instead to account for covariance in the
        goodness-of-fit.
        """

        if self.dataset.noise_covariance_matrix is not None:
            return fit_util.chi_squared_with_noise_covariance_from(
                residual_map=self.residual_map,
                noise_covariance_matrix_inv=self.dataset.noise_covariance_matrix_inv,
            )

        if self.use_mask_in_fit:
            return fit_util.chi_squared_with_mask_from(
                chi_squared_map=self.chi_squared_map, mask=self.mask
            )
        return super().chi_squared

    @property
    def noise_normalization(self) -> float:
        """
        Returns the noise-map normalization term of the noise-map, summing the noise_map value in every pixel as:

        [Noise_Term] = sum(log(2*pi*[Noise]**2.0))
        """
        if self.use_mask_in_fit:
            return fit_util.noise_normalization_with_mask_from(
                noise_map=self.noise_map, mask=self.mask
            )
        return super().noise_normalization

    @property
    def log_likelihood_with_regularization(self) -> float:
        """
        Returns the log likelihood of an inversion's fit to the dataset, including a regularization term which \
        comes from an inversion:

        Log Likelihood = -0.5*[Chi_Squared_Term + Regularization_Term + Noise_Term] (see functions above for these definitions)
        """
        if self.inversion is not None:
            return fit_util.log_likelihood_with_regularization_from(
                chi_squared=self.chi_squared,
                regularization_term=self.inversion.regularization_term,
                noise_normalization=self.noise_normalization,
            )

    @property
    def log_evidence(self) -> float:
        """
        Returns the log evidence of the inversion's fit to a dataset, where the log evidence includes a number of terms
        which quantify the complexity of an inversion's reconstruction (see the `Inversion` module):

        Log Evidence = -0.5*[Chi_Squared_Term + Regularization_Term + Log(Covariance_Regularization_Term) -
                           Log(Regularization_Matrix_Term) + Noise_Term]

        Parameters
        ----------
        chi_squared
            The chi-squared term of the inversion's fit to the data.
        regularization_term
            The regularization term of the inversion, which is the sum of the difference between reconstructed \
            flux of every pixel multiplied by the regularization coefficient.
        log_curvature_regularization_term
            The log of the determinant of the sum of the curvature and regularization matrices.
        log_regularization_term
            The log of the determinant o the regularization matrix.
        noise_normalization
            The normalization noise_map-term for the data's noise-map.
        """
        if self.inversion is not None:
            return fit_util.log_evidence_from(
                chi_squared=self.chi_squared,
                regularization_term=self.inversion.regularization_term,
                log_curvature_regularization_term=self.inversion.log_det_curvature_reg_matrix_term,
                log_regularization_term=self.inversion.log_det_regularization_matrix_term,
                noise_normalization=self.noise_normalization,
            )

    @property
    @profile_func
    def figure_of_merit(self) -> float:
        if self.inversion is not None:
            return self.log_evidence

        try:
            return self.log_likelihood.array
        except AttributeError:
            return self.log_likelihood

    @property
    def residual_flux_fraction_map(self) -> Structure:
        """
        Returns the residual flux fraction map, which shows the fraction of signal in each pixel that is not fitted
        by the model, therefore where:

        Residual_Flux_Fraction = ((Residuals) / (Data)) = ((Data - Model))/(Data)

        This quantity is not used for computing the log likelihood, but is available for plotting and inspection.

        It does not use the noise-map in its calculation, and therefore the residual flux fraction should only be
        reliably interpreted in high signal-to-noise regions of a dataset.
        """
        if self.use_mask_in_fit:
            return fit_util.chi_squared_map_with_mask_from(
                residual_map=self.residual_map, noise_map=self.noise_map, mask=self.mask
            )
        return super().chi_squared_map

    @property
    def inversion(self) -> Optional[AbstractInversion]:
        """
        Overwrite this method so it returns the inversion used to fit the dataset.
        """
        return None

    @property
    def reduced_chi_squared(self) -> float:
        return self.chi_squared / int(np.size(self.mask) - np.sum(self.mask))
<|MERGE_RESOLUTION|>--- conflicted
+++ resolved
@@ -1,355 +1,343 @@
-import warnings
-from abc import ABC
-from abc import abstractmethod
-from typing import Dict, Optional
-
-import numpy as np
-
-from autoarray import type as ty
-from autoarray.dataset.abstract.dataset import AbstractDataset
-from autoarray.fit import fit_util
-from autoarray.inversion.inversion.abstract import AbstractInversion
-from autoarray.mask.abstract_mask import Mask
-from autoarray.numba_util import profile_func
-from autoarray.structures.abstract_structure import Structure
-
-
-class AbstractFitInversion(ABC):
-    @property
-    @abstractmethod
-    def data(self) -> ty.DataLike:
-        pass
-
-    @property
-    @abstractmethod
-    def noise_map(self) -> ty.NoiseMapLike:
-        pass
-
-    @property
-    @abstractmethod
-    def model_data(self) -> ty.DataLike:
-        """
-        Overwrite this method so it returns the model-data which is fitted to the input data.
-        """
-
-    @property
-    def signal_to_noise_map(self) -> ty.DataLike:
-        """
-        The signal-to-noise_map of the dataset and noise-map which are fitted.
-        """
-        warnings.filterwarnings("ignore")
-
-        signal_to_noise_map = self.data / self.noise_map
-        signal_to_noise_map[signal_to_noise_map < 0] = 0
-        return signal_to_noise_map
-
-    @property
-<<<<<<< HEAD
-    def potential_chi_squared_map(self) -> ty.DataLike:
-        """
-        The signal-to-noise_map of the dataset and noise-map which are fitted.
-        """
-        warnings.filterwarnings("ignore")
-        absolute_signal_to_noise_map = abs(self.data / self.noise_map)
-        return absolute_signal_to_noise_map**2
-
-    @property
-=======
->>>>>>> a433b99d
-    def residual_map(self) -> Structure:
-        """
-        Returns the residual-map between the masked dataset and model data, where:
-
-        Residuals = (Data - Model_Data).
-        """
-        return fit_util.residual_map_from(data=self.data, model_data=self.model_data)
-
-    @property
-    def normalized_residual_map(self) -> Structure:
-        """
-        Returns the normalized residual-map between the masked dataset and model data, where:
-
-        Normalized_Residual = (Data - Model_Data) / Noise
-        """
-        return fit_util.normalized_residual_map_from(
-            residual_map=self.residual_map, noise_map=self.noise_map
-        )
-
-    @property
-    def chi_squared_map(self) -> Structure:
-        """
-        Returns the chi-squared-map between the residual-map and noise-map, where:
-
-        Chi_Squared = ((Residuals) / (Noise)) ** 2.0 = ((Data - Model)**2.0)/(Variances)
-        """
-        return fit_util.chi_squared_map_from(
-            residual_map=self.residual_map, noise_map=self.noise_map
-        )
-
-    @property
-    def chi_squared(self) -> float:
-        """
-        Returns the chi-squared terms of the model data's fit to an dataset, by summing the chi-squared-map.
-        """
-        return fit_util.chi_squared_from(chi_squared_map=self.chi_squared_map)
-
-    @property
-    def noise_normalization(self) -> float:
-        """
-        Returns the noise-map normalization term of the noise-map, summing the noise_map value in every pixel as:
-
-        [Noise_Term] = sum(log(2*pi*[Noise]**2.0))
-        """
-        return fit_util.noise_normalization_from(noise_map=self.noise_map)
-
-    @property
-    def log_likelihood(self) -> float:
-        """
-        Returns the log likelihood of each model data point's fit to the dataset, where:
-
-        Log Likelihood = -0.5*[Chi_Squared_Term + Noise_Term] (see functions above for these definitions)
-        """
-        return fit_util.log_likelihood_from(
-            chi_squared=self.chi_squared, noise_normalization=self.noise_normalization
-        )
-
-
-class SimpleFit(AbstractFitInversion):
-    def __init__(self, data, model_data, noise_map):
-        self._data = data
-        self._model_data = model_data
-        self._noise_map = noise_map
-
-    @property
-    def data(self) -> ty.DataLike:
-        return self._data
-
-    @property
-    def noise_map(self) -> ty.NoiseMapLike:
-        return self._noise_map
-
-    @property
-    def model_data(self) -> ty.DataLike:
-        return self._model_data
-
-
-class FitDataset(AbstractFitInversion):
-    # noinspection PyUnresolvedReferences
-    def __init__(
-        self,
-        dataset: AbstractDataset,
-        use_mask_in_fit: bool = False,
-        run_time_dict: Optional[Dict] = None,
-    ):
-        """Class to fit a masked dataset where the dataset's data structures are any dimension.
-
-        Parameters
-        ----------
-        dataset : MaskedDataset
-            The masked dataset (data, mask, noise-map, etc.) that is fitted.
-        model_data
-            The model data the masked dataset is fitted with.
-        inversion : Inversion
-            If the fit uses an `Inversion` this is the instance of the object used to perform the fit. This determines
-            if the `log_likelihood` or `log_evidence` is used as the `figure_of_merit`.
-        use_mask_in_fit
-            If `True`, masked data points are omitted from the fit. If `False` they are not (in most use cases the
-            `dataset` will have been processed to remove masked points, for example the `slim` representation).
-
-        Attributes
-        -----------
-        residual_map
-            The residual-map of the fit (data - model_data).
-        chi_squared_map
-            The chi-squared-map of the fit ((data - model_data) / noise_maps ) **2.0
-        chi_squared
-            The overall chi-squared of the model's fit to the dataset, summed over every data point.
-        reduced_chi_squared
-            The reduced chi-squared of the model's fit to simulate (chi_squared / number of data points), summed over \
-            every data point.
-        noise_normalization
-            The overall normalization term of the noise_map, summed over every data point.
-        log_likelihood
-            The overall log likelihood of the model's fit to the dataset, summed over evey data point.
-        """
-        self.dataset = dataset
-        self.use_mask_in_fit = use_mask_in_fit
-
-        self.run_time_dict = run_time_dict
-
-    @property
-    @abstractmethod
-    def mask(self) -> Mask:
-        """
-        Overwrite this method so it returns the mask of the dataset which is fitted to the input data.
-        """
-
-    @property
-    def data(self) -> ty.DataLike:
-        return self.dataset.data
-
-    @property
-    def noise_map(self) -> ty.NoiseMapLike:
-        return self.dataset.noise_map
-
-    @property
-    def residual_map(self) -> Structure:
-        """
-        Returns the residual-map between the masked dataset and model data, where:
-
-        Residuals = (Data - Model_Data).
-        """
-
-        if self.use_mask_in_fit:
-            return fit_util.residual_map_with_mask_from(
-                data=self.data, model_data=self.model_data, mask=self.mask
-            )
-        return super().residual_map
-
-    @property
-    def normalized_residual_map(self) -> Structure:
-        """
-        Returns the normalized residual-map between the masked dataset and model data, where:
-
-        Normalized_Residual = (Data - Model_Data) / Noise
-        """
-        if self.use_mask_in_fit:
-            return fit_util.normalized_residual_map_with_mask_from(
-                residual_map=self.residual_map, noise_map=self.noise_map, mask=self.mask
-            )
-        return super().normalized_residual_map
-
-    @property
-    def chi_squared_map(self) -> Structure:
-        """
-        Returns the chi-squared-map between the residual-map and noise-map, where:
-
-        Chi_Squared = ((Residuals) / (Noise)) ** 2.0 = ((Data - Model)**2.0)/(Variances)
-        """
-        if self.use_mask_in_fit:
-            return fit_util.chi_squared_map_with_mask_from(
-                residual_map=self.residual_map, noise_map=self.noise_map, mask=self.mask
-            )
-        return super().chi_squared_map
-
-    @property
-    def chi_squared(self) -> float:
-        """
-        Returns the chi-squared terms of the model data's fit to an dataset, by summing the chi-squared-map.
-
-        If the dataset includes a noise covariance matrix, this is used instead to account for covariance in the
-        goodness-of-fit.
-        """
-
-        if self.dataset.noise_covariance_matrix is not None:
-            return fit_util.chi_squared_with_noise_covariance_from(
-                residual_map=self.residual_map,
-                noise_covariance_matrix_inv=self.dataset.noise_covariance_matrix_inv,
-            )
-
-        if self.use_mask_in_fit:
-            return fit_util.chi_squared_with_mask_from(
-                chi_squared_map=self.chi_squared_map, mask=self.mask
-            )
-        return super().chi_squared
-
-    @property
-    def noise_normalization(self) -> float:
-        """
-        Returns the noise-map normalization term of the noise-map, summing the noise_map value in every pixel as:
-
-        [Noise_Term] = sum(log(2*pi*[Noise]**2.0))
-        """
-        if self.use_mask_in_fit:
-            return fit_util.noise_normalization_with_mask_from(
-                noise_map=self.noise_map, mask=self.mask
-            )
-        return super().noise_normalization
-
-    @property
-    def log_likelihood_with_regularization(self) -> float:
-        """
-        Returns the log likelihood of an inversion's fit to the dataset, including a regularization term which \
-        comes from an inversion:
-
-        Log Likelihood = -0.5*[Chi_Squared_Term + Regularization_Term + Noise_Term] (see functions above for these definitions)
-        """
-        if self.inversion is not None:
-            return fit_util.log_likelihood_with_regularization_from(
-                chi_squared=self.chi_squared,
-                regularization_term=self.inversion.regularization_term,
-                noise_normalization=self.noise_normalization,
-            )
-
-    @property
-    def log_evidence(self) -> float:
-        """
-        Returns the log evidence of the inversion's fit to a dataset, where the log evidence includes a number of terms
-        which quantify the complexity of an inversion's reconstruction (see the `Inversion` module):
-
-        Log Evidence = -0.5*[Chi_Squared_Term + Regularization_Term + Log(Covariance_Regularization_Term) -
-                           Log(Regularization_Matrix_Term) + Noise_Term]
-
-        Parameters
-        ----------
-        chi_squared
-            The chi-squared term of the inversion's fit to the data.
-        regularization_term
-            The regularization term of the inversion, which is the sum of the difference between reconstructed \
-            flux of every pixel multiplied by the regularization coefficient.
-        log_curvature_regularization_term
-            The log of the determinant of the sum of the curvature and regularization matrices.
-        log_regularization_term
-            The log of the determinant o the regularization matrix.
-        noise_normalization
-            The normalization noise_map-term for the data's noise-map.
-        """
-        if self.inversion is not None:
-            return fit_util.log_evidence_from(
-                chi_squared=self.chi_squared,
-                regularization_term=self.inversion.regularization_term,
-                log_curvature_regularization_term=self.inversion.log_det_curvature_reg_matrix_term,
-                log_regularization_term=self.inversion.log_det_regularization_matrix_term,
-                noise_normalization=self.noise_normalization,
-            )
-
-    @property
-    @profile_func
-    def figure_of_merit(self) -> float:
-        if self.inversion is not None:
-            return self.log_evidence
-
-        try:
-            return self.log_likelihood.array
-        except AttributeError:
-            return self.log_likelihood
-
-    @property
-    def residual_flux_fraction_map(self) -> Structure:
-        """
-        Returns the residual flux fraction map, which shows the fraction of signal in each pixel that is not fitted
-        by the model, therefore where:
-
-        Residual_Flux_Fraction = ((Residuals) / (Data)) = ((Data - Model))/(Data)
-
-        This quantity is not used for computing the log likelihood, but is available for plotting and inspection.
-
-        It does not use the noise-map in its calculation, and therefore the residual flux fraction should only be
-        reliably interpreted in high signal-to-noise regions of a dataset.
-        """
-        if self.use_mask_in_fit:
-            return fit_util.chi_squared_map_with_mask_from(
-                residual_map=self.residual_map, noise_map=self.noise_map, mask=self.mask
-            )
-        return super().chi_squared_map
-
-    @property
-    def inversion(self) -> Optional[AbstractInversion]:
-        """
-        Overwrite this method so it returns the inversion used to fit the dataset.
-        """
-        return None
-
-    @property
-    def reduced_chi_squared(self) -> float:
-        return self.chi_squared / int(np.size(self.mask) - np.sum(self.mask))
+import warnings
+from abc import ABC
+from abc import abstractmethod
+from typing import Dict, Optional
+
+import numpy as np
+
+from autoarray import type as ty
+from autoarray.dataset.abstract.dataset import AbstractDataset
+from autoarray.fit import fit_util
+from autoarray.inversion.inversion.abstract import AbstractInversion
+from autoarray.mask.abstract_mask import Mask
+from autoarray.numba_util import profile_func
+from autoarray.structures.abstract_structure import Structure
+
+
+class AbstractFitInversion(ABC):
+    @property
+    @abstractmethod
+    def data(self) -> ty.DataLike:
+        pass
+
+    @property
+    @abstractmethod
+    def noise_map(self) -> ty.NoiseMapLike:
+        pass
+
+    @property
+    @abstractmethod
+    def model_data(self) -> ty.DataLike:
+        """
+        Overwrite this method so it returns the model-data which is fitted to the input data.
+        """
+
+    @property
+    def signal_to_noise_map(self) -> ty.DataLike:
+        """
+        The signal-to-noise_map of the dataset and noise-map which are fitted.
+        """
+        warnings.filterwarnings("ignore")
+
+        signal_to_noise_map = self.data / self.noise_map
+        signal_to_noise_map[signal_to_noise_map < 0] = 0
+        return signal_to_noise_map
+
+    @property
+    def residual_map(self) -> Structure:
+        """
+        Returns the residual-map between the masked dataset and model data, where:
+
+        Residuals = (Data - Model_Data).
+        """
+        return fit_util.residual_map_from(data=self.data, model_data=self.model_data)
+
+    @property
+    def normalized_residual_map(self) -> Structure:
+        """
+        Returns the normalized residual-map between the masked dataset and model data, where:
+
+        Normalized_Residual = (Data - Model_Data) / Noise
+        """
+        return fit_util.normalized_residual_map_from(
+            residual_map=self.residual_map, noise_map=self.noise_map
+        )
+
+    @property
+    def chi_squared_map(self) -> Structure:
+        """
+        Returns the chi-squared-map between the residual-map and noise-map, where:
+
+        Chi_Squared = ((Residuals) / (Noise)) ** 2.0 = ((Data - Model)**2.0)/(Variances)
+        """
+        return fit_util.chi_squared_map_from(
+            residual_map=self.residual_map, noise_map=self.noise_map
+        )
+
+    @property
+    def chi_squared(self) -> float:
+        """
+        Returns the chi-squared terms of the model data's fit to an dataset, by summing the chi-squared-map.
+        """
+        return fit_util.chi_squared_from(chi_squared_map=self.chi_squared_map)
+
+    @property
+    def noise_normalization(self) -> float:
+        """
+        Returns the noise-map normalization term of the noise-map, summing the noise_map value in every pixel as:
+
+        [Noise_Term] = sum(log(2*pi*[Noise]**2.0))
+        """
+        return fit_util.noise_normalization_from(noise_map=self.noise_map)
+
+    @property
+    def log_likelihood(self) -> float:
+        """
+        Returns the log likelihood of each model data point's fit to the dataset, where:
+
+        Log Likelihood = -0.5*[Chi_Squared_Term + Noise_Term] (see functions above for these definitions)
+        """
+        return fit_util.log_likelihood_from(
+            chi_squared=self.chi_squared, noise_normalization=self.noise_normalization
+        )
+
+
+class SimpleFit(AbstractFitInversion):
+    def __init__(self, data, model_data, noise_map):
+        self._data = data
+        self._model_data = model_data
+        self._noise_map = noise_map
+
+    @property
+    def data(self) -> ty.DataLike:
+        return self._data
+
+    @property
+    def noise_map(self) -> ty.NoiseMapLike:
+        return self._noise_map
+
+    @property
+    def model_data(self) -> ty.DataLike:
+        return self._model_data
+
+
+class FitDataset(AbstractFitInversion):
+    # noinspection PyUnresolvedReferences
+    def __init__(
+        self,
+        dataset: AbstractDataset,
+        use_mask_in_fit: bool = False,
+        run_time_dict: Optional[Dict] = None,
+    ):
+        """Class to fit a masked dataset where the dataset's data structures are any dimension.
+
+        Parameters
+        ----------
+        dataset : MaskedDataset
+            The masked dataset (data, mask, noise-map, etc.) that is fitted.
+        model_data
+            The model data the masked dataset is fitted with.
+        inversion : Inversion
+            If the fit uses an `Inversion` this is the instance of the object used to perform the fit. This determines
+            if the `log_likelihood` or `log_evidence` is used as the `figure_of_merit`.
+        use_mask_in_fit
+            If `True`, masked data points are omitted from the fit. If `False` they are not (in most use cases the
+            `dataset` will have been processed to remove masked points, for example the `slim` representation).
+
+        Attributes
+        -----------
+        residual_map
+            The residual-map of the fit (data - model_data).
+        chi_squared_map
+            The chi-squared-map of the fit ((data - model_data) / noise_maps ) **2.0
+        chi_squared
+            The overall chi-squared of the model's fit to the dataset, summed over every data point.
+        reduced_chi_squared
+            The reduced chi-squared of the model's fit to simulate (chi_squared / number of data points), summed over \
+            every data point.
+        noise_normalization
+            The overall normalization term of the noise_map, summed over every data point.
+        log_likelihood
+            The overall log likelihood of the model's fit to the dataset, summed over evey data point.
+        """
+        self.dataset = dataset
+        self.use_mask_in_fit = use_mask_in_fit
+
+        self.run_time_dict = run_time_dict
+
+    @property
+    @abstractmethod
+    def mask(self) -> Mask:
+        """
+        Overwrite this method so it returns the mask of the dataset which is fitted to the input data.
+        """
+
+    @property
+    def data(self) -> ty.DataLike:
+        return self.dataset.data
+
+    @property
+    def noise_map(self) -> ty.NoiseMapLike:
+        return self.dataset.noise_map
+
+    @property
+    def residual_map(self) -> Structure:
+        """
+        Returns the residual-map between the masked dataset and model data, where:
+
+        Residuals = (Data - Model_Data).
+        """
+
+        if self.use_mask_in_fit:
+            return fit_util.residual_map_with_mask_from(
+                data=self.data, model_data=self.model_data, mask=self.mask
+            )
+        return super().residual_map
+
+    @property
+    def normalized_residual_map(self) -> Structure:
+        """
+        Returns the normalized residual-map between the masked dataset and model data, where:
+
+        Normalized_Residual = (Data - Model_Data) / Noise
+        """
+        if self.use_mask_in_fit:
+            return fit_util.normalized_residual_map_with_mask_from(
+                residual_map=self.residual_map, noise_map=self.noise_map, mask=self.mask
+            )
+        return super().normalized_residual_map
+
+    @property
+    def chi_squared_map(self) -> Structure:
+        """
+        Returns the chi-squared-map between the residual-map and noise-map, where:
+
+        Chi_Squared = ((Residuals) / (Noise)) ** 2.0 = ((Data - Model)**2.0)/(Variances)
+        """
+        if self.use_mask_in_fit:
+            return fit_util.chi_squared_map_with_mask_from(
+                residual_map=self.residual_map, noise_map=self.noise_map, mask=self.mask
+            )
+        return super().chi_squared_map
+
+    @property
+    def chi_squared(self) -> float:
+        """
+        Returns the chi-squared terms of the model data's fit to an dataset, by summing the chi-squared-map.
+
+        If the dataset includes a noise covariance matrix, this is used instead to account for covariance in the
+        goodness-of-fit.
+        """
+
+        if self.dataset.noise_covariance_matrix is not None:
+            return fit_util.chi_squared_with_noise_covariance_from(
+                residual_map=self.residual_map,
+                noise_covariance_matrix_inv=self.dataset.noise_covariance_matrix_inv,
+            )
+
+        if self.use_mask_in_fit:
+            return fit_util.chi_squared_with_mask_from(
+                chi_squared_map=self.chi_squared_map, mask=self.mask
+            )
+        return super().chi_squared
+
+    @property
+    def noise_normalization(self) -> float:
+        """
+        Returns the noise-map normalization term of the noise-map, summing the noise_map value in every pixel as:
+
+        [Noise_Term] = sum(log(2*pi*[Noise]**2.0))
+        """
+        if self.use_mask_in_fit:
+            return fit_util.noise_normalization_with_mask_from(
+                noise_map=self.noise_map, mask=self.mask
+            )
+        return super().noise_normalization
+
+    @property
+    def log_likelihood_with_regularization(self) -> float:
+        """
+        Returns the log likelihood of an inversion's fit to the dataset, including a regularization term which \
+        comes from an inversion:
+
+        Log Likelihood = -0.5*[Chi_Squared_Term + Regularization_Term + Noise_Term] (see functions above for these definitions)
+        """
+        if self.inversion is not None:
+            return fit_util.log_likelihood_with_regularization_from(
+                chi_squared=self.chi_squared,
+                regularization_term=self.inversion.regularization_term,
+                noise_normalization=self.noise_normalization,
+            )
+
+    @property
+    def log_evidence(self) -> float:
+        """
+        Returns the log evidence of the inversion's fit to a dataset, where the log evidence includes a number of terms
+        which quantify the complexity of an inversion's reconstruction (see the `Inversion` module):
+
+        Log Evidence = -0.5*[Chi_Squared_Term + Regularization_Term + Log(Covariance_Regularization_Term) -
+                           Log(Regularization_Matrix_Term) + Noise_Term]
+
+        Parameters
+        ----------
+        chi_squared
+            The chi-squared term of the inversion's fit to the data.
+        regularization_term
+            The regularization term of the inversion, which is the sum of the difference between reconstructed \
+            flux of every pixel multiplied by the regularization coefficient.
+        log_curvature_regularization_term
+            The log of the determinant of the sum of the curvature and regularization matrices.
+        log_regularization_term
+            The log of the determinant o the regularization matrix.
+        noise_normalization
+            The normalization noise_map-term for the data's noise-map.
+        """
+        if self.inversion is not None:
+            return fit_util.log_evidence_from(
+                chi_squared=self.chi_squared,
+                regularization_term=self.inversion.regularization_term,
+                log_curvature_regularization_term=self.inversion.log_det_curvature_reg_matrix_term,
+                log_regularization_term=self.inversion.log_det_regularization_matrix_term,
+                noise_normalization=self.noise_normalization,
+            )
+
+    @property
+    @profile_func
+    def figure_of_merit(self) -> float:
+        if self.inversion is not None:
+            return self.log_evidence
+
+        try:
+            return self.log_likelihood.array
+        except AttributeError:
+            return self.log_likelihood
+
+    @property
+    def residual_flux_fraction_map(self) -> Structure:
+        """
+        Returns the residual flux fraction map, which shows the fraction of signal in each pixel that is not fitted
+        by the model, therefore where:
+
+        Residual_Flux_Fraction = ((Residuals) / (Data)) = ((Data - Model))/(Data)
+
+        This quantity is not used for computing the log likelihood, but is available for plotting and inspection.
+
+        It does not use the noise-map in its calculation, and therefore the residual flux fraction should only be
+        reliably interpreted in high signal-to-noise regions of a dataset.
+        """
+        if self.use_mask_in_fit:
+            return fit_util.chi_squared_map_with_mask_from(
+                residual_map=self.residual_map, noise_map=self.noise_map, mask=self.mask
+            )
+        return super().chi_squared_map
+
+    @property
+    def inversion(self) -> Optional[AbstractInversion]:
+        """
+        Overwrite this method so it returns the inversion used to fit the dataset.
+        """
+        return None
+
+    @property
+    def reduced_chi_squared(self) -> float:
+        return self.chi_squared / int(np.size(self.mask) - np.sum(self.mask))