from functools import wraps

import numpy as np

from autoarray.numpy_wrapper import numpy as npw
from autoarray.mask.abstract_mask import Mask


<<<<<<< HEAD
def to_new_array(func):
    @wraps(func)
    def wrapper(**kwargs):
        result = func(**kwargs)
        try:
            return list(kwargs.values())[0].with_new_array(result)
        except AttributeError:
            return result

    return wrapper


def residual_map_from(*, data: Structure, model_data: Structure) -> Structure:
=======
def residual_map_from(*, data: np.ndarray, model_data: np.ndarray) -> np.ndarray:
>>>>>>> a433b99d
    """
    Returns the residual-map of the fit of model-data to a masked dataset, where:

    Residuals = (Data - Model_Data).

    Parameters
    ----------
    data
        The data that is fitted.
    mask
        The mask applied to the dataset, where `False` entries are included in the calculation.
    model_data
        The model data used to fit the data.
    """
    return data - model_data


def normalized_residual_map_from(
    *, residual_map: np.ndarray, noise_map: np.ndarray
) -> np.ndarray:
    """
    Returns the normalized residual-map of the fit of model-data to a masked dataset, where:

    Normalized_Residual = (Data - Model_Data) / Noise

    Parameters
    ----------
    residual_map
        The residual-map of the model-data fit to the dataset.
    noise_map
        The noise-map of the dataset.
    mask
        The mask applied to the residual-map, where `False` entries are included in the calculation.
    """
    return residual_map / noise_map


def chi_squared_map_from(
    *, residual_map: np.ndarray, noise_map: np.ndarray
) -> np.ndarray:
    """
    Returns the chi-squared-map of the fit of model-data to a masked dataset, where:

    Chi_Squared = ((Residuals) / (Noise)) ** 2.0 = ((Data - Model)**2.0)/(Variances)

    Parameters
    ----------
    residual_map
        The residual-map of the model-data fit to the dataset.
    noise_map
        The noise-map of the dataset.
    """
    return (residual_map / noise_map) ** 2.0


def chi_squared_from(*, chi_squared_map: np.ndarray) -> float:
    """
    Returns the chi-squared terms of a model data's fit to an dataset, by summing the chi-squared-map.

    Parameters
    ----------
    chi_squared_map
        The chi-squared-map of values of the model-data fit to the dataset.
    """
    return np.sum(chi_squared_map)


def noise_normalization_from(*, noise_map: np.ndarray) -> float:
    """
    Returns the noise-map normalization term of the noise-map, summing the noise_map value in every pixel as:

    [Noise_Term] = sum(log(2*pi*[Noise]**2.0))

    Parameters
    ----------
    noise_map
        The masked noise-map of the dataset.
    """
    return npw.sum(npw.log(2 * np.pi * noise_map ** 2.0))


def normalized_residual_map_complex_from(
    *, residual_map: np.ndarray, noise_map: np.ndarray
) -> np.ndarray:
    """
    Returns the normalized residual-map of the fit of complex model-data to a dataset, where:

    Normalized_Residual = (Data - Model_Data) / Noise

    Parameters
    ----------
    residual_map
        The residual-map of the model-data fit to the dataset.
    noise_map
        The noise-map of the dataset.
    """
    normalized_residual_map_real = (residual_map.real / noise_map.real).astype(
        "complex128"
    )
    normalized_residual_map_imag = (residual_map.imag / noise_map.imag).astype(
        "complex128"
    )

    return normalized_residual_map_real + 1j * normalized_residual_map_imag


def chi_squared_map_complex_from(
    *, residual_map: np.ndarray, noise_map: np.ndarray
) -> np.ndarray:
    """
    Returnss the chi-squared-map of the fit of complex model-data to a dataset, where:

    Chi_Squared = ((Residuals) / (Noise)) ** 2.0 = ((Data - Model)**2.0)/(Variances)

    Parameters
    ----------
    residual_map
        The residual-map of the model-data fit to the dataset.
    noise_map
        The noise-map of the dataset.
    """
    chi_squared_map_real = (residual_map.real / noise_map.real) ** 2
    chi_squared_map_imag = (residual_map.imag / noise_map.imag) ** 2
    return chi_squared_map_real + 1j * chi_squared_map_imag


def chi_squared_complex_from(*, chi_squared_map: np.ndarray) -> float:
    """
    Returns the chi-squared terms of each complex model data's fit to a masked dataset, by summing the masked
    chi-squared-map of the fit.

    The chi-squared values in masked pixels are omitted from the calculation.

    Parameters
    ----------
    chi_squared_map
        The chi-squared-map of values of the model-data fit to the dataset.
    """
    chi_squared_real = np.sum(chi_squared_map.real)
    chi_squared_imag = np.sum(chi_squared_map.imag)
    return chi_squared_real + chi_squared_imag


def noise_normalization_complex_from(*, noise_map: np.ndarray) -> float:
    """
    Returns the noise-map normalization terms of a complex noise-map, summing the noise_map value in every pixel as:

    [Noise_Term] = sum(log(2*pi*[Noise]**2.0))

    Parameters
    ----------
    noise_map
        The masked noise-map of the dataset.
    """
    noise_normalization_real = np.sum(np.log(2 * np.pi * noise_map.real ** 2.0))
    noise_normalization_imag = np.sum(np.log(2 * np.pi * noise_map.imag ** 2.0))
    return noise_normalization_real + noise_normalization_imag


@to_new_array
def residual_map_with_mask_from(
    *, data: np.ndarray, mask: Mask, model_data: np.ndarray
) -> np.ndarray:
    """
    Returns the residual-map of the fit of model-data to a masked dataset, where:

    Residuals = (Data - Model_Data).

    The residual-map values in masked pixels are returned as zero.

    Parameters
    ----------
    data
        The data that is fitted.
    mask
        The mask applied to the dataset, where `False` entries are included in the calculation.
    model_data
        The model data used to fit the data.
    """
    return np.subtract(
        data, model_data, out=np.zeros_like(data), where=np.asarray(mask) == 0
    )


@to_new_array
def normalized_residual_map_with_mask_from(
    *, residual_map: np.ndarray, noise_map: np.ndarray, mask: Mask
) -> np.ndarray:
    """
    Returns the normalized residual-map of the fit of model-data to a masked dataset, where:

    Normalized_Residual = (Data - Model_Data) / Noise

    The normalized residual-map values in masked pixels are returned as zero.

    Parameters
    ----------
    residual_map
        The residual-map of the model-data fit to the dataset.
    noise_map
        The noise-map of the dataset.
    mask
        The mask applied to the residual-map, where `False` entries are included in the calculation.
    """
    return np.divide(
        residual_map,
        noise_map,
        out=np.zeros_like(residual_map),
        where=np.asarray(mask) == 0,
    )


@to_new_array
def chi_squared_map_with_mask_from(
    *, residual_map: np.ndarray, noise_map: np.ndarray, mask: Mask
) -> np.ndarray:
    """
    Returnss the chi-squared-map of the fit of model-data to a masked dataset, where:

    Chi_Squared = ((Residuals) / (Noise)) ** 2.0 = ((Data - Model)**2.0)/(Variances)

    The chi-squared-map values in masked pixels are returned as zero.

    Parameters
    ----------
    residual_map
        The residual-map of the model-data fit to the dataset.
    noise_map
        The noise-map of the dataset.
    mask
        The mask applied to the residual-map, where `False` entries are included in the calculation.
    """
    return np.square(
        np.divide(
            residual_map,
            noise_map,
            out=np.zeros_like(residual_map),
            where=np.asarray(mask) == 0,
        )
    )


def chi_squared_with_mask_from(*, chi_squared_map: np.ndarray, mask: Mask) -> float:
    """
    Returns the chi-squared terms of each model data's fit to a masked dataset, by summing the masked
    chi-squared-map of the fit.

    The chi-squared values in masked pixels are omitted from the calculation.

    Parameters
    ----------
    chi_squared_map
        The chi-squared-map of values of the model-data fit to the dataset.
    mask
        The mask applied to the chi-squared-map, where `False` entries are included in the calculation.
    """
    return np.sum(chi_squared_map[np.asarray(mask) == 0])


def chi_squared_with_mask_fast_from(
    *, data: np.ndarray, mask: Mask, model_data: np.ndarray, noise_map: np.ndarray
) -> float:
    """
    Returns the chi-squared terms of each model data's fit to a masked dataset, by summing the masked
    chi-squared-map of the fit.

    The chi-squared values in masked pixels are omitted from the calculation.

    Other methods in `fit_util` compute the `chi-squared` from the `residual_map` and `chi_squared_map`, which requires
    that the `ndarrays` which are used to do this are created and stored in memory. For problems with large datasets
    this can be computationally slow.

    This function computes the `chi_squared` directly from the data, avoiding the need to store the data in memory
    and offering faster tune times.

    Parameters
    ----------
    chi_squared_map
        The chi-squared-map of values of the model-data fit to the dataset.
    mask
        The mask applied to the chi-squared-map, where `False` entries are included in the calculation.
    """

    return np.sum(
        np.square(np.divide(np.subtract(data, model_data,), noise_map,))[
            np.asarray(mask) == 0
        ]
    )


def noise_normalization_with_mask_from(*, noise_map: np.ndarray, mask: Mask) -> float:
    """
    Returns the noise-map normalization terms of masked noise-map, summing the noise_map value in every pixel as:

    [Noise_Term] = sum(log(2*pi*[Noise]**2.0))

    The noise-map values in masked pixels are omitted from the calculation.

    Parameters
    ----------
    noise_map
        The masked noise-map of the dataset.
    mask
        The mask applied to the noise-map, where `False` entries are included in the calculation.
    """
    return np.sum(np.log(2 * np.pi * noise_map[np.asarray(mask) == 0] ** 2.0))


@to_new_array
def normalized_residual_map_complex_with_mask_from(
    *, residual_map: np.ndarray, noise_map: np.ndarray, mask: Mask
) -> np.ndarray:
    """
    Returns the normalized residual-map of the fit of complex model-data to a masked dataset, where:

    Normalized_Residual = (Data - Model_Data) / Noise

    The normalized residual-map values in masked pixels are returned as zero.

    Parameters
    ----------
    residual_map
        The residual-map of the model-data fit to the dataset.
    noise_map
        The noise-map of the dataset.
    mask
        The mask applied to the residual-map, where `False` entries are included in the calculation.
    """
    normalized_residual_map_real = np.divide(
        residual_map.real,
        noise_map.real,
        out=np.zeros_like(residual_map.real),
        where=np.asarray(mask) == 0,
    )

    normalized_residual_map_imag = np.divide(
        residual_map.imag,
        noise_map.imag,
        out=np.zeros_like(residual_map.imag),
        where=np.asarray(mask) == 0,
    )

    return normalized_residual_map_real + 1j * normalized_residual_map_imag


@to_new_array
def chi_squared_map_complex_with_mask_from(
    *, residual_map: np.ndarray, noise_map: np.ndarray, mask: Mask
) -> np.ndarray:
    """
    Returnss the chi-squared-map of the fit of complex model-data to a masked dataset, where:

    Chi_Squared = ((Residuals) / (Noise)) ** 2.0 = ((Data - Model)**2.0)/(Variances)

    The chi-squared-map values in masked pixels are returned as zero.

    Parameters
    ----------
    residual_map
        The residual-map of the model-data fit to the dataset.
    noise_map
        The noise-map of the dataset.
    mask
        The mask applied to the residual-map, where `False` entries are included in the calculation.
    """

    chi_squared_map_real = np.square(
        np.divide(
            residual_map.real,
            noise_map.real,
            out=np.zeros_like(residual_map.real),
            where=np.asarray(mask) == 0,
        )
    )
    chi_squared_map_imag = np.square(
        np.divide(
            residual_map.imag,
            noise_map.imag,
            out=np.zeros_like(residual_map.imag),
            where=np.asarray(mask) == 0,
        )
    )
    return chi_squared_map_real + 1j * chi_squared_map_imag


def chi_squared_complex_with_mask_from(
    *, chi_squared_map: np.ndarray, mask: Mask
) -> float:
    """
    Returns the chi-squared terms of each complex model data's fit to a masked dataset, by summing the masked
    chi-squared-map of the fit.

    The chi-squared values in masked pixels are omitted from the calculation.

    Parameters
    ----------
    chi_squared_map
        The chi-squared-map of values of the model-data fit to the dataset.
    mask
        The mask applied to the chi-squared-map, where `False` entries are included in the calculation.
    """
    chi_squared_real = np.sum(chi_squared_map[np.asarray(mask) == 0].real)
    chi_squared_imag = np.sum(chi_squared_map[np.asarray(mask) == 0].imag)
    return chi_squared_real + chi_squared_imag


def chi_squared_with_noise_covariance_from(
    *, residual_map: np.ndarray, noise_covariance_matrix_inv: np.ndarray
) -> float:
    """
    Returns the chi-squared value of the fit of model-data to a masked dataset, where
    the noise correlation is described by a covariance matrix of n^2 x n^2 dimensions.

    Chi_Squared = r C^{-1} r, where C^{-1} is the inverse of the covariance matrix

    Parameters
    ----------
    residual_map
        The residual-map of the model-data fit to the dataset.
    noise_covariance_matrix_inv
        The inverse of the noise covariance matrix.
    """

    return residual_map @ noise_covariance_matrix_inv @ residual_map


def noise_normalization_complex_with_mask_from(
    *, noise_map: np.ndarray, mask: Mask
) -> float:
    """
    Returns the noise-map normalization terms of a complex masked noise-map, summing the noise_map value in every pixel as:

    [Noise_Term] = sum(log(2*pi*[Noise]**2.0))

    The noise-map values in masked pixels are omitted from the calculation.

    Parameters
    ----------
    noise_map
        The masked noise-map of the dataset.
    mask
        The mask applied to the noise-map, where `False` entries are included in the calculation.
    """
    noise_normalization_real = np.sum(
        np.log(2 * np.pi * noise_map[np.asarray(mask) == 0].real ** 2.0)
    )
    noise_normalization_imag = np.sum(
        np.log(2 * np.pi * noise_map[np.asarray(mask) == 0].imag ** 2.0)
    )
    return noise_normalization_real + noise_normalization_imag


def log_likelihood_from(*, chi_squared: float, noise_normalization: float) -> float:
    """
    Returns the log likelihood of each model data point's fit to the dataset, where:

    Log Likelihood = -0.5*[Chi_Squared_Term + Noise_Term] (see functions above for these definitions)

    Parameters
    ----------
    chi_squared
        The chi-squared term for the model-data fit to the dataset.
    noise_normalization
        The normalization noise_map-term for the dataset's noise-map.
    """
    return -0.5 * (chi_squared + noise_normalization)


def log_likelihood_with_regularization_from(
    *, chi_squared: float, regularization_term: float, noise_normalization: float
) -> float:
    """
    Returns the log likelihood of an inversion's fit to the dataset, including a regularization term which comes from
    an inversion:

    Log Likelihood = -0.5*[Chi_Squared_Term + Regularization_Term + Noise_Term]

    Parameters
    ----------
    chi_squared
        The chi-squared term of the inversion's fit to the dataset.
    regularization_term
        The regularization term of the inversion, which is the sum of the difference between reconstructed
        flux of every pixel multiplied by the regularization coefficient.
    noise_normalization
        The normalization noise_map-term for the dataset's noise-map.
    """
    return -0.5 * (chi_squared + regularization_term + noise_normalization)


def log_evidence_from(
    *,
    chi_squared: float,
    regularization_term: float,
    log_curvature_regularization_term: float,
    log_regularization_term: float,
    noise_normalization: float,
) -> float:
    """
    Returns the log evidence of an inversion's fit to a dataset, where the log evidence includes a number of terms which
    quantify the complexity of an inversion's reconstruction (see the `Inversion` module):

    Log Evidence = -0.5*[Chi_Squared_Term + Regularization_Term + Log(Covariance_Regularization_Term) -
                           Log(Regularization_Matrix_Term) + Noise_Term]

    Parameters
    ----------
    chi_squared
        The chi-squared term of the inversion's fit to the dataset.
    regularization_term
        The regularization term of the inversion, which is the sum of the difference between reconstructed
        flux of every pixel multiplied by the regularization coefficient.
    log_curvature_regularization_term
        The log of the determinant of the sum of the curvature and regularization matrices.
    log_regularization_term
        The log of the determinant o the regularization matrix.
    noise_normalization
        The normalization noise_map-term for the dataset's noise-map.
    """
<<<<<<< HEAD
    return -0.5 * (
        chi_squared
        + regularization_term
        + log_curvature_regularization_term
        - log_regularization_term
        + noise_normalization
=======
    return float(
        -0.5
        * (
            chi_squared
            + regularization_term
            + log_curvature_regularization_term
            - log_regularization_term
            + noise_normalization
        )
    )


def residual_flux_fraction_map_from(
    *, residual_map: np.ndarray, data: np.ndarray
) -> np.ndarray:
    """
    Returns the residual flux fraction map of the fit of model-data to a masked dataset, where:

    Residual_Flux_Fraction = Residuals / Data = (Data - Model)/Data

    Parameters
    ----------
    residual_map
        The residual-map of the model-data fit to the dataset.
    data
        The data of the dataset.
    """
    return np.divide(residual_map, data, out=np.zeros_like(residual_map))


def residual_flux_fraction_map_with_mask_from(
    *, residual_map: np.ndarray, data: np.ndarray, mask: Mask
) -> np.ndarray:
    """
    Returnss the residual flux fraction map of the fit of model-data to a masked dataset, where:

    Residual_Flux_Fraction = Residuals / Data = (Data - Model)/Data

    The residual flux fraction map values in masked pixels are returned as zero.

    Parameters
    ----------
    residual_map
        The residual-map of the model-data fit to the dataset.
    data
        The data of the dataset.
    mask
        The mask applied to the residual-map, where `False` entries are included in the calculation.
    """
    return np.divide(
        residual_map,
        data,
        out=np.zeros_like(residual_map),
        where=np.asarray(mask) == 0,
>>>>>>> a433b99d
    )
<|MERGE_RESOLUTION|>--- conflicted
+++ resolved
@@ -1,608 +1,599 @@
-from functools import wraps
-
-import numpy as np
-
-from autoarray.numpy_wrapper import numpy as npw
-from autoarray.mask.abstract_mask import Mask
-
-
-<<<<<<< HEAD
-def to_new_array(func):
-    @wraps(func)
-    def wrapper(**kwargs):
-        result = func(**kwargs)
-        try:
-            return list(kwargs.values())[0].with_new_array(result)
-        except AttributeError:
-            return result
-
-    return wrapper
-
-
-def residual_map_from(*, data: Structure, model_data: Structure) -> Structure:
-=======
-def residual_map_from(*, data: np.ndarray, model_data: np.ndarray) -> np.ndarray:
->>>>>>> a433b99d
-    """
-    Returns the residual-map of the fit of model-data to a masked dataset, where:
-
-    Residuals = (Data - Model_Data).
-
-    Parameters
-    ----------
-    data
-        The data that is fitted.
-    mask
-        The mask applied to the dataset, where `False` entries are included in the calculation.
-    model_data
-        The model data used to fit the data.
-    """
-    return data - model_data
-
-
-def normalized_residual_map_from(
-    *, residual_map: np.ndarray, noise_map: np.ndarray
-) -> np.ndarray:
-    """
-    Returns the normalized residual-map of the fit of model-data to a masked dataset, where:
-
-    Normalized_Residual = (Data - Model_Data) / Noise
-
-    Parameters
-    ----------
-    residual_map
-        The residual-map of the model-data fit to the dataset.
-    noise_map
-        The noise-map of the dataset.
-    mask
-        The mask applied to the residual-map, where `False` entries are included in the calculation.
-    """
-    return residual_map / noise_map
-
-
-def chi_squared_map_from(
-    *, residual_map: np.ndarray, noise_map: np.ndarray
-) -> np.ndarray:
-    """
-    Returns the chi-squared-map of the fit of model-data to a masked dataset, where:
-
-    Chi_Squared = ((Residuals) / (Noise)) ** 2.0 = ((Data - Model)**2.0)/(Variances)
-
-    Parameters
-    ----------
-    residual_map
-        The residual-map of the model-data fit to the dataset.
-    noise_map
-        The noise-map of the dataset.
-    """
-    return (residual_map / noise_map) ** 2.0
-
-
-def chi_squared_from(*, chi_squared_map: np.ndarray) -> float:
-    """
-    Returns the chi-squared terms of a model data's fit to an dataset, by summing the chi-squared-map.
-
-    Parameters
-    ----------
-    chi_squared_map
-        The chi-squared-map of values of the model-data fit to the dataset.
-    """
-    return np.sum(chi_squared_map)
-
-
-def noise_normalization_from(*, noise_map: np.ndarray) -> float:
-    """
-    Returns the noise-map normalization term of the noise-map, summing the noise_map value in every pixel as:
-
-    [Noise_Term] = sum(log(2*pi*[Noise]**2.0))
-
-    Parameters
-    ----------
-    noise_map
-        The masked noise-map of the dataset.
-    """
-    return npw.sum(npw.log(2 * np.pi * noise_map ** 2.0))
-
-
-def normalized_residual_map_complex_from(
-    *, residual_map: np.ndarray, noise_map: np.ndarray
-) -> np.ndarray:
-    """
-    Returns the normalized residual-map of the fit of complex model-data to a dataset, where:
-
-    Normalized_Residual = (Data - Model_Data) / Noise
-
-    Parameters
-    ----------
-    residual_map
-        The residual-map of the model-data fit to the dataset.
-    noise_map
-        The noise-map of the dataset.
-    """
-    normalized_residual_map_real = (residual_map.real / noise_map.real).astype(
-        "complex128"
-    )
-    normalized_residual_map_imag = (residual_map.imag / noise_map.imag).astype(
-        "complex128"
-    )
-
-    return normalized_residual_map_real + 1j * normalized_residual_map_imag
-
-
-def chi_squared_map_complex_from(
-    *, residual_map: np.ndarray, noise_map: np.ndarray
-) -> np.ndarray:
-    """
-    Returnss the chi-squared-map of the fit of complex model-data to a dataset, where:
-
-    Chi_Squared = ((Residuals) / (Noise)) ** 2.0 = ((Data - Model)**2.0)/(Variances)
-
-    Parameters
-    ----------
-    residual_map
-        The residual-map of the model-data fit to the dataset.
-    noise_map
-        The noise-map of the dataset.
-    """
-    chi_squared_map_real = (residual_map.real / noise_map.real) ** 2
-    chi_squared_map_imag = (residual_map.imag / noise_map.imag) ** 2
-    return chi_squared_map_real + 1j * chi_squared_map_imag
-
-
-def chi_squared_complex_from(*, chi_squared_map: np.ndarray) -> float:
-    """
-    Returns the chi-squared terms of each complex model data's fit to a masked dataset, by summing the masked
-    chi-squared-map of the fit.
-
-    The chi-squared values in masked pixels are omitted from the calculation.
-
-    Parameters
-    ----------
-    chi_squared_map
-        The chi-squared-map of values of the model-data fit to the dataset.
-    """
-    chi_squared_real = np.sum(chi_squared_map.real)
-    chi_squared_imag = np.sum(chi_squared_map.imag)
-    return chi_squared_real + chi_squared_imag
-
-
-def noise_normalization_complex_from(*, noise_map: np.ndarray) -> float:
-    """
-    Returns the noise-map normalization terms of a complex noise-map, summing the noise_map value in every pixel as:
-
-    [Noise_Term] = sum(log(2*pi*[Noise]**2.0))
-
-    Parameters
-    ----------
-    noise_map
-        The masked noise-map of the dataset.
-    """
-    noise_normalization_real = np.sum(np.log(2 * np.pi * noise_map.real ** 2.0))
-    noise_normalization_imag = np.sum(np.log(2 * np.pi * noise_map.imag ** 2.0))
-    return noise_normalization_real + noise_normalization_imag
-
-
-@to_new_array
-def residual_map_with_mask_from(
-    *, data: np.ndarray, mask: Mask, model_data: np.ndarray
-) -> np.ndarray:
-    """
-    Returns the residual-map of the fit of model-data to a masked dataset, where:
-
-    Residuals = (Data - Model_Data).
-
-    The residual-map values in masked pixels are returned as zero.
-
-    Parameters
-    ----------
-    data
-        The data that is fitted.
-    mask
-        The mask applied to the dataset, where `False` entries are included in the calculation.
-    model_data
-        The model data used to fit the data.
-    """
-    return np.subtract(
-        data, model_data, out=np.zeros_like(data), where=np.asarray(mask) == 0
-    )
-
-
-@to_new_array
-def normalized_residual_map_with_mask_from(
-    *, residual_map: np.ndarray, noise_map: np.ndarray, mask: Mask
-) -> np.ndarray:
-    """
-    Returns the normalized residual-map of the fit of model-data to a masked dataset, where:
-
-    Normalized_Residual = (Data - Model_Data) / Noise
-
-    The normalized residual-map values in masked pixels are returned as zero.
-
-    Parameters
-    ----------
-    residual_map
-        The residual-map of the model-data fit to the dataset.
-    noise_map
-        The noise-map of the dataset.
-    mask
-        The mask applied to the residual-map, where `False` entries are included in the calculation.
-    """
-    return np.divide(
-        residual_map,
-        noise_map,
-        out=np.zeros_like(residual_map),
-        where=np.asarray(mask) == 0,
-    )
-
-
-@to_new_array
-def chi_squared_map_with_mask_from(
-    *, residual_map: np.ndarray, noise_map: np.ndarray, mask: Mask
-) -> np.ndarray:
-    """
-    Returnss the chi-squared-map of the fit of model-data to a masked dataset, where:
-
-    Chi_Squared = ((Residuals) / (Noise)) ** 2.0 = ((Data - Model)**2.0)/(Variances)
-
-    The chi-squared-map values in masked pixels are returned as zero.
-
-    Parameters
-    ----------
-    residual_map
-        The residual-map of the model-data fit to the dataset.
-    noise_map
-        The noise-map of the dataset.
-    mask
-        The mask applied to the residual-map, where `False` entries are included in the calculation.
-    """
-    return np.square(
-        np.divide(
-            residual_map,
-            noise_map,
-            out=np.zeros_like(residual_map),
-            where=np.asarray(mask) == 0,
-        )
-    )
-
-
-def chi_squared_with_mask_from(*, chi_squared_map: np.ndarray, mask: Mask) -> float:
-    """
-    Returns the chi-squared terms of each model data's fit to a masked dataset, by summing the masked
-    chi-squared-map of the fit.
-
-    The chi-squared values in masked pixels are omitted from the calculation.
-
-    Parameters
-    ----------
-    chi_squared_map
-        The chi-squared-map of values of the model-data fit to the dataset.
-    mask
-        The mask applied to the chi-squared-map, where `False` entries are included in the calculation.
-    """
-    return np.sum(chi_squared_map[np.asarray(mask) == 0])
-
-
-def chi_squared_with_mask_fast_from(
-    *, data: np.ndarray, mask: Mask, model_data: np.ndarray, noise_map: np.ndarray
-) -> float:
-    """
-    Returns the chi-squared terms of each model data's fit to a masked dataset, by summing the masked
-    chi-squared-map of the fit.
-
-    The chi-squared values in masked pixels are omitted from the calculation.
-
-    Other methods in `fit_util` compute the `chi-squared` from the `residual_map` and `chi_squared_map`, which requires
-    that the `ndarrays` which are used to do this are created and stored in memory. For problems with large datasets
-    this can be computationally slow.
-
-    This function computes the `chi_squared` directly from the data, avoiding the need to store the data in memory
-    and offering faster tune times.
-
-    Parameters
-    ----------
-    chi_squared_map
-        The chi-squared-map of values of the model-data fit to the dataset.
-    mask
-        The mask applied to the chi-squared-map, where `False` entries are included in the calculation.
-    """
-
-    return np.sum(
-        np.square(np.divide(np.subtract(data, model_data,), noise_map,))[
-            np.asarray(mask) == 0
-        ]
-    )
-
-
-def noise_normalization_with_mask_from(*, noise_map: np.ndarray, mask: Mask) -> float:
-    """
-    Returns the noise-map normalization terms of masked noise-map, summing the noise_map value in every pixel as:
-
-    [Noise_Term] = sum(log(2*pi*[Noise]**2.0))
-
-    The noise-map values in masked pixels are omitted from the calculation.
-
-    Parameters
-    ----------
-    noise_map
-        The masked noise-map of the dataset.
-    mask
-        The mask applied to the noise-map, where `False` entries are included in the calculation.
-    """
-    return np.sum(np.log(2 * np.pi * noise_map[np.asarray(mask) == 0] ** 2.0))
-
-
-@to_new_array
-def normalized_residual_map_complex_with_mask_from(
-    *, residual_map: np.ndarray, noise_map: np.ndarray, mask: Mask
-) -> np.ndarray:
-    """
-    Returns the normalized residual-map of the fit of complex model-data to a masked dataset, where:
-
-    Normalized_Residual = (Data - Model_Data) / Noise
-
-    The normalized residual-map values in masked pixels are returned as zero.
-
-    Parameters
-    ----------
-    residual_map
-        The residual-map of the model-data fit to the dataset.
-    noise_map
-        The noise-map of the dataset.
-    mask
-        The mask applied to the residual-map, where `False` entries are included in the calculation.
-    """
-    normalized_residual_map_real = np.divide(
-        residual_map.real,
-        noise_map.real,
-        out=np.zeros_like(residual_map.real),
-        where=np.asarray(mask) == 0,
-    )
-
-    normalized_residual_map_imag = np.divide(
-        residual_map.imag,
-        noise_map.imag,
-        out=np.zeros_like(residual_map.imag),
-        where=np.asarray(mask) == 0,
-    )
-
-    return normalized_residual_map_real + 1j * normalized_residual_map_imag
-
-
-@to_new_array
-def chi_squared_map_complex_with_mask_from(
-    *, residual_map: np.ndarray, noise_map: np.ndarray, mask: Mask
-) -> np.ndarray:
-    """
-    Returnss the chi-squared-map of the fit of complex model-data to a masked dataset, where:
-
-    Chi_Squared = ((Residuals) / (Noise)) ** 2.0 = ((Data - Model)**2.0)/(Variances)
-
-    The chi-squared-map values in masked pixels are returned as zero.
-
-    Parameters
-    ----------
-    residual_map
-        The residual-map of the model-data fit to the dataset.
-    noise_map
-        The noise-map of the dataset.
-    mask
-        The mask applied to the residual-map, where `False` entries are included in the calculation.
-    """
-
-    chi_squared_map_real = np.square(
-        np.divide(
-            residual_map.real,
-            noise_map.real,
-            out=np.zeros_like(residual_map.real),
-            where=np.asarray(mask) == 0,
-        )
-    )
-    chi_squared_map_imag = np.square(
-        np.divide(
-            residual_map.imag,
-            noise_map.imag,
-            out=np.zeros_like(residual_map.imag),
-            where=np.asarray(mask) == 0,
-        )
-    )
-    return chi_squared_map_real + 1j * chi_squared_map_imag
-
-
-def chi_squared_complex_with_mask_from(
-    *, chi_squared_map: np.ndarray, mask: Mask
-) -> float:
-    """
-    Returns the chi-squared terms of each complex model data's fit to a masked dataset, by summing the masked
-    chi-squared-map of the fit.
-
-    The chi-squared values in masked pixels are omitted from the calculation.
-
-    Parameters
-    ----------
-    chi_squared_map
-        The chi-squared-map of values of the model-data fit to the dataset.
-    mask
-        The mask applied to the chi-squared-map, where `False` entries are included in the calculation.
-    """
-    chi_squared_real = np.sum(chi_squared_map[np.asarray(mask) == 0].real)
-    chi_squared_imag = np.sum(chi_squared_map[np.asarray(mask) == 0].imag)
-    return chi_squared_real + chi_squared_imag
-
-
-def chi_squared_with_noise_covariance_from(
-    *, residual_map: np.ndarray, noise_covariance_matrix_inv: np.ndarray
-) -> float:
-    """
-    Returns the chi-squared value of the fit of model-data to a masked dataset, where
-    the noise correlation is described by a covariance matrix of n^2 x n^2 dimensions.
-
-    Chi_Squared = r C^{-1} r, where C^{-1} is the inverse of the covariance matrix
-
-    Parameters
-    ----------
-    residual_map
-        The residual-map of the model-data fit to the dataset.
-    noise_covariance_matrix_inv
-        The inverse of the noise covariance matrix.
-    """
-
-    return residual_map @ noise_covariance_matrix_inv @ residual_map
-
-
-def noise_normalization_complex_with_mask_from(
-    *, noise_map: np.ndarray, mask: Mask
-) -> float:
-    """
-    Returns the noise-map normalization terms of a complex masked noise-map, summing the noise_map value in every pixel as:
-
-    [Noise_Term] = sum(log(2*pi*[Noise]**2.0))
-
-    The noise-map values in masked pixels are omitted from the calculation.
-
-    Parameters
-    ----------
-    noise_map
-        The masked noise-map of the dataset.
-    mask
-        The mask applied to the noise-map, where `False` entries are included in the calculation.
-    """
-    noise_normalization_real = np.sum(
-        np.log(2 * np.pi * noise_map[np.asarray(mask) == 0].real ** 2.0)
-    )
-    noise_normalization_imag = np.sum(
-        np.log(2 * np.pi * noise_map[np.asarray(mask) == 0].imag ** 2.0)
-    )
-    return noise_normalization_real + noise_normalization_imag
-
-
-def log_likelihood_from(*, chi_squared: float, noise_normalization: float) -> float:
-    """
-    Returns the log likelihood of each model data point's fit to the dataset, where:
-
-    Log Likelihood = -0.5*[Chi_Squared_Term + Noise_Term] (see functions above for these definitions)
-
-    Parameters
-    ----------
-    chi_squared
-        The chi-squared term for the model-data fit to the dataset.
-    noise_normalization
-        The normalization noise_map-term for the dataset's noise-map.
-    """
-    return -0.5 * (chi_squared + noise_normalization)
-
-
-def log_likelihood_with_regularization_from(
-    *, chi_squared: float, regularization_term: float, noise_normalization: float
-) -> float:
-    """
-    Returns the log likelihood of an inversion's fit to the dataset, including a regularization term which comes from
-    an inversion:
-
-    Log Likelihood = -0.5*[Chi_Squared_Term + Regularization_Term + Noise_Term]
-
-    Parameters
-    ----------
-    chi_squared
-        The chi-squared term of the inversion's fit to the dataset.
-    regularization_term
-        The regularization term of the inversion, which is the sum of the difference between reconstructed
-        flux of every pixel multiplied by the regularization coefficient.
-    noise_normalization
-        The normalization noise_map-term for the dataset's noise-map.
-    """
-    return -0.5 * (chi_squared + regularization_term + noise_normalization)
-
-
-def log_evidence_from(
-    *,
-    chi_squared: float,
-    regularization_term: float,
-    log_curvature_regularization_term: float,
-    log_regularization_term: float,
-    noise_normalization: float,
-) -> float:
-    """
-    Returns the log evidence of an inversion's fit to a dataset, where the log evidence includes a number of terms which
-    quantify the complexity of an inversion's reconstruction (see the `Inversion` module):
-
-    Log Evidence = -0.5*[Chi_Squared_Term + Regularization_Term + Log(Covariance_Regularization_Term) -
-                           Log(Regularization_Matrix_Term) + Noise_Term]
-
-    Parameters
-    ----------
-    chi_squared
-        The chi-squared term of the inversion's fit to the dataset.
-    regularization_term
-        The regularization term of the inversion, which is the sum of the difference between reconstructed
-        flux of every pixel multiplied by the regularization coefficient.
-    log_curvature_regularization_term
-        The log of the determinant of the sum of the curvature and regularization matrices.
-    log_regularization_term
-        The log of the determinant o the regularization matrix.
-    noise_normalization
-        The normalization noise_map-term for the dataset's noise-map.
-    """
-<<<<<<< HEAD
-    return -0.5 * (
-        chi_squared
-        + regularization_term
-        + log_curvature_regularization_term
-        - log_regularization_term
-        + noise_normalization
-=======
-    return float(
-        -0.5
-        * (
-            chi_squared
-            + regularization_term
-            + log_curvature_regularization_term
-            - log_regularization_term
-            + noise_normalization
-        )
-    )
-
-
-def residual_flux_fraction_map_from(
-    *, residual_map: np.ndarray, data: np.ndarray
-) -> np.ndarray:
-    """
-    Returns the residual flux fraction map of the fit of model-data to a masked dataset, where:
-
-    Residual_Flux_Fraction = Residuals / Data = (Data - Model)/Data
-
-    Parameters
-    ----------
-    residual_map
-        The residual-map of the model-data fit to the dataset.
-    data
-        The data of the dataset.
-    """
-    return np.divide(residual_map, data, out=np.zeros_like(residual_map))
-
-
-def residual_flux_fraction_map_with_mask_from(
-    *, residual_map: np.ndarray, data: np.ndarray, mask: Mask
-) -> np.ndarray:
-    """
-    Returnss the residual flux fraction map of the fit of model-data to a masked dataset, where:
-
-    Residual_Flux_Fraction = Residuals / Data = (Data - Model)/Data
-
-    The residual flux fraction map values in masked pixels are returned as zero.
-
-    Parameters
-    ----------
-    residual_map
-        The residual-map of the model-data fit to the dataset.
-    data
-        The data of the dataset.
-    mask
-        The mask applied to the residual-map, where `False` entries are included in the calculation.
-    """
-    return np.divide(
-        residual_map,
-        data,
-        out=np.zeros_like(residual_map),
-        where=np.asarray(mask) == 0,
->>>>>>> a433b99d
-    )
+from functools import wraps
+
+import numpy as np
+
+from autoarray.numpy_wrapper import numpy as npw
+from autoarray.mask.abstract_mask import Mask
+from autoarray.structures.abstract_structure import Structure
+
+
+def to_new_array(func):
+    @wraps(func)
+    def wrapper(**kwargs):
+        result = func(**kwargs)
+        try:
+            return list(kwargs.values())[0].with_new_array(result)
+        except AttributeError:
+            return result
+
+    return wrapper
+
+
+def residual_map_from(*, data: Structure, model_data: Structure) -> Structure:
+    """
+    Returns the residual-map of the fit of model-data to a masked dataset, where:
+
+    Residuals = (Data - Model_Data).
+
+    Parameters
+    ----------
+    data
+        The data that is fitted.
+    mask
+        The mask applied to the dataset, where `False` entries are included in the calculation.
+    model_data
+        The model data used to fit the data.
+    """
+    return data - model_data
+
+
+def normalized_residual_map_from(
+    *, residual_map: np.ndarray, noise_map: np.ndarray
+) -> np.ndarray:
+    """
+    Returns the normalized residual-map of the fit of model-data to a masked dataset, where:
+
+    Normalized_Residual = (Data - Model_Data) / Noise
+
+    Parameters
+    ----------
+    residual_map
+        The residual-map of the model-data fit to the dataset.
+    noise_map
+        The noise-map of the dataset.
+    mask
+        The mask applied to the residual-map, where `False` entries are included in the calculation.
+    """
+    return residual_map / noise_map
+
+
+def chi_squared_map_from(
+    *, residual_map: np.ndarray, noise_map: np.ndarray
+) -> np.ndarray:
+    """
+    Returns the chi-squared-map of the fit of model-data to a masked dataset, where:
+
+    Chi_Squared = ((Residuals) / (Noise)) ** 2.0 = ((Data - Model)**2.0)/(Variances)
+
+    Parameters
+    ----------
+    residual_map
+        The residual-map of the model-data fit to the dataset.
+    noise_map
+        The noise-map of the dataset.
+    """
+    return (residual_map / noise_map) ** 2.0
+
+
+def chi_squared_from(*, chi_squared_map: np.ndarray) -> float:
+    """
+    Returns the chi-squared terms of a model data's fit to an dataset, by summing the chi-squared-map.
+
+    Parameters
+    ----------
+    chi_squared_map
+        The chi-squared-map of values of the model-data fit to the dataset.
+    """
+    return np.sum(chi_squared_map)
+
+
+def noise_normalization_from(*, noise_map: np.ndarray) -> float:
+    """
+    Returns the noise-map normalization term of the noise-map, summing the noise_map value in every pixel as:
+
+    [Noise_Term] = sum(log(2*pi*[Noise]**2.0))
+
+    Parameters
+    ----------
+    noise_map
+        The masked noise-map of the dataset.
+    """
+    return npw.sum(npw.log(2 * np.pi * noise_map**2.0))
+
+
+def normalized_residual_map_complex_from(
+    *, residual_map: np.ndarray, noise_map: np.ndarray
+) -> np.ndarray:
+    """
+    Returns the normalized residual-map of the fit of complex model-data to a dataset, where:
+
+    Normalized_Residual = (Data - Model_Data) / Noise
+
+    Parameters
+    ----------
+    residual_map
+        The residual-map of the model-data fit to the dataset.
+    noise_map
+        The noise-map of the dataset.
+    """
+    normalized_residual_map_real = (residual_map.real / noise_map.real).astype(
+        "complex128"
+    )
+    normalized_residual_map_imag = (residual_map.imag / noise_map.imag).astype(
+        "complex128"
+    )
+
+    return normalized_residual_map_real + 1j * normalized_residual_map_imag
+
+
+def chi_squared_map_complex_from(
+    *, residual_map: np.ndarray, noise_map: np.ndarray
+) -> np.ndarray:
+    """
+    Returnss the chi-squared-map of the fit of complex model-data to a dataset, where:
+
+    Chi_Squared = ((Residuals) / (Noise)) ** 2.0 = ((Data - Model)**2.0)/(Variances)
+
+    Parameters
+    ----------
+    residual_map
+        The residual-map of the model-data fit to the dataset.
+    noise_map
+        The noise-map of the dataset.
+    """
+    chi_squared_map_real = (residual_map.real / noise_map.real) ** 2
+    chi_squared_map_imag = (residual_map.imag / noise_map.imag) ** 2
+    return chi_squared_map_real + 1j * chi_squared_map_imag
+
+
+def chi_squared_complex_from(*, chi_squared_map: np.ndarray) -> float:
+    """
+    Returns the chi-squared terms of each complex model data's fit to a masked dataset, by summing the masked
+    chi-squared-map of the fit.
+
+    The chi-squared values in masked pixels are omitted from the calculation.
+
+    Parameters
+    ----------
+    chi_squared_map
+        The chi-squared-map of values of the model-data fit to the dataset.
+    """
+    chi_squared_real = np.sum(chi_squared_map.real)
+    chi_squared_imag = np.sum(chi_squared_map.imag)
+    return chi_squared_real + chi_squared_imag
+
+
+def noise_normalization_complex_from(*, noise_map: np.ndarray) -> float:
+    """
+    Returns the noise-map normalization terms of a complex noise-map, summing the noise_map value in every pixel as:
+
+    [Noise_Term] = sum(log(2*pi*[Noise]**2.0))
+
+    Parameters
+    ----------
+    noise_map
+        The masked noise-map of the dataset.
+    """
+    noise_normalization_real = np.sum(np.log(2 * np.pi * noise_map.real**2.0))
+    noise_normalization_imag = np.sum(np.log(2 * np.pi * noise_map.imag**2.0))
+    return noise_normalization_real + noise_normalization_imag
+
+
+@to_new_array
+def residual_map_with_mask_from(
+    *, data: np.ndarray, mask: Mask, model_data: np.ndarray
+) -> np.ndarray:
+    """
+    Returns the residual-map of the fit of model-data to a masked dataset, where:
+
+    Residuals = (Data - Model_Data).
+
+    The residual-map values in masked pixels are returned as zero.
+
+    Parameters
+    ----------
+    data
+        The data that is fitted.
+    mask
+        The mask applied to the dataset, where `False` entries are included in the calculation.
+    model_data
+        The model data used to fit the data.
+    """
+    return np.subtract(
+        data, model_data, out=np.zeros_like(data), where=np.asarray(mask) == 0
+    )
+
+
+@to_new_array
+def normalized_residual_map_with_mask_from(
+    *, residual_map: np.ndarray, noise_map: np.ndarray, mask: Mask
+) -> np.ndarray:
+    """
+    Returns the normalized residual-map of the fit of model-data to a masked dataset, where:
+
+    Normalized_Residual = (Data - Model_Data) / Noise
+
+    The normalized residual-map values in masked pixels are returned as zero.
+
+    Parameters
+    ----------
+    residual_map
+        The residual-map of the model-data fit to the dataset.
+    noise_map
+        The noise-map of the dataset.
+    mask
+        The mask applied to the residual-map, where `False` entries are included in the calculation.
+    """
+    return np.divide(
+        residual_map,
+        noise_map,
+        out=np.zeros_like(residual_map),
+        where=np.asarray(mask) == 0,
+    )
+
+
+@to_new_array
+def chi_squared_map_with_mask_from(
+    *, residual_map: np.ndarray, noise_map: np.ndarray, mask: Mask
+) -> np.ndarray:
+    """
+    Returnss the chi-squared-map of the fit of model-data to a masked dataset, where:
+
+    Chi_Squared = ((Residuals) / (Noise)) ** 2.0 = ((Data - Model)**2.0)/(Variances)
+
+    The chi-squared-map values in masked pixels are returned as zero.
+
+    Parameters
+    ----------
+    residual_map
+        The residual-map of the model-data fit to the dataset.
+    noise_map
+        The noise-map of the dataset.
+    mask
+        The mask applied to the residual-map, where `False` entries are included in the calculation.
+    """
+    return np.square(
+        np.divide(
+            residual_map,
+            noise_map,
+            out=np.zeros_like(residual_map),
+            where=np.asarray(mask) == 0,
+        )
+    )
+
+
+def chi_squared_with_mask_from(*, chi_squared_map: np.ndarray, mask: Mask) -> float:
+    """
+    Returns the chi-squared terms of each model data's fit to a masked dataset, by summing the masked
+    chi-squared-map of the fit.
+
+    The chi-squared values in masked pixels are omitted from the calculation.
+
+    Parameters
+    ----------
+    chi_squared_map
+        The chi-squared-map of values of the model-data fit to the dataset.
+    mask
+        The mask applied to the chi-squared-map, where `False` entries are included in the calculation.
+    """
+    return np.sum(chi_squared_map[np.asarray(mask) == 0])
+
+
+def chi_squared_with_mask_fast_from(
+    *, data: np.ndarray, mask: Mask, model_data: np.ndarray, noise_map: np.ndarray
+) -> float:
+    """
+    Returns the chi-squared terms of each model data's fit to a masked dataset, by summing the masked
+    chi-squared-map of the fit.
+
+    The chi-squared values in masked pixels are omitted from the calculation.
+
+    Other methods in `fit_util` compute the `chi-squared` from the `residual_map` and `chi_squared_map`, which requires
+    that the `ndarrays` which are used to do this are created and stored in memory. For problems with large datasets
+    this can be computationally slow.
+
+    This function computes the `chi_squared` directly from the data, avoiding the need to store the data in memory
+    and offering faster tune times.
+
+    Parameters
+    ----------
+    chi_squared_map
+        The chi-squared-map of values of the model-data fit to the dataset.
+    mask
+        The mask applied to the chi-squared-map, where `False` entries are included in the calculation.
+    """
+
+    return np.sum(
+        np.square(
+            np.divide(
+                np.subtract(
+                    data,
+                    model_data,
+                ),
+                noise_map,
+            )
+        )[np.asarray(mask) == 0]
+    )
+
+
+def noise_normalization_with_mask_from(*, noise_map: np.ndarray, mask: Mask) -> float:
+    """
+    Returns the noise-map normalization terms of masked noise-map, summing the noise_map value in every pixel as:
+
+    [Noise_Term] = sum(log(2*pi*[Noise]**2.0))
+
+    The noise-map values in masked pixels are omitted from the calculation.
+
+    Parameters
+    ----------
+    noise_map
+        The masked noise-map of the dataset.
+    mask
+        The mask applied to the noise-map, where `False` entries are included in the calculation.
+    """
+    return np.sum(np.log(2 * np.pi * noise_map[np.asarray(mask) == 0] ** 2.0))
+
+
+@to_new_array
+def normalized_residual_map_complex_with_mask_from(
+    *, residual_map: np.ndarray, noise_map: np.ndarray, mask: Mask
+) -> np.ndarray:
+    """
+    Returns the normalized residual-map of the fit of complex model-data to a masked dataset, where:
+
+    Normalized_Residual = (Data - Model_Data) / Noise
+
+    The normalized residual-map values in masked pixels are returned as zero.
+
+    Parameters
+    ----------
+    residual_map
+        The residual-map of the model-data fit to the dataset.
+    noise_map
+        The noise-map of the dataset.
+    mask
+        The mask applied to the residual-map, where `False` entries are included in the calculation.
+    """
+    normalized_residual_map_real = np.divide(
+        residual_map.real,
+        noise_map.real,
+        out=np.zeros_like(residual_map.real),
+        where=np.asarray(mask) == 0,
+    )
+
+    normalized_residual_map_imag = np.divide(
+        residual_map.imag,
+        noise_map.imag,
+        out=np.zeros_like(residual_map.imag),
+        where=np.asarray(mask) == 0,
+    )
+
+    return normalized_residual_map_real + 1j * normalized_residual_map_imag
+
+
+@to_new_array
+def chi_squared_map_complex_with_mask_from(
+    *, residual_map: np.ndarray, noise_map: np.ndarray, mask: Mask
+) -> np.ndarray:
+    """
+    Returnss the chi-squared-map of the fit of complex model-data to a masked dataset, where:
+
+    Chi_Squared = ((Residuals) / (Noise)) ** 2.0 = ((Data - Model)**2.0)/(Variances)
+
+    The chi-squared-map values in masked pixels are returned as zero.
+
+    Parameters
+    ----------
+    residual_map
+        The residual-map of the model-data fit to the dataset.
+    noise_map
+        The noise-map of the dataset.
+    mask
+        The mask applied to the residual-map, where `False` entries are included in the calculation.
+    """
+
+    chi_squared_map_real = np.square(
+        np.divide(
+            residual_map.real,
+            noise_map.real,
+            out=np.zeros_like(residual_map.real),
+            where=np.asarray(mask) == 0,
+        )
+    )
+    chi_squared_map_imag = np.square(
+        np.divide(
+            residual_map.imag,
+            noise_map.imag,
+            out=np.zeros_like(residual_map.imag),
+            where=np.asarray(mask) == 0,
+        )
+    )
+    return chi_squared_map_real + 1j * chi_squared_map_imag
+
+
+def chi_squared_complex_with_mask_from(
+    *, chi_squared_map: np.ndarray, mask: Mask
+) -> float:
+    """
+    Returns the chi-squared terms of each complex model data's fit to a masked dataset, by summing the masked
+    chi-squared-map of the fit.
+
+    The chi-squared values in masked pixels are omitted from the calculation.
+
+    Parameters
+    ----------
+    chi_squared_map
+        The chi-squared-map of values of the model-data fit to the dataset.
+    mask
+        The mask applied to the chi-squared-map, where `False` entries are included in the calculation.
+    """
+    chi_squared_real = np.sum(chi_squared_map[np.asarray(mask) == 0].real)
+    chi_squared_imag = np.sum(chi_squared_map[np.asarray(mask) == 0].imag)
+    return chi_squared_real + chi_squared_imag
+
+
+def chi_squared_with_noise_covariance_from(
+    *, residual_map: np.ndarray, noise_covariance_matrix_inv: np.ndarray
+) -> float:
+    """
+    Returns the chi-squared value of the fit of model-data to a masked dataset, where
+    the noise correlation is described by a covariance matrix of n^2 x n^2 dimensions.
+
+    Chi_Squared = r C^{-1} r, where C^{-1} is the inverse of the covariance matrix
+
+    Parameters
+    ----------
+    residual_map
+        The residual-map of the model-data fit to the dataset.
+    noise_covariance_matrix_inv
+        The inverse of the noise covariance matrix.
+    """
+
+    return residual_map @ noise_covariance_matrix_inv @ residual_map
+
+
+def noise_normalization_complex_with_mask_from(
+    *, noise_map: np.ndarray, mask: Mask
+) -> float:
+    """
+    Returns the noise-map normalization terms of a complex masked noise-map, summing the noise_map value in every pixel as:
+
+    [Noise_Term] = sum(log(2*pi*[Noise]**2.0))
+
+    The noise-map values in masked pixels are omitted from the calculation.
+
+    Parameters
+    ----------
+    noise_map
+        The masked noise-map of the dataset.
+    mask
+        The mask applied to the noise-map, where `False` entries are included in the calculation.
+    """
+    noise_normalization_real = np.sum(
+        np.log(2 * np.pi * noise_map[np.asarray(mask) == 0].real ** 2.0)
+    )
+    noise_normalization_imag = np.sum(
+        np.log(2 * np.pi * noise_map[np.asarray(mask) == 0].imag ** 2.0)
+    )
+    return noise_normalization_real + noise_normalization_imag
+
+
+def log_likelihood_from(*, chi_squared: float, noise_normalization: float) -> float:
+    """
+    Returns the log likelihood of each model data point's fit to the dataset, where:
+
+    Log Likelihood = -0.5*[Chi_Squared_Term + Noise_Term] (see functions above for these definitions)
+
+    Parameters
+    ----------
+    chi_squared
+        The chi-squared term for the model-data fit to the dataset.
+    noise_normalization
+        The normalization noise_map-term for the dataset's noise-map.
+    """
+    return -0.5 * (chi_squared + noise_normalization)
+
+
+def log_likelihood_with_regularization_from(
+    *, chi_squared: float, regularization_term: float, noise_normalization: float
+) -> float:
+    """
+    Returns the log likelihood of an inversion's fit to the dataset, including a regularization term which comes from
+    an inversion:
+
+    Log Likelihood = -0.5*[Chi_Squared_Term + Regularization_Term + Noise_Term]
+
+    Parameters
+    ----------
+    chi_squared
+        The chi-squared term of the inversion's fit to the dataset.
+    regularization_term
+        The regularization term of the inversion, which is the sum of the difference between reconstructed
+        flux of every pixel multiplied by the regularization coefficient.
+    noise_normalization
+        The normalization noise_map-term for the dataset's noise-map.
+    """
+    return -0.5 * (chi_squared + regularization_term + noise_normalization)
+
+
+def log_evidence_from(
+    *,
+    chi_squared: float,
+    regularization_term: float,
+    log_curvature_regularization_term: float,
+    log_regularization_term: float,
+    noise_normalization: float,
+) -> float:
+    """
+    Returns the log evidence of an inversion's fit to a dataset, where the log evidence includes a number of terms which
+    quantify the complexity of an inversion's reconstruction (see the `Inversion` module):
+
+    Log Evidence = -0.5*[Chi_Squared_Term + Regularization_Term + Log(Covariance_Regularization_Term) -
+                           Log(Regularization_Matrix_Term) + Noise_Term]
+
+    Parameters
+    ----------
+    chi_squared
+        The chi-squared term of the inversion's fit to the dataset.
+    regularization_term
+        The regularization term of the inversion, which is the sum of the difference between reconstructed
+        flux of every pixel multiplied by the regularization coefficient.
+    log_curvature_regularization_term
+        The log of the determinant of the sum of the curvature and regularization matrices.
+    log_regularization_term
+        The log of the determinant o the regularization matrix.
+    noise_normalization
+        The normalization noise_map-term for the dataset's noise-map.
+    """
+    return -0.5 * (
+        chi_squared
+        + regularization_term
+        + log_curvature_regularization_term
+        - log_regularization_term
+        + noise_normalization
+    )
+
+
+def residual_flux_fraction_map_from(
+    *, residual_map: np.ndarray, data: np.ndarray
+) -> np.ndarray:
+    """
+    Returns the residual flux fraction map of the fit of model-data to a masked dataset, where:
+
+    Residual_Flux_Fraction = Residuals / Data = (Data - Model)/Data
+
+    Parameters
+    ----------
+    residual_map
+        The residual-map of the model-data fit to the dataset.
+    data
+        The data of the dataset.
+    """
+    return np.divide(residual_map, data, out=np.zeros_like(residual_map))
+
+
+def residual_flux_fraction_map_with_mask_from(
+    *, residual_map: np.ndarray, data: np.ndarray, mask: Mask
+) -> np.ndarray:
+    """
+    Returnss the residual flux fraction map of the fit of model-data to a masked dataset, where:
+
+    Residual_Flux_Fraction = Residuals / Data = (Data - Model)/Data
+
+    The residual flux fraction map values in masked pixels are returned as zero.
+
+    Parameters
+    ----------
+    residual_map
+        The residual-map of the model-data fit to the dataset.
+    data
+        The data of the dataset.
+    mask
+        The mask applied to the residual-map, where `False` entries are included in the calculation.
+    """
+    return np.divide(
+        residual_map,
+        data,
+        out=np.zeros_like(residual_map),
+        where=np.asarray(mask) == 0,
+    )