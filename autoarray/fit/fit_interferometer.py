--- conflicted
+++ resolved
@@ -1,163 +1,161 @@
-import numpy as np
-from typing import Dict, Optional, Union
-
-<<<<<<< HEAD
-from autoarray.dataset.interferometer.interferometer import Interferometer
-from autoarray.structures.abstract_structure import Structure
-=======
-from autoarray.dataset.interferometer.dataset import Interferometer
->>>>>>> a433b99d
-from autoarray.structures.arrays.uniform_2d import Array2D
-from autoarray.structures.visibilities import Visibilities
-from autoarray.fit.fit_dataset import FitDataset
-
-from autoarray.fit import fit_util
-from autoarray import type as ty
-
-
-class FitInterferometer(FitDataset):
-    def __init__(
-        self,
-        dataset: Interferometer,
-        use_mask_in_fit: bool = False,
-        run_time_dict: Optional[Dict] = None,
-    ):
-        """Class to fit a masked interferometer dataset.
-
-        Parameters
-        ----------
-        dataset : MaskedInterferometer
-            The masked interferometer dataset that is fitted.
-        model_data : Visibilities
-            The model visibilities the masked imaging is fitted with.
-        inversion : Inversion
-            If the fit uses an `Inversion` this is the instance of the object used to perform the fit. This determines
-            if the `log_likelihood` or `log_evidence` is used as the `figure_of_merit`.
-        use_mask_in_fit
-            If `True`, masked data points are omitted from the fit. If `False` they are not (in most use cases the
-            `dataset` will have been processed to remove masked points, for example the `slim` representation).
-
-        Attributes
-        -----------
-        residual_map
-            The residual-map of the fit (data - model_data).
-        chi_squared_map
-            The chi-squared-map of the fit ((data - model_data) / noise_map ) **2.0
-        chi_squared
-            The overall chi-squared of the model's fit to the dataset, summed over every data point.
-        reduced_chi_squared
-            The reduced chi-squared of the model's fit to simulate (chi_squared / number of data points), summed over
-            every data point.
-        noise_normalization
-            The overall normalization term of the noise_map, summed over every data point.
-        log_likelihood
-            The overall log likelihood of the model's fit to the dataset, summed over evey data point.
-        """
-
-        super().__init__(
-            dataset=dataset,
-            use_mask_in_fit=use_mask_in_fit,
-            run_time_dict=run_time_dict,
-        )
-
-    @property
-    def mask(self) -> np.ndarray:
-        return np.full(shape=self.data.shape, fill_value=False)
-
-    @property
-    def interferometer(self) -> Interferometer:
-        return self.dataset
-
-    @property
-    def transformer(self) -> ty.Transformer:
-        return self.dataset.transformer
-
-    @property
-    def visibilities(self) -> Visibilities:
-        return self.data
-
-    @property
-    def model_visibilities(self) -> Visibilities:
-        return self.model_data
-
-    @property
-    def normalized_residual_map(self) -> Structure:
-        """
-        Returns the normalized residual-map between the masked dataset and model data, where:
-
-        Normalized_Residual = (Data - Model_Data) / Noise
-        """
-        return fit_util.normalized_residual_map_complex_with_mask_from(
-            residual_map=self.residual_map, noise_map=self.noise_map, mask=self.mask
-        )
-
-    @property
-    def chi_squared_map(self) -> np.ndarray:
-        """
-        Returns the chi-squared-map between the residual-map and noise-map, where:
-
-        Chi_Squared = ((Residuals) / (Noise)) ** 2.0 = ((Data - Model)**2.0)/(Variances)
-        """
-        return fit_util.chi_squared_map_complex_with_mask_from(
-            residual_map=self.residual_map, noise_map=self.noise_map, mask=self.mask
-        )
-
-    @property
-    def signal_to_noise_map(self) -> np.ndarray:
-        """The signal-to-noise_map of the dataset and noise-map which are fitted."""
-        signal_to_noise_map_real = self.data.real / self.noise_map.real
-
-        signal_to_noise_map_real[signal_to_noise_map_real < 0] = 0.0
-        signal_to_noise_map_imag = self.data.imag / self.noise_map.imag
-
-        signal_to_noise_map_imag[signal_to_noise_map_imag < 0] = 0.0
-
-        return signal_to_noise_map_real + 1.0j * signal_to_noise_map_imag
-
-    @property
-    def chi_squared(self) -> float:
-        """
-        Returns the chi-squared terms of the model data's fit to an dataset, by summing the chi-squared-map.
-        """
-        return fit_util.chi_squared_complex_with_mask_from(
-            chi_squared_map=self.chi_squared_map, mask=self.mask
-        )
-
-    @property
-    def noise_normalization(self) -> float:
-        """
-        Returns the noise-map normalization term of the noise-map, summing the noise_map value in every pixel as:
-
-        [Noise_Term] = sum(log(2*pi*[Noise]**2.0))
-        """
-        return fit_util.noise_normalization_complex_with_mask_from(
-            noise_map=self.noise_map, mask=self.mask
-        )
-
-    @property
-    def dirty_image(self) -> Array2D:
-        return self.transformer.image_from(visibilities=self.data)
-
-    @property
-    def dirty_noise_map(self) -> Array2D:
-        return self.transformer.image_from(visibilities=self.noise_map)
-
-    @property
-    def dirty_signal_to_noise_map(self) -> Array2D:
-        return self.transformer.image_from(visibilities=self.signal_to_noise_map)
-
-    @property
-    def dirty_model_image(self) -> Array2D:
-        return self.transformer.image_from(visibilities=self.model_data)
-
-    @property
-    def dirty_residual_map(self) -> Array2D:
-        return self.transformer.image_from(visibilities=self.residual_map)
-
-    @property
-    def dirty_normalized_residual_map(self) -> Array2D:
-        return self.transformer.image_from(visibilities=self.normalized_residual_map)
-
-    @property
-    def dirty_chi_squared_map(self) -> Array2D:
-        return self.transformer.image_from(visibilities=self.chi_squared_map)
+import numpy as np
+from typing import Dict, Optional
+
+from autoarray.structures.abstract_structure import Structure
+
+from autoarray.dataset.interferometer.dataset import Interferometer
+
+from autoarray.structures.arrays.uniform_2d import Array2D
+from autoarray.structures.visibilities import Visibilities
+from autoarray.fit.fit_dataset import FitDataset
+
+from autoarray.fit import fit_util
+from autoarray import type as ty
+
+
+class FitInterferometer(FitDataset):
+    def __init__(
+        self,
+        dataset: Interferometer,
+        use_mask_in_fit: bool = False,
+        run_time_dict: Optional[Dict] = None,
+    ):
+        """Class to fit a masked interferometer dataset.
+
+        Parameters
+        ----------
+        dataset : MaskedInterferometer
+            The masked interferometer dataset that is fitted.
+        model_data : Visibilities
+            The model visibilities the masked imaging is fitted with.
+        inversion : Inversion
+            If the fit uses an `Inversion` this is the instance of the object used to perform the fit. This determines
+            if the `log_likelihood` or `log_evidence` is used as the `figure_of_merit`.
+        use_mask_in_fit
+            If `True`, masked data points are omitted from the fit. If `False` they are not (in most use cases the
+            `dataset` will have been processed to remove masked points, for example the `slim` representation).
+
+        Attributes
+        -----------
+        residual_map
+            The residual-map of the fit (data - model_data).
+        chi_squared_map
+            The chi-squared-map of the fit ((data - model_data) / noise_map ) **2.0
+        chi_squared
+            The overall chi-squared of the model's fit to the dataset, summed over every data point.
+        reduced_chi_squared
+            The reduced chi-squared of the model's fit to simulate (chi_squared / number of data points), summed over
+            every data point.
+        noise_normalization
+            The overall normalization term of the noise_map, summed over every data point.
+        log_likelihood
+            The overall log likelihood of the model's fit to the dataset, summed over evey data point.
+        """
+
+        super().__init__(
+            dataset=dataset,
+            use_mask_in_fit=use_mask_in_fit,
+            run_time_dict=run_time_dict,
+        )
+
+    @property
+    def mask(self) -> np.ndarray:
+        return np.full(shape=self.data.shape, fill_value=False)
+
+    @property
+    def interferometer(self) -> Interferometer:
+        return self.dataset
+
+    @property
+    def transformer(self) -> ty.Transformer:
+        return self.dataset.transformer
+
+    @property
+    def visibilities(self) -> Visibilities:
+        return self.data
+
+    @property
+    def model_visibilities(self) -> Visibilities:
+        return self.model_data
+
+    @property
+    def normalized_residual_map(self) -> Structure:
+        """
+        Returns the normalized residual-map between the masked dataset and model data, where:
+
+        Normalized_Residual = (Data - Model_Data) / Noise
+        """
+        return fit_util.normalized_residual_map_complex_with_mask_from(
+            residual_map=self.residual_map, noise_map=self.noise_map, mask=self.mask
+        )
+
+    @property
+    def chi_squared_map(self) -> np.ndarray:
+        """
+        Returns the chi-squared-map between the residual-map and noise-map, where:
+
+        Chi_Squared = ((Residuals) / (Noise)) ** 2.0 = ((Data - Model)**2.0)/(Variances)
+        """
+        return fit_util.chi_squared_map_complex_with_mask_from(
+            residual_map=self.residual_map, noise_map=self.noise_map, mask=self.mask
+        )
+
+    @property
+    def signal_to_noise_map(self) -> np.ndarray:
+        """The signal-to-noise_map of the dataset and noise-map which are fitted."""
+        signal_to_noise_map_real = self.data.real / self.noise_map.real
+
+        signal_to_noise_map_real[signal_to_noise_map_real < 0] = 0.0
+        signal_to_noise_map_imag = self.data.imag / self.noise_map.imag
+
+        signal_to_noise_map_imag[signal_to_noise_map_imag < 0] = 0.0
+
+        return signal_to_noise_map_real + 1.0j * signal_to_noise_map_imag
+
+    @property
+    def chi_squared(self) -> float:
+        """
+        Returns the chi-squared terms of the model data's fit to an dataset, by summing the chi-squared-map.
+        """
+        return fit_util.chi_squared_complex_with_mask_from(
+            chi_squared_map=self.chi_squared_map, mask=self.mask
+        )
+
+    @property
+    def noise_normalization(self) -> float:
+        """
+        Returns the noise-map normalization term of the noise-map, summing the noise_map value in every pixel as:
+
+        [Noise_Term] = sum(log(2*pi*[Noise]**2.0))
+        """
+        return fit_util.noise_normalization_complex_with_mask_from(
+            noise_map=self.noise_map, mask=self.mask
+        )
+
+    @property
+    def dirty_image(self) -> Array2D:
+        return self.transformer.image_from(visibilities=self.data)
+
+    @property
+    def dirty_noise_map(self) -> Array2D:
+        return self.transformer.image_from(visibilities=self.noise_map)
+
+    @property
+    def dirty_signal_to_noise_map(self) -> Array2D:
+        return self.transformer.image_from(visibilities=self.signal_to_noise_map)
+
+    @property
+    def dirty_model_image(self) -> Array2D:
+        return self.transformer.image_from(visibilities=self.model_data)
+
+    @property
+    def dirty_residual_map(self) -> Array2D:
+        return self.transformer.image_from(visibilities=self.residual_map)
+
+    @property
+    def dirty_normalized_residual_map(self) -> Array2D:
+        return self.transformer.image_from(visibilities=self.normalized_residual_map)
+
+    @property
+    def dirty_chi_squared_map(self) -> Array2D:
+        return self.transformer.image_from(visibilities=self.chi_squared_map)